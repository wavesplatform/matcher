import CommonSettings.autoImport.network
import ReleasePlugin.autoImport._
import WavesExtensionDockerKeys.buildNodeContainer
import sbt.Keys._
import sbt._
import sbt.internal.inc.ReflectUtilities

addCompilerPlugin("org.scalamacros" % "paradise" % "2.1.0" cross CrossVersion.full)

<<<<<<< HEAD
def nodeVersionTag: String = "1a474761801b558a01060b894a7ab418995a1adf"
=======
def nodeVersionTag: String = "31dcd8a3e8a9274cd2b7e8e7c32481fe78263387"
>>>>>>> 04c6ef9d

lazy val node = ProjectRef(uri(s"git://github.com/wavesplatform/Waves.git#$nodeVersionTag"), "node")

lazy val `node-it` = ProjectRef(uri(s"git://github.com/wavesplatform/Waves.git#$nodeVersionTag"), "node-it")

<<<<<<< HEAD
lazy val common = project

lazy val dex = project.dependsOn(
  node % "compile;test->test;runtime->provided",
  common,
  `waves-integration`
)

lazy val `dex-it` = project
  .dependsOn(
    dex,
    `waves-integration-it`,
    `node-it` % "compile;test->test"
  )
=======
lazy val dex = project.dependsOn(
  `waves-integration`,
  node % "compile;test->test;runtime->provided"
)

lazy val `dex-it-tools` = project

lazy val `dex-it` = project.dependsOn(
  dex       % "compile;test->test",
  `node-it` % "compile;test->test",
  `dex-it-tools`
)
>>>>>>> 04c6ef9d

lazy val `waves-integration` = project.dependsOn(
  common,
  node % "compile;test->test;runtime->provided"
)

lazy val `waves-integration-it` = project
  .dependsOn(
    `waves-integration`,
    `node-it` % "compile;test->test",
    `dex-it-tools`
  )

lazy val `dex-generator` = project.dependsOn(
  dex,
  `node-it` % "compile->test", // Without this IDEA doesn't find classes
  `dex-it`  % "compile->test"
)

lazy val it = project
  .settings(
    description := "Hack for near future to support builds in TeamCity for old and new branches both",
    Test / test := Def
      .sequential(
        root / Compile / packageAll,
        Def.task {
          val wavesIntegrationDocker = (`waves-integration-it` / Docker / docker).value
          val dexDocker = (`dex-it` / Docker / docker).value
        },
        `waves-integration-it` / Test /test,
        `dex-it` / Test / test,
      )
      .value
  )

lazy val root = (project in file("."))
  .settings(name := "dex-root")
  .aggregate(
    dex,
    `dex-it`,
    `dex-generator`
  )

inScope(Global)(
  Seq(
    scalaVersion := "2.12.8",
    organization := "com.wavesplatform",
    organizationName := "Waves Platform",
    organizationHomepage := Some(url("https://wavesplatform.com")),
    scmInfo := Some(ScmInfo(url("https://github.com/wavesplatform/dex"), "git@github.com:wavesplatform/dex.git", None)),
    licenses := Seq(("MIT", url("https://github.com/wavesplatform/dex/blob/master/LICENSE"))),
    scalacOptions ++= Seq(
      "-feature",
      "-deprecation",
      "-unchecked",
      "-language:higherKinds",
      "-language:implicitConversions",
      "-language:postfixOps",
      "-Ywarn-unused:-implicits",
      "-Xlint",
      "-Ypartial-unification",
      "-opt:l:inline",
      "-opt-inline-from:**"
    ),
    crossPaths := false,
    scalafmtOnCompile := false,
    dependencyOverrides ++= Dependencies.enforcedVersions.value,
    cancelable := true,
    logBuffered := false,
    coverageExcludedPackages := ".*",
    parallelExecution := false,
    testListeners := Seq.empty, // Fix for doubled test reports
    /* http://www.scalatest.org/user_guide/using_the_runner
     * o - select the standard output reporter
     * I - show reminder of failed and canceled tests without stack traces
     * D - show all durations
     * O - drop InfoProvided events
     * F - show full stack traces
     * u - select the JUnit XML reporter with output directory
     */
    testOptions += Tests.Argument("-oIDOF", "-u", "target/test-reports"),
    testOptions += Tests.Setup(_ => sys.props("sbt-testing") = "true"),
    concurrentRestrictions := {
      val threadNumber = Option(System.getenv("SBT_THREAD_NUMBER")).fold(1)(_.toInt)
      Seq(Tags.limit(Tags.ForkedTestGroup, threadNumber))
    },
    network := NodeNetwork(sys.props.get("network")),
    nodeVersion := (node / version).value,
    buildNodeContainer := (`node-it` / Docker / docker).value
  )
)

// ThisBuild options
git.useGitDescribe := true
git.uncommittedSignifier := Some("DIRTY")

// root project settings
enablePlugins(ReleasePlugin)

// https://stackoverflow.com/a/48592704/4050580
def allProjects: List[ProjectReference] = ReflectUtilities.allVals[Project](this).values.toList.map(x => x: ProjectReference) ++ List(
  node,
  `node-it`
)

Compile / cleanAll := {
  val xs = allProjects
  streams.value.log.info(s"Cleaning ${xs.mkString(", ")}")
  clean.all(ScopeFilter(inProjects(allProjects: _*), inConfigurations(Compile, Test))).value
}

lazy val checkPRRaw = taskKey[Unit]("Build a project and run unit tests")
checkPRRaw := {
  // try/finally is a hack to run clean before all tasks
  try {
    (root / Compile / cleanAll).value
  } finally {
    (dex / Test / test).value
    (`dex-generator` / Test / compile).value
  }
}

commands += Command.command("checkPR") { state =>
  val updatedState =
    Project
      .extract(state)
      .appendWithoutSession(Seq(Global / scalacOptions ++= Seq("-Xfatal-warnings", "-Ywarn-unused:-imports")), state)
  Project.extract(updatedState).runTask(root / checkPRRaw, updatedState)
  state
}

// IDE settings
ideExcludedDirectories := Seq((root / baseDirectory).value / "_local")<|MERGE_RESOLUTION|>--- conflicted
+++ resolved
@@ -7,35 +7,18 @@
 
 addCompilerPlugin("org.scalamacros" % "paradise" % "2.1.0" cross CrossVersion.full)
 
-<<<<<<< HEAD
-def nodeVersionTag: String = "1a474761801b558a01060b894a7ab418995a1adf"
-=======
 def nodeVersionTag: String = "31dcd8a3e8a9274cd2b7e8e7c32481fe78263387"
->>>>>>> 04c6ef9d
 
 lazy val node = ProjectRef(uri(s"git://github.com/wavesplatform/Waves.git#$nodeVersionTag"), "node")
 
 lazy val `node-it` = ProjectRef(uri(s"git://github.com/wavesplatform/Waves.git#$nodeVersionTag"), "node-it")
 
-<<<<<<< HEAD
-lazy val common = project
+lazy val `dex-common` = project
 
 lazy val dex = project.dependsOn(
+  `waves-integration`,
+  `dex-common`,
   node % "compile;test->test;runtime->provided",
-  common,
-  `waves-integration`
-)
-
-lazy val `dex-it` = project
-  .dependsOn(
-    dex,
-    `waves-integration-it`,
-    `node-it` % "compile;test->test"
-  )
-=======
-lazy val dex = project.dependsOn(
-  `waves-integration`,
-  node % "compile;test->test;runtime->provided"
 )
 
 lazy val `dex-it-tools` = project
@@ -43,12 +26,13 @@
 lazy val `dex-it` = project.dependsOn(
   dex       % "compile;test->test",
   `node-it` % "compile;test->test",
-  `dex-it-tools`
+  `waves-integration-it`,
+  `dex-it-tools`,
+  `dex-common`
 )
->>>>>>> 04c6ef9d
 
 lazy val `waves-integration` = project.dependsOn(
-  common,
+  `dex-common`,
   node % "compile;test->test;runtime->provided"
 )
 
@@ -73,10 +57,10 @@
         root / Compile / packageAll,
         Def.task {
           val wavesIntegrationDocker = (`waves-integration-it` / Docker / docker).value
-          val dexDocker = (`dex-it` / Docker / docker).value
+          val dexDocker              = (`dex-it` / Docker / docker).value
         },
-        `waves-integration-it` / Test /test,
-        `dex-it` / Test / test,
+        `waves-integration-it` / Test / test,
+        `dex-it` / Test / test
       )
       .value
   )
