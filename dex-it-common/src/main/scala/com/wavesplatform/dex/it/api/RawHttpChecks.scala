--- conflicted
+++ resolved
@@ -16,16 +16,14 @@
     r.unsafeGet
   }
 
-<<<<<<< HEAD
   protected def validate201Json[ErrorT, EntityT](r: EnrichedResponse[ErrorT, EntityT]): EntityT = {
     r.response.code should be(StatusCodes.Created)
     assertResponseContainHeaders(r, "Content-Type" -> "application/json")
     r.unsafeGet
   }
-=======
+  
   def validateIncorrectSignature[ErrorT, EntityT](r: EnrichedResponse[ErrorT, EntityT]) =
     validateMatcherError(r, StatusCodes.BadRequest, 1051904, "The request has an invalid signature")
->>>>>>> f6c1c44b
 
   protected def validate301Redirect[ErrorT, EntityT](r: EnrichedResponse[ErrorT, EntityT]): Unit =
     r.response.code should be(StatusCodes.MovedPermanently)
