--- conflicted
+++ resolved
@@ -159,14 +159,6 @@
     signature: String
   ): R[HttpOrderBookHistoryItem] =
     getOrderStatusInfoByIdWithSignature(publicKey, orderId, Map("timestamp" -> timestamp.toString, "signature" -> signature))
-<<<<<<< HEAD
-
-  override def getOrderStatusInfoByIdWithSignature(owner: KeyPair, orderId: Id, timestamp: Long): R[HttpOrderBookHistoryItem] =
-    getOrderStatusInfoByIdWithSignature(Base58.encode(owner.publicKey), orderId.toString, timestampAndSignatureHeaders(owner, timestamp))
-
-  override def getTransactionsByOrder(orderId: String): R[List[ExchangeTransaction]] = mk {
-    sttp.get(uri"$apiUri/matcher/transactions/$orderId")
-=======
 
   override def getOrderStatusInfoByIdWithSignature(owner: KeyPair, orderId: Id, timestamp: Long): R[HttpOrderBookHistoryItem] =
     getOrderStatusInfoByIdWithSignature(Base58.encode(owner.publicKey), orderId.toString, timestampAndSignatureHeaders(owner, timestamp))
@@ -206,10 +198,7 @@
     sttp
       .get(uri"$apiUri/matcher/orderbook/${Base58.encode(owner.publicKey)}")
       .headers(timestampAndSignatureHeaders(owner, System.currentTimeMillis()))
->>>>>>> db721666
-  }
-
-  override def getTransactionsByOrder(id: Id): R[List[ExchangeTransaction]] = getTransactionsByOrder(id.toString)
+  }
 
   /**
    * param @activeOnly Server treats this parameter as false if it wasn't specified
@@ -368,11 +357,7 @@
       .headers(headers)
   }
 
-<<<<<<< HEAD
-  override def currentOffset: R[HttpOffset] = mk {
-=======
   override def getCurrentOffset(headers: Map[String, String]): R[HttpOffset] = mk {
->>>>>>> db721666
     sttp
       .get(uri"$apiUri/matcher/debug/currentOffset")
       .headers(headers)
@@ -406,11 +391,8 @@
     sttp.post(uri"$apiUri/matcher/debug/saveSnapshots").headers(headers)
   }
 
-<<<<<<< HEAD
-=======
   override def saveSnapshots: R[HttpMessage] = saveSnapshots(apiKeyHeaders)
 
->>>>>>> db721666
   override def getMatcherSettings: R[HttpMatcherPublicSettings] = mk {
     sttp
       .get(uri"$apiUri/matcher/settings")
@@ -426,9 +408,7 @@
   override def getMatcherConfig: R[Config] = getMatcherConfig(apiKeyHeaders)
 
   override def getMatcherPublicKey: R[String] = mk {
-    sttp
-      .get(uri"$apiUri/matcher")
-<<<<<<< HEAD
+    sttp.get(uri"$apiUri/matcher")
   }
 
   override def print(message: String): R[Unit] = mkIgnore {
@@ -437,8 +417,6 @@
       .headers(apiKeyHeaders)
       .body(Json.stringify(Json.toJson(HttpMessage(message))))
       .contentType("application/json", "UTF-8")
-=======
->>>>>>> db721666
   }
 
   override def wsConnections: R[HttpWebSocketConnections] = mk {
