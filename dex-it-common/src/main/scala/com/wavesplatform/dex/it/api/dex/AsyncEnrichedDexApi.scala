--- conflicted
+++ resolved
@@ -287,12 +287,12 @@
     sttp.get(uri"$apiUri/matcher/settings/rates").headers(apiKeyHeaders)
   }
 
-<<<<<<< HEAD
   override def getOrderHistoryByApiKey(address: String): R[Array[HttpOrderBookHistoryItem]] = mk {
     sttp
       .get(uri"$apiUri/matcher/orders/$address")
       .headers(apiKeyHeaders)
-=======
+  }
+
   override def deleteOrderBook(assetPair: AssetPair): R[HttpMessage] =
     deleteOrderBook(assetPair.amountAssetStr, assetPair.priceAssetStr, apiKeyHeaders)
 
@@ -301,7 +301,6 @@
       .delete(uri"$apiUri/matcher/orderbook/$amountAsset/$priceAsset")
       .followRedirects(false)
       .headers(headers)
->>>>>>> e03202c2
   }
 
   override def currentOffset: R[HttpOffset] = mk {
