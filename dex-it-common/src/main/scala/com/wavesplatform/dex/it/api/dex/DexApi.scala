--- conflicted
+++ resolved
@@ -59,15 +59,9 @@
     timestamp: Long = System.currentTimeMillis
   ): F[HttpSuccessfulBatchCancel]
 
-<<<<<<< HEAD
   def cancelOrdersByIdsWithKey(address: String, ids: Seq[String]): F[HttpSuccessfulBatchCancel]
 
   def cancelOrdersByIdsWithKey(address: String, ids: Seq[String], headers: Map[String, String]): F[HttpSuccessfulBatchCancel]
-=======
-  def cancelOrdersByIdsWithKeyOrSignature(address: String, ids: Set[String]): F[HttpSuccessfulBatchCancel]
-
-  def cancelOrdersByIdsWithKeyOrSignature(address: String, ids: Set[String], headers: Map[String, String]): F[HttpSuccessfulBatchCancel]
->>>>>>> 9e0643c0
 
   def cancelOrdersByIdsWithKeyOrSignature(
     owner: Address,
