--- conflicted
+++ resolved
@@ -22,13 +22,8 @@
       explicitGet(self.tryReservedBalance(of, timestamp))
     }
 
-<<<<<<< HEAD
-    def reservedBalanceWithApiKey(of: KeyPair, timestamp: Long = System.currentTimeMillis()): F[Map[Asset, Long]] = {
-      explicitGet(self.tryReservedBalanceWithApiKey(of, timestamp))
-=======
     def reservedBalanceWithApiKey(of: KeyPair, xUserPublicKey: Option[PublicKey] = None): F[Map[Asset, Long]] = {
       explicitGet(self.tryReservedBalanceWithApiKey(of, xUserPublicKey))
->>>>>>> 0b5f6f65
     }
 
     def tradableBalance(of: KeyPair, assetPair: AssetPair, timestamp: Long = System.currentTimeMillis()): F[Map[Asset, Long]] = {
@@ -43,10 +38,7 @@
 
     def cancelWithApiKey(order: Order, xUserPublicKey: Option[PublicKey] = None): F[MatcherStatusResponse] =
       cancelWithApiKey(order.id(), xUserPublicKey)
-<<<<<<< HEAD
-=======
 
->>>>>>> 0b5f6f65
     def cancelWithApiKey(id: Order.Id, xUserPublicKey: Option[PublicKey]): F[MatcherStatusResponse] =
       explicitGet(self.tryCancelWithApiKey(id, xUserPublicKey))
 
@@ -55,12 +47,8 @@
       explicitGet(self.tryCancelAllByPair(owner, assetPair, timestamp))
     }
 
-<<<<<<< HEAD
-    def cancelAllByIdsWithApiKey(owner: Address, orderIds: Set[Order.Id]): F[Unit] = explicitGet(self.tryCancelAllByIdsWithApiKey(owner, orderIds))
-=======
     def cancelAllByIdsWithApiKey(owner: Address, orderIds: Set[Order.Id], xUserPublicKey: Option[PublicKey] = None): F[Unit] =
       explicitGet(self.tryCancelAllByIdsWithApiKey(owner, orderIds, xUserPublicKey))
->>>>>>> 0b5f6f65
 
     def orderStatus(order: Order): F[OrderStatusResponse]                       = orderStatus(order.assetPair, order.id())
     def orderStatus(assetPair: AssetPair, id: Order.Id): F[OrderStatusResponse] = explicitGet(self.tryOrderStatus(assetPair, id))
