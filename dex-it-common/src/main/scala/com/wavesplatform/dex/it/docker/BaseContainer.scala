--- conflicted
+++ resolved
@@ -140,8 +140,6 @@
       )
       .exec()
 
-<<<<<<< HEAD
-=======
     Iterator
       .continually {
         Thread.sleep(1000)
@@ -153,7 +151,6 @@
       }
       .fold(log.warn(s"Can't start ${underlying.containerId}"))(_ => ())
 
->>>>>>> e03202c2
     invalidateCaches()
     waitReady()
   }
