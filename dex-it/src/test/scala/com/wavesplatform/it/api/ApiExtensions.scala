package com.wavesplatform.it.api

import java.util.concurrent.ThreadLocalRandom

import cats.Id
import com.wavesplatform.dex.api.http.entities.HttpOrderStatus.Status
import com.wavesplatform.dex.api.http.entities.{HttpOrderBookHistoryItem, HttpOrderStatus}
import com.wavesplatform.dex.domain.account.KeyPair
import com.wavesplatform.dex.domain.asset.Asset.{IssuedAsset, Waves}
import com.wavesplatform.dex.domain.asset.{Asset, AssetPair}
import com.wavesplatform.dex.domain.order.Order
import com.wavesplatform.dex.it.api.node.{NodeApi, NodeApiExtensions}
<<<<<<< HEAD
=======
import com.wavesplatform.dex.it.api.responses.dex.{OrderBookHistoryItem, OrderStatus, OrderStatusResponse}
>>>>>>> 3ca58dcc
import com.wavesplatform.dex.it.dex.DexApi
import com.wavesplatform.dex.it.docker.DexContainer
import com.wavesplatform.it.{MatcherSuiteBase, api}
import com.wavesplatform.wavesj.transactions.ExchangeTransaction
import mouse.any._

import scala.collection.immutable.TreeMap

trait ApiExtensions extends NodeApiExtensions { this: MatcherSuiteBase =>

  protected def placeAndAwaitAtDex(order: Order,
<<<<<<< HEAD
                                   expectedStatus: HttpOrderStatus.Status = Status.Accepted,
                                   dex: DexContainer = dex1): HttpOrderStatus = {
    dex.api.place(order)
=======
                                   expectedStatus: OrderStatus = OrderStatus.Accepted,
                                   dex: DexContainer = dex1,
                                   isMarketOrder: Boolean = false): OrderStatusResponse = {
    if (isMarketOrder) dex1.api.placeMarket(order) else dex1.api.place(order)
>>>>>>> 3ca58dcc
    dex.api.waitForOrderStatus(order, expectedStatus)
  }

  protected def placeAndAwaitAtNode(order: Order,
                                    dexApi: DexApi[Id] = dex1.api,
                                    wavesNodeApi: NodeApi[Id] = wavesNode1.api,
                                    isMarketOrder: Boolean = false): Seq[ExchangeTransaction] = {
    if (isMarketOrder) dex1.api.placeMarket(order) else dex1.api.place(order)
    waitForOrderAtNode(order.id(), dexApi, wavesNodeApi)
  }

<<<<<<< HEAD
  protected def cancelAndAwait(owner: KeyPair, order: Order, expectedStatus: HttpOrderStatus.Status = Status.Cancelled): HttpOrderStatus = {
=======
  protected def cancelAndAwait(owner: KeyPair, order: Order): OrderStatusResponse = {
>>>>>>> 3ca58dcc
    dex1.api.cancel(owner, order)
    dex1.api.waitForOrderStatus(order, OrderStatus.Cancelled)
  }

  protected def waitForOrderAtNode(order: Order,
                                   dexApi: DexApi[Id] = dex1.api,
                                   wavesNodeApi: NodeApi[Id] = wavesNode1.api): Seq[ExchangeTransaction] =
    waitForOrderAtNode(order.id(), dexApi, wavesNodeApi)

  protected def waitForOrderAtNode(orderId: Order.Id, dexApi: DexApi[Id], wavesNodeApi: NodeApi[Id]): Seq[ExchangeTransaction] =
    dexApi.waitForTransactionsByOrder(orderId, 1).unsafeTap {
      _.foreach(tx => wavesNodeApi.waitForTransaction(tx.getId))
    }

  protected def matcherState(assetPairs: Seq[AssetPair],
                             orders: IndexedSeq[Order],
                             accounts: Seq[KeyPair],
                             dexApi: DexApi[Id] = dex1.api): MatcherState = {

    val offset               = dexApi.currentOffset
    val snapshots            = dexApi.allSnapshotOffsets
    val orderBooks           = assetPairs.map(x => (x, (dexApi.orderBook(x), dexApi.orderBookStatus(x))))
    val orderStatuses        = orders.map(x => x.idStr() -> dexApi.orderStatus(x))
    val orderTransactionIds  = orders.map(x => x.idStr() -> dexApi.transactionsByOrder(x).map(_.getId.getBase58String))
    val reservedBalances     = accounts.map(x => x -> dexApi.reservedBalance(x))
    val accountsOrderHistory = accounts.flatMap(a => assetPairs.map(p => a -> p))

    val orderHistory = accountsOrderHistory.map {
      case (account, pair) => (account, pair, dexApi.orderHistoryByPair(account, pair))
    }

    val orderHistoryMap = orderHistory
      .groupBy(_._1) // group by accounts
      .map {
        case (account, xs) =>
          val assetPairHistory = xs.groupBy(_._2).map { // group by asset pair
            case (assetPair, historyRecords) => assetPair -> historyRecords.flatMap(_._3) // same as historyRecords.head._3
          }

          account -> (TreeMap.empty[AssetPair, Seq[HttpOrderBookHistoryItem]] ++ assetPairHistory)
      }

    clean {
      api.MatcherState(
        offset,
        TreeMap(snapshots.toSeq: _*),
        TreeMap(orderBooks: _*),
        TreeMap(orderStatuses: _*),
        TreeMap(orderTransactionIds: _*),
        TreeMap(reservedBalances: _*),
        TreeMap(orderHistoryMap.toSeq: _*)
      )
    }
  }

  private def clean(x: MatcherState): MatcherState = x.copy(
    orderBooks = x.orderBooks.map { case (k, v) => k -> v.copy(_1 = v._1.copy(timestamp = 0L)) }
  )

  def mkAccountWithBalance(balances: (Long, Asset)*): KeyPair = {
    val account = mkKeyPair(s"account-test-${ThreadLocalRandom.current().nextInt}")
    val transfers = balances.map {
      case (balance, asset) =>
        val sender = asset match {
          case Waves           => alice
          case ia: IssuedAsset => if (wavesNode1.api.assetBalance(alice, ia).balance >= balance) alice else bob
        }
        mkTransfer(sender, account, balance, asset, 0.003.waves)
    }
    transfers.par.foreach { x =>
      wavesNode1.api.broadcast(x)
      wavesNode1.api.waitForTransaction(x)
    }
    account
  }

  private implicit val assetPairOrd: Ordering[AssetPair] = Ordering.by[AssetPair, String](_.key)
  private implicit val keyPairOrd: Ordering[KeyPair]     = Ordering.by[KeyPair, String](_.stringRepr)
}<|MERGE_RESOLUTION|>--- conflicted
+++ resolved
@@ -10,10 +10,6 @@
 import com.wavesplatform.dex.domain.asset.{Asset, AssetPair}
 import com.wavesplatform.dex.domain.order.Order
 import com.wavesplatform.dex.it.api.node.{NodeApi, NodeApiExtensions}
-<<<<<<< HEAD
-=======
-import com.wavesplatform.dex.it.api.responses.dex.{OrderBookHistoryItem, OrderStatus, OrderStatusResponse}
->>>>>>> 3ca58dcc
 import com.wavesplatform.dex.it.dex.DexApi
 import com.wavesplatform.dex.it.docker.DexContainer
 import com.wavesplatform.it.{MatcherSuiteBase, api}
@@ -25,16 +21,10 @@
 trait ApiExtensions extends NodeApiExtensions { this: MatcherSuiteBase =>
 
   protected def placeAndAwaitAtDex(order: Order,
-<<<<<<< HEAD
                                    expectedStatus: HttpOrderStatus.Status = Status.Accepted,
-                                   dex: DexContainer = dex1): HttpOrderStatus = {
-    dex.api.place(order)
-=======
-                                   expectedStatus: OrderStatus = OrderStatus.Accepted,
                                    dex: DexContainer = dex1,
-                                   isMarketOrder: Boolean = false): OrderStatusResponse = {
+                                   isMarketOrder: Boolean = false): HttpOrderStatus = {
     if (isMarketOrder) dex1.api.placeMarket(order) else dex1.api.place(order)
->>>>>>> 3ca58dcc
     dex.api.waitForOrderStatus(order, expectedStatus)
   }
 
@@ -46,13 +36,9 @@
     waitForOrderAtNode(order.id(), dexApi, wavesNodeApi)
   }
 
-<<<<<<< HEAD
   protected def cancelAndAwait(owner: KeyPair, order: Order, expectedStatus: HttpOrderStatus.Status = Status.Cancelled): HttpOrderStatus = {
-=======
-  protected def cancelAndAwait(owner: KeyPair, order: Order): OrderStatusResponse = {
->>>>>>> 3ca58dcc
     dex1.api.cancel(owner, order)
-    dex1.api.waitForOrderStatus(order, OrderStatus.Cancelled)
+    dex1.api.waitForOrderStatus(order, expectedStatus)
   }
 
   protected def waitForOrderAtNode(order: Order,
