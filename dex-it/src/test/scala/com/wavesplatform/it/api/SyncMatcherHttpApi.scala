package com.wavesplatform.it.api

import akka.http.scaladsl.model.{StatusCode, StatusCodes}
import com.wavesplatform.account.KeyPair
import com.wavesplatform.dex.queue.QueueEventWithMeta
import com.wavesplatform.it.Node
import com.wavesplatform.it.api.SyncHttpApi.RequestAwaitTime
import com.wavesplatform.it.sync.config.MatcherPriceAssetConfig._
import com.wavesplatform.transaction.Asset.Waves
import com.wavesplatform.transaction.assets.exchange.{AssetPair, Order, OrderType}
import com.wavesplatform.transaction.{Asset, Proofs}
import org.asynchttpclient.util.HttpConstants
import org.asynchttpclient.{RequestBuilder, Response}
import org.scalatest.{Assertion, Assertions, Matchers}
import play.api.libs.json.Json.parse
import play.api.libs.json.{Format, Json, Writes}

import scala.concurrent.duration._
import scala.concurrent.{Await, Awaitable}
import scala.util.control.NonFatal
import scala.util.{Failure, Try}

object SyncMatcherHttpApi extends Assertions {

  case class NotFoundErrorMessage(message: String)

  case class ErrorMessage(error: Int, message: String)

  object NotFoundErrorMessage {
    implicit val format: Format[NotFoundErrorMessage] = Json.format
  }

  def assertNotFoundAndMessage[R](f: => R, errorMessage: String): Assertion = Try(f) match {
    case Failure(UnexpectedStatusCodeException(_, _, statusCode, responseBody)) =>
      Assertions.assert(statusCode == StatusCodes.NotFound.intValue && parse(responseBody).as[NotFoundErrorMessage].message.contains(errorMessage))
    case Failure(e) => Assertions.fail(e)
    case _ => Assertions.fail(s"Expecting not found error")
  }

  def sync[A](awaitable: Awaitable[A], atMost: Duration = RequestAwaitTime): A =
    try Await.result(awaitable, atMost)
    catch {
      case usce: UnexpectedStatusCodeException => throw usce
      case NonFatal(cause) =>
        throw new Exception(cause)
    }

  implicit class MatcherNodeExtSync(m: Node) extends Matchers {

    import com.wavesplatform.it.api.AsyncMatcherHttpApi.{MatcherAsyncHttpApi => async}

    private val RequestAwaitTime = 30.seconds
    private val OrderRequestAwaitTime = 1.minutes

    def orderBook(assetPair: AssetPair): OrderBookResponse =
      sync(async(m).orderBook(assetPair))

    def orderBook(assetPair: AssetPair, depth: Int): OrderBookResponse =
      sync(async(m).orderBook(assetPair, depth))

    def orderBookExpectInvalidAssetId(assetPair: AssetPair, assetId: String): Boolean =
      Await.result(async(m).orderBookExpectInvalidAssetId(assetPair, assetId), OrderRequestAwaitTime)

    def orderBookExpectInvalidAssetId(assetPair: AssetPair, assetId: String, pred: MessageMatcherResponse => Boolean): Boolean =
      Await.result(async(m).orderBookExpectInvalidAssetId(assetPair, assetId, pred), OrderRequestAwaitTime)

    def orderStatusExpectInvalidAssetId(orderId: String, assetPair: AssetPair, assetId: String): Boolean =
      Await.result(async(m).orderStatusExpectInvalidAssetId(orderId, assetPair, assetId), OrderRequestAwaitTime)

    def orderStatusExpectInvalidAssetId(orderId: String, assetPair: AssetPair, assetId: String, pred: MessageMatcherResponse => Boolean): Boolean =
      Await.result(async(m).orderStatusExpectInvalidAssetId(orderId, assetPair, assetId, pred), OrderRequestAwaitTime)

    def marketStatus(assetPair: AssetPair): MarketStatusResponse =
      sync(async(m).marketStatus(assetPair), RequestAwaitTime)

    def deleteOrderBook(assetPair: AssetPair): MessageMatcherResponse =
      sync(async(m).deleteOrderBook(assetPair), RequestAwaitTime)

    def fullOrderHistory(sender: KeyPair): Seq[OrderbookHistory] =
      sync(async(m).fullOrdersHistory(sender), RequestAwaitTime)

    def orderHistoryByPair(sender: KeyPair, assetPair: AssetPair, activeOnly: Boolean = false): Seq[OrderbookHistory] =
      sync(async(m).orderHistoryByPair(sender, assetPair, activeOnly), RequestAwaitTime)

    def activeOrderHistory(sender: KeyPair): Seq[OrderbookHistory] =
      sync(async(m).fullOrdersHistory(sender, activeOnly = Some(true)))

    def placeOrder(order: Order): MatcherResponse =
      sync(async(m).placeOrder(order))

    def placeMarketOrder(order: Order): MatcherResponse =
      sync(async(m).placeMarketOrder(order))

    def placeMarketOrder1(order: Order): MatcherResponse =
      sync(async(m).placeMarketOrder(order))

    def placeMarketOrder(sender: KeyPair,
                         pair: AssetPair,
                         orderType: OrderType,
                         amount: Long,
                         price: Long,
                         fee: Long = 300000L,
                         version: Byte = 3: Byte,
                         timeToLive: Duration = 30.days - 1.seconds,
                         feeAsset: Asset = Waves,
                         creationTime: Long = System.currentTimeMillis()): MatcherResponse =
      sync(async(m).placeMarketOrder(sender, pair, orderType, amount, price, fee, version, timeToLive, feeAsset, creationTime))

    def placeOrder(sender: KeyPair,
                   pair: AssetPair,
                   orderType: OrderType,
                   amount: Long,
                   price: Long,
                   fee: Long,
                   version: Byte = 1: Byte,
                   timeToLive: Duration = 30.days - 1.seconds,
                   feeAsset: Asset = Waves,
                   timestamp: Long = System.currentTimeMillis): MatcherResponse =
      sync(async(m).placeOrder(sender, pair, orderType, amount, price, fee, version, timeToLive, feeAsset, timestamp))

    def orderStatus(orderId: String, assetPair: AssetPair, waitForStatus: Boolean = true): MatcherStatusResponse =
      sync(async(m).orderStatus(orderId, assetPair, waitForStatus))

    def waitTransactionsByOrder(orderId: String, min: Int): Seq[ExchangeTransaction] =
      sync(async(m).waitTransactionsByOrder(orderId, min))

    def waitOrderStatus(assetPair: AssetPair,
                        orderId: String,
                        expectedStatus: String,
                        waitTime: Duration = OrderRequestAwaitTime,
                        retryInterval: FiniteDuration = 5.second): MatcherStatusResponse =
      sync(async(m).waitOrderStatus(assetPair, orderId, expectedStatus, retryInterval), waitTime)

    def waitOrderStatusAndAmount(assetPair: AssetPair,
                                 orderId: String,
                                 expectedStatus: String,
                                 expectedFilledAmount: Option[Long],
                                 waitTime: Duration = OrderRequestAwaitTime): MatcherStatusResponse =
      sync(async(m).waitOrderStatusAndAmount(assetPair, orderId, expectedStatus, expectedFilledAmount), waitTime)

    def waitOrderProcessed(assetPair: AssetPair, orderId: String, checkTimes: Int = 5, retryInterval: FiniteDuration = 1.second): Unit = {
      val fixedStatus = sync {
        async(m).waitFor[MatcherStatusResponse](s"$orderId processed")(
          _.orderStatus(orderId, assetPair),
          _.status != "NotFound",
          retryInterval
        )
      }

      // Wait until something changed or not :)
      def loop(n: Int): Unit =
        if (n == 0) m.log.debug(s"$orderId wasn't changed (tried $checkTimes times)")
        else {
          val currStatus = orderStatus(orderId, assetPair)
          if (currStatus == fixedStatus) {
            Thread.sleep(retryInterval.toMillis)
            loop(n - 1)
          } else m.log.debug(s"$orderId was changed on ${checkTimes - n} step")
        }

      loop(checkTimes)
    }

    def waitOrderInBlockchain(orderId: String,
                              retryInterval: FiniteDuration = 1.second,
                              waitTime: Duration = OrderRequestAwaitTime): Seq[TransactionInfo] =
      sync(async(m).waitForOrderInBlockchain(orderId, retryInterval), waitTime)

    def reservedBalance(sender: KeyPair, waitTime: Duration = OrderRequestAwaitTime): Map[String, Long] =
      sync(async(m).reservedBalance(sender), waitTime)

    def tradableBalance(sender: KeyPair, assetPair: AssetPair, waitTime: Duration = OrderRequestAwaitTime): Map[String, Long] =
      sync(async(m).tradableBalance(sender, assetPair), waitTime)

    def tradingMarkets(waitTime: Duration = OrderRequestAwaitTime): MatcherMarketDataInfo =
      sync(async(m).tradingMarkets(), waitTime)

    def tradingPairInfo(assetPair: AssetPair, waitTime: Duration = OrderRequestAwaitTime): Option[MatcherMarketData] =
      tradingMarkets(waitTime).markets.find(marketData =>
        marketData.amountAsset == assetPair.amountAssetStr && marketData.priceAsset == assetPair.priceAssetStr)

    def expectIncorrectOrderPlacement(order: Order,
                                      expectedStatusCode: Int,
                                      expectedStatus: String,
                                      expectedMessage: Option[String] = None,
                                      waitTime: Duration = OrderRequestAwaitTime): Boolean =
      sync(async(m).expectIncorrectOrderPlacement(order, expectedStatusCode, expectedStatus, expectedMessage), waitTime)

    def expectRejectedOrderPlacement(sender: KeyPair,
                                     pair: AssetPair,
                                     orderType: OrderType,
                                     amount: Long,
                                     price: Long,
                                     fee: Long = 300000L,
                                     version: Byte = 1,
                                     timeToLive: Duration = 30.days - 1.seconds,
                                     expectedMessage: Option[String] = None,
                                     matcherFeeAssetId: Asset = Waves): Boolean =
      expectIncorrectOrderPlacement(prepareOrder(sender, pair, orderType, amount, price, fee, version, timeToLive, matcherFeeAssetId),
        400,
        "OrderRejected",
        expectedMessage)

    def expectCancelRejected(sender: KeyPair, assetPair: AssetPair, orderId: String, waitTime: Duration = OrderRequestAwaitTime): Unit =
      sync(async(m).expectCancelRejected(sender, assetPair, orderId), waitTime)

    def cancelOrder(sender: KeyPair, assetPair: AssetPair, orderId: String, waitTime: Duration = OrderRequestAwaitTime): MatcherStatusResponse =
      sync(async(m).cancelOrder(sender, assetPair, orderId), waitTime)

    def cancelOrdersForPair(sender: KeyPair,
                            assetPair: AssetPair,
                            timestamp: Long = System.currentTimeMillis(),
                            waitTime: Duration = OrderRequestAwaitTime): MatcherStatusResponse =
      sync(async(m).cancelOrdersForPair(sender, assetPair, timestamp), waitTime)

    def cancelOrdersForPairOnce(sender: KeyPair,
                                assetPair: AssetPair,
                                timestamp: Long = System.currentTimeMillis(),
                                waitTime: Duration = OrderRequestAwaitTime): Response =
      sync(async(m).cancelOrdersForPairOnce(sender, assetPair, timestamp), waitTime)

    def cancelAllOrders(sender: KeyPair,
                        timestamp: Long = System.currentTimeMillis(),
                        waitTime: Duration = OrderRequestAwaitTime): MatcherStatusResponse =
      sync(async(m).cancelAllOrders(sender, timestamp), waitTime)

    def cancelOrderWithApiKey(orderId: String, waitTime: Duration = OrderRequestAwaitTime): MatcherStatusResponse =
      sync(async(m).cancelOrderWithApiKey(orderId), waitTime)

    def matcherGet(path: String,
                   f: RequestBuilder => RequestBuilder = identity,
                   statusCode: Int = HttpConstants.ResponseStatusCodes.OK_200,
                   waitForStatus: Boolean = false,
                   waitTime: Duration = RequestAwaitTime): Response =
      sync(async(m).matcherGet(path, f, statusCode, waitForStatus), waitTime)

    def matcherGetStatusCode(path: String, statusCode: Int, waitTime: Duration = RequestAwaitTime): MessageMatcherResponse =
      sync(async(m).matcherGetStatusCode(path, statusCode), waitTime)

    def matcherPost[A: Writes](path: String, body: A, waitTime: Duration = RequestAwaitTime): Response =
      sync(async(m).matcherPost(path, body), waitTime)

    def prepareOrder(sender: KeyPair,
                     pair: AssetPair,
                     orderType: OrderType,
                     amount: Long,
                     price: Long,
                     fee: Long = 300000L,
                     version: Byte = 1: Byte,
                     timeToLive: Duration = 30.days - 1.seconds,
                     feeAsset: Asset = Waves,
<<<<<<< HEAD
                     creationTime: Long = System.currentTimeMillis()): Order = {
=======
                     creationTime: Long = System.currentTimeMillis): Order = {
>>>>>>> cf5e8617
      val timeToLiveTimestamp = creationTime + timeToLive.toMillis

      val unsigned =
        Order(
          sender,
          matcher,
          pair,
          orderType,
          amount,
          price,
          creationTime,
          timeToLiveTimestamp,
          fee,
          Proofs.empty,
          version,
          feeAsset
        )
      Order.sign(unsigned, sender)
    }

    def ordersByAddress(sender: KeyPair, activeOnly: Boolean, waitTime: Duration = RequestAwaitTime): Seq[OrderbookHistory] =
      sync(async(m).ordersByAddress(sender, activeOnly), waitTime)

    def getCurrentOffset: QueueEventWithMeta.Offset = sync(async(m).getCurrentOffset)

    def getLastOffset: QueueEventWithMeta.Offset = sync(async(m).getLastOffset)

    def getOldestSnapshotOffset: QueueEventWithMeta.Offset = sync(async(m).getOldestSnapshotOffset)

    def getAllSnapshotOffsets: Map[String, QueueEventWithMeta.Offset] = sync(async(m).getAllSnapshotOffsets)

    def waitForStableOffset(confirmations: Int,
                            maxTries: Int,
                            interval: FiniteDuration,
                            waitTime: Duration = RequestAwaitTime): QueueEventWithMeta.Offset =
      sync(async(m).waitForStableOffset(confirmations, maxTries, interval), (maxTries + 1) * interval)

    def matcherState(assetPairs: Seq[AssetPair],
                     orders: IndexedSeq[Order],
                     accounts: Seq[KeyPair],
                     waitTime: Duration = RequestAwaitTime * 5): MatcherState =
      sync(async(m).matcherState(assetPairs, orders, accounts), waitTime)

    def upsertRate[A: Writes](asset: Asset,
                              rate: Double,
                              waitTime: Duration = RequestAwaitTime,
                              expectedStatusCode: StatusCode,
                              apiKey: String = m.apiKey): RatesResponse =
      sync(async(m).upsertRate(asset, rate, expectedStatusCode.intValue, apiKey), waitTime)

    def getRates: Map[Asset, Double] = sync(async(m).getRates())

    def deleteRate(asset: Asset, expectedStatusCode: StatusCode = StatusCodes.OK, apiKey: String = m.apiKey): RatesResponse =
      sync(async(m).deleteRate(asset, expectedStatusCode.intValue, apiKey))

    def orderbookInfo(assetPair: AssetPair, waitTime: Duration = RequestAwaitTime): MatcherOrderbookInfo = {
      sync(async(m).orderbookInfo(assetPair), waitTime)
    }
  }

}<|MERGE_RESOLUTION|>--- conflicted
+++ resolved
@@ -249,11 +249,7 @@
                      version: Byte = 1: Byte,
                      timeToLive: Duration = 30.days - 1.seconds,
                      feeAsset: Asset = Waves,
-<<<<<<< HEAD
-                     creationTime: Long = System.currentTimeMillis()): Order = {
-=======
                      creationTime: Long = System.currentTimeMillis): Order = {
->>>>>>> cf5e8617
       val timeToLiveTimestamp = creationTime + timeToLive.toMillis
 
       val unsigned =
