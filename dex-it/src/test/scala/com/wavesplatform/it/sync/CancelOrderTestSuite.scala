package com.wavesplatform.it.sync

<<<<<<< HEAD
import com.typesafe.config.{Config, ConfigFactory}
import com.wavesplatform.dex.it.api.responses.dex.OrderStatus
import com.wavesplatform.it.MatcherSuiteBase
import com.wavesplatform.transaction.assets.exchange.{AssetPair, OrderType}
import mouse.any.anySyntaxMouse

class CancelOrderTestSuite extends MatcherSuiteBase {

  override protected def dexInitialSuiteConfig: Config = ConfigFactory.parseString(s"""waves.dex.price-assets = [ "$UsdId", "$BtcId", "WAVES" ]""")
=======
import java.nio.charset.StandardCharsets
import java.util.concurrent.ThreadLocalRandom

import com.typesafe.config.{Config, ConfigFactory}
import com.wavesplatform.account.{AddressScheme, KeyPair}
import com.wavesplatform.common.state.ByteStr
import com.wavesplatform.common.utils.EitherExt2
import com.wavesplatform.dex.util.FutureOps._
import com.wavesplatform.it.MatcherSuiteBase
import com.wavesplatform.it.api.SyncHttpApi._
import com.wavesplatform.it.api.SyncMatcherHttpApi._
import com.wavesplatform.it.api.{MatcherStatusResponse, MatcherStatusResponseWithFee, SyncMatcherHttpApi}
import com.wavesplatform.it.sync.config.MatcherPriceAssetConfig._
import com.wavesplatform.it.util.{GlobalTimer, TimerExt}
import com.wavesplatform.transaction.Asset.{IssuedAsset, Waves}
import com.wavesplatform.transaction.assets.IssueTransactionV2
import com.wavesplatform.transaction.assets.exchange.OrderType.SELL
import com.wavesplatform.transaction.assets.exchange.{AssetPair, OrderType}
import com.wavesplatform.transaction.transfer.TransferTransactionV2

import scala.concurrent.Future
import scala.concurrent.duration._

class CancelOrderTestSuite extends MatcherSuiteBase {

  private val wavesBtcPair = AssetPair(Waves, IssuedAsset(BtcId))
>>>>>>> 16b03cf6

  // micro-block-interval and balance-watching-buffer-interval to reproduce an auto cancel issue
  // snapshots-interval - snapshots should not affect this test
  override protected def nodeConfigs: Seq[Config] = super.nodeConfigs.map {
    ConfigFactory
      .parseString(
        s"""waves {
           |  miner.micro-block-interval = 3s
           |  dex {
           |    snapshots-interval = 100000
           |    balance-watching-buffer-interval = 100ms
           |  }
           |}""".stripMargin
      )
      .withFallback
  }

  override protected def beforeAll(): Unit = {
    wavesNode1.start()
    broadcastAndAwait(IssueUsdTx, IssueBtcTx)
    dex1.start()
  }

  def createAccountWithBalance(balances: (Long, Option[String])*): KeyPair = {
    val account = KeyPair(ByteStr(s"account-test-${ThreadLocalRandom.current().nextLong()}".getBytes(StandardCharsets.UTF_8)))

    balances.foreach {
      case (balance, asset) =>
        if (asset.isDefined)
          assert(
            node.assetBalance(alice.toAddress.toString, asset.get.toString).balance >= balance,
            s"Alice doesn't have enough balance in ${asset.get.toString} to make a transfer"
          )
        node.waitForTransaction(node.broadcastTransfer(alice, account.toAddress.toString, balance, 300000L, asset, None).id)
    }
    account
  }

  "Order can be canceled" - {
    "After cancelAllOrders all of them should be cancelled" in {
      val accounts = (1 to 20).map(_ => createAccountWithBalance(100000000000L -> None))

<<<<<<< HEAD
    "After cancelAllOrders (200) all of them should be cancelled" in {
      val time = System.currentTimeMillis

      val orders = (1 to 200) map { i =>
        mkOrder(bob, wavesBtcPair, OrderType.SELL, 1000000, 123450000L, 300000, version = 2: Byte, ts = time + i) unsafeTap { order =>
          placeAndAwait(order)
        }
      }

      dex1.api.cancelAll(bob)

      orders.foreach(order => dex1.api.waitForOrderStatus(order, OrderStatus.Cancelled))
=======
      SyncMatcherHttpApi.sync(
        {
          import com.wavesplatform.it.api.AsyncMatcherHttpApi.{MatcherAsyncHttpApi => async}

          val asyncNode        = async(node)
          val ordersPerAccount = 200

          def place(account: KeyPair, startPrice: Long, numOrders: Int): Future[Unit] = {
            val time = System.currentTimeMillis

            val futures = (1 to numOrders).map { c =>
              asyncNode.placeOrder(account, wavesUsdPair, SELL, 100000000L, startPrice + c, 300000L, 2.toByte, timestamp = time + c)
            }

            Future.sequence(futures).map(_ => ())
          }

          def cancelAll(account: KeyPair): Future[Unit] = asyncNode.cancelAllOrders(account, System.currentTimeMillis).map(_ => ())

          for {
            _ <- {
              val pairs = accounts.zipWithIndex.map { case (account, i) => (account, (i + 1) * 1000) }
              Future.inSeries(pairs)(Function.tupled(place(_, _, ordersPerAccount)))
            }
            _ <- Future.traverse(accounts) { account =>
              asyncNode.orderHistoryByPair(account, wavesUsdPair).map { orders =>
                withClue(s"account $account: ") {
                  orders.size shouldBe ordersPerAccount
                }
              }
            }
            _ <- Future.traverse(accounts)(cancelAll)
          } yield ()
        },
        5.minutes
      )

      eventually {
        val orderBook = node.orderBook(wavesUsdPair)
        orderBook.bids should be(empty)
        orderBook.asks should be(empty)
      }
>>>>>>> 16b03cf6
    }

    "by sender" in {
      val order = mkBobOrder
      placeAndAwait(order)

      dex1.api.cancel(bob, order)
      dex1.api.waitForOrderStatus(order, OrderStatus.Cancelled)

      dex1.api.orderHistoryByPair(bob, wavesUsdPair).collectFirst {
        case o if o.id == order.id() => o.status shouldEqual OrderStatus.Cancelled
      }
    }

    "with API key" in {
      val order = mkBobOrder
      placeAndAwait(order)

      dex1.api.cancelWithApiKey(order)
      dex1.api.waitForOrderStatus(order, OrderStatus.Cancelled)

      dex1.api.orderHistory(bob).find(_.id == order.id()).get.status shouldBe OrderStatus.Cancelled
      dex1.api.orderHistoryByPair(bob, wavesUsdPair).find(_.id == order.id()).get.status shouldBe OrderStatus.Cancelled

      val orderBook = dex1.api.orderBook(wavesUsdPair)
      orderBook.bids shouldBe empty
      orderBook.asks shouldBe empty
    }
  }

  "Cancel is rejected" - {
    "when order already cancelled" in {
      val orderId = node.placeOrder(bob, wavesUsdPair, OrderType.SELL, 100.waves, 800, matcherFee).message.id
      node.waitOrderStatus(wavesUsdPair, orderId, "Accepted", 1.minute)

      node.cancelOrder(bob, wavesUsdPair, orderId)
      node.waitOrderStatus(wavesUsdPair, orderId, "Cancelled")

      assertBadRequestAndMessage(node.cancelOrder(bob, wavesUsdPair, orderId), s"The order $orderId is canceled")
    }

    "when request sender is not the sender of and order" in {
      val order = mkBobOrder
      placeAndAwait(order)

      val r = dex1.api.tryCancel(matcher, order)
      r shouldBe 'left
      r.left.get.error shouldBe 9437193 // TODO

      // Cleanup
      dex1.api.cancel(bob, order)
      dex1.api.waitForOrderStatus(order, OrderStatus.Cancelled)
    }
  }

  "Batch cancel works for" - {
    "all orders placed by an address" in {
      val orders = mkBobOrders(wavesUsdPair) ::: mkBobOrders(wavesBtcPair)
      orders.foreach(dex1.api.place)
      orders.foreach(dex1.api.waitForOrderStatus(_, OrderStatus.Accepted))

      dex1.api.cancelAll(bob)

      orders.foreach(dex1.api.waitForOrderStatus(_, OrderStatus.Cancelled))
    }

    "a pair" in {
      val wavesUsdOrders = mkBobOrders(wavesUsdPair)
      val wavesBtcOrders = mkBobOrders(wavesBtcPair)
      val orders         = wavesUsdOrders ::: wavesBtcOrders
      orders.foreach(dex1.api.place)
      orders.foreach(dex1.api.waitForOrderStatus(_, OrderStatus.Accepted))

      dex1.api.cancelAllByPair(bob, wavesBtcPair)

      wavesBtcOrders.foreach(dex1.api.waitForOrderStatus(_, OrderStatus.Cancelled))
      wavesUsdOrders.foreach(dex1.api.waitForOrderStatus(_, OrderStatus.Accepted))
    }
  }

<<<<<<< HEAD
  private def mkBobOrder                        = mkOrder(bob, wavesUsdPair, OrderType.SELL, 100.waves, 800)
  private def mkBobOrders(assetPair: AssetPair) = (1 to 5).map(i => mkOrder(bob, assetPair, OrderType.SELL, 100.waves + i, 400)).toList
=======
  "Auto cancel" - {
    // TODO: Uncomment after Node v1.1.6
    "wrong auto cancel when match on all coins" ignore {
      val accounts       = (1 to 30).map(i => KeyPair(s"auto-cancel-$i".getBytes(StandardCharsets.UTF_8)))
      val oneOrderAmount = 10000
      val orderPrice     = 3000000000000L

      val initialTransferIds = accounts
        .map { account =>
          TransferTransactionV2
            .selfSigned(
              assetId = Waves,
              sender = alice,
              recipient = account,
              amount = issueFee,
              timestamp = System.currentTimeMillis(),
              feeAssetId = Waves,
              feeAmount = minFee,
              attachment = Array.emptyByteArray
            )
            .explicitGet()
        }
        .map { tx =>
          node.signedBroadcast(tx.json())
          tx.id()
        }

      initialTransferIds.foreach(id => node.waitForTransaction(id.toString))

      val accountsAndAssets = accounts.zipWithIndex.map {
        case (account, i) =>
          account -> IssueTransactionV2
            .selfSigned(
              chainId = AddressScheme.current.chainId,
              sender = account,
              name = s"WowSoMuchCoin-$i".getBytes(StandardCharsets.UTF_8),
              description = Array.emptyByteArray,
              quantity = oneOrderAmount,
              decimals = 2,
              reissuable = false,
              script = None,
              fee = issueFee,
              timestamp = System.currentTimeMillis()
            )
            .explicitGet()
      }

      accountsAndAssets.foreach { case (_, tx) => node.signedBroadcast(tx.json()) }
      accountsAndAssets.foreach { case (_, tx) => node.waitForTransaction(tx.id().toString) }

      val sells = accountsAndAssets.map {
        case (account, asset) =>
          val assetPair = AssetPair(IssuedAsset(asset.id()), Waves)
          assetPair -> node
            .placeOrder(
              sender = account,
              pair = assetPair,
              orderType = OrderType.SELL,
              amount = oneOrderAmount,
              price = orderPrice,
              fee = matcherFee
            )
            .message
            .id
      }

      sells.foreach(Function.tupled(node.waitOrderStatus(_, _, "Accepted")))

      val buyOrders = for {
        (_, asset) <- accountsAndAssets
        i          <- 1 to 10
      } yield
        node
          .prepareOrder(
            sender = alice,
            pair = AssetPair(IssuedAsset(asset.id()), Waves),
            orderType = OrderType.BUY,
            amount = oneOrderAmount / 10,
            price = orderPrice,
            fee = matcherFee,
            timeToLive = 30.days - i.seconds // to make different orders
          )

      SyncMatcherHttpApi.sync(
        {
          import com.wavesplatform.it.api.AsyncMatcherHttpApi.{MatcherAsyncHttpApi => async}

          val asyncNode = async(node)
          Future.traverse(buyOrders.groupBy(_.assetPair).values) { orders =>
            Future.inSeries(orders)(asyncNode.placeOrder(_).flatMap { _ =>
              val wait = ThreadLocalRandom.current().nextInt(100, 1200).millis
              GlobalTimer.instance.sleep(wait)
            })
          }
        },
        5.minutes
      )

      val statuses = sells.map {
        case (assetPair, orderId) =>
          orderId -> node
            .waitFor[MatcherStatusResponseWithFee](s"$orderId status")(
              _.orderStatus(orderId, assetPair, waitForStatus = false),
              r => r.status == "Cancelled" || r.status == "Filled",
              1.second
            )
            .status
      }

      statuses.foreach {
        case (orderId, status) =>
          withClue(s"$orderId: ") {
            status shouldBe "Filled"
          }
      }
    }
  }
>>>>>>> 16b03cf6
}<|MERGE_RESOLUTION|>--- conflicted
+++ resolved
@@ -1,59 +1,26 @@
 package com.wavesplatform.it.sync
 
-<<<<<<< HEAD
-import com.typesafe.config.{Config, ConfigFactory}
-import com.wavesplatform.dex.it.api.responses.dex.OrderStatus
-import com.wavesplatform.it.MatcherSuiteBase
-import com.wavesplatform.transaction.assets.exchange.{AssetPair, OrderType}
-import mouse.any.anySyntaxMouse
-
-class CancelOrderTestSuite extends MatcherSuiteBase {
-
-  override protected def dexInitialSuiteConfig: Config = ConfigFactory.parseString(s"""waves.dex.price-assets = [ "$UsdId", "$BtcId", "WAVES" ]""")
-=======
 import java.nio.charset.StandardCharsets
 import java.util.concurrent.ThreadLocalRandom
 
 import com.typesafe.config.{Config, ConfigFactory}
-import com.wavesplatform.account.{AddressScheme, KeyPair}
+import com.wavesplatform.account.KeyPair
 import com.wavesplatform.common.state.ByteStr
-import com.wavesplatform.common.utils.EitherExt2
-import com.wavesplatform.dex.util.FutureOps._
+import com.wavesplatform.dex.it.api.responses.dex.OrderStatus
+import com.wavesplatform.dex.it.time.GlobalTimer
+import com.wavesplatform.dex.it.time.TimerOps.TimerOpsImplicits
+import com.wavesplatform.dex.util.FutureOps.Implicits
 import com.wavesplatform.it.MatcherSuiteBase
-import com.wavesplatform.it.api.SyncHttpApi._
-import com.wavesplatform.it.api.SyncMatcherHttpApi._
-import com.wavesplatform.it.api.{MatcherStatusResponse, MatcherStatusResponseWithFee, SyncMatcherHttpApi}
-import com.wavesplatform.it.sync.config.MatcherPriceAssetConfig._
-import com.wavesplatform.it.util.{GlobalTimer, TimerExt}
 import com.wavesplatform.transaction.Asset.{IssuedAsset, Waves}
-import com.wavesplatform.transaction.assets.IssueTransactionV2
-import com.wavesplatform.transaction.assets.exchange.OrderType.SELL
 import com.wavesplatform.transaction.assets.exchange.{AssetPair, OrderType}
-import com.wavesplatform.transaction.transfer.TransferTransactionV2
-
-import scala.concurrent.Future
-import scala.concurrent.duration._
+import com.wavesplatform.transaction.transfer.MassTransferTransaction.ParsedTransfer
+
+import scala.concurrent.duration.DurationInt
+import scala.concurrent.{Await, Future}
 
 class CancelOrderTestSuite extends MatcherSuiteBase {
 
-  private val wavesBtcPair = AssetPair(Waves, IssuedAsset(BtcId))
->>>>>>> 16b03cf6
-
-  // micro-block-interval and balance-watching-buffer-interval to reproduce an auto cancel issue
-  // snapshots-interval - snapshots should not affect this test
-  override protected def nodeConfigs: Seq[Config] = super.nodeConfigs.map {
-    ConfigFactory
-      .parseString(
-        s"""waves {
-           |  miner.micro-block-interval = 3s
-           |  dex {
-           |    snapshots-interval = 100000
-           |    balance-watching-buffer-interval = 100ms
-           |  }
-           |}""".stripMargin
-      )
-      .withFallback
-  }
+  override protected def dexInitialSuiteConfig: Config = ConfigFactory.parseString(s"""waves.dex.price-assets = [ "$UsdId", "$BtcId", "WAVES" ]""")
 
   override protected def beforeAll(): Unit = {
     wavesNode1.start()
@@ -61,82 +28,46 @@
     dex1.start()
   }
 
-  def createAccountWithBalance(balances: (Long, Option[String])*): KeyPair = {
-    val account = KeyPair(ByteStr(s"account-test-${ThreadLocalRandom.current().nextLong()}".getBytes(StandardCharsets.UTF_8)))
-
-    balances.foreach {
-      case (balance, asset) =>
-        if (asset.isDefined)
-          assert(
-            node.assetBalance(alice.toAddress.toString, asset.get.toString).balance >= balance,
-            s"Alice doesn't have enough balance in ${asset.get.toString} to make a transfer"
-          )
-        node.waitForTransaction(node.broadcastTransfer(alice, account.toAddress.toString, balance, 300000L, asset, None).id)
-    }
-    account
-  }
-
   "Order can be canceled" - {
-    "After cancelAllOrders all of them should be cancelled" in {
-      val accounts = (1 to 20).map(_ => createAccountWithBalance(100000000000L -> None))
-
-<<<<<<< HEAD
+
     "After cancelAllOrders (200) all of them should be cancelled" in {
-      val time = System.currentTimeMillis
-
-      val orders = (1 to 200) map { i =>
-        mkOrder(bob, wavesBtcPair, OrderType.SELL, 1000000, 123450000L, 300000, version = 2: Byte, ts = time + i) unsafeTap { order =>
-          placeAndAwait(order)
+      val totalAccounts    = 20
+      val ordersPerAccount = 200
+
+      val accounts = (1 to totalAccounts).map(i => KeyPair(ByteStr(s"account-test-$i".getBytes(StandardCharsets.UTF_8)))).toList
+      broadcastAndAwait(mkMassTransfer(alice, Waves, accounts.map(account => ParsedTransfer(account, 1000.waves))))
+
+      def place(account: KeyPair, startPrice: Long, numOrders: Int): Future[Unit] = {
+        val futures = (1 to numOrders).map { i =>
+          dex1.asyncApi.place(mkOrder(account, wavesUsdPair, OrderType.SELL, 1.waves, startPrice + i)) // version 2
         }
-      }
-
-      dex1.api.cancelAll(bob)
-
-      orders.foreach(order => dex1.api.waitForOrderStatus(order, OrderStatus.Cancelled))
-=======
-      SyncMatcherHttpApi.sync(
-        {
-          import com.wavesplatform.it.api.AsyncMatcherHttpApi.{MatcherAsyncHttpApi => async}
-
-          val asyncNode        = async(node)
-          val ordersPerAccount = 200
-
-          def place(account: KeyPair, startPrice: Long, numOrders: Int): Future[Unit] = {
-            val time = System.currentTimeMillis
-
-            val futures = (1 to numOrders).map { c =>
-              asyncNode.placeOrder(account, wavesUsdPair, SELL, 100000000L, startPrice + c, 300000L, 2.toByte, timestamp = time + c)
-            }
-
-            Future.sequence(futures).map(_ => ())
-          }
-
-          def cancelAll(account: KeyPair): Future[Unit] = asyncNode.cancelAllOrders(account, System.currentTimeMillis).map(_ => ())
-
-          for {
-            _ <- {
-              val pairs = accounts.zipWithIndex.map { case (account, i) => (account, (i + 1) * 1000) }
-              Future.inSeries(pairs)(Function.tupled(place(_, _, ordersPerAccount)))
-            }
-            _ <- Future.traverse(accounts) { account =>
-              asyncNode.orderHistoryByPair(account, wavesUsdPair).map { orders =>
-                withClue(s"account $account: ") {
-                  orders.size shouldBe ordersPerAccount
-                }
+
+        Future.sequence(futures).map(_ => ())
+      }
+
+      Await.ready(
+        for {
+          _ <- {
+            val pairs = accounts.zipWithIndex.map { case (account, i) => (account, (i + 1) * 1000) }
+            Future.inSeries(pairs)(Function.tupled(place(_, _, ordersPerAccount)))
+          }
+          _ <- Future.traverse(accounts) { account =>
+            dex1.asyncApi.orderHistoryByPair(account, wavesUsdPair).map { orders =>
+              withClue(s"account $account: ") {
+                orders.size shouldBe ordersPerAccount
               }
             }
-            _ <- Future.traverse(accounts)(cancelAll)
-          } yield ()
-        },
+          }
+          _ <- Future.traverse(accounts)(dex1.asyncApi.cancelAll(_))
+        } yield (),
         5.minutes
       )
 
       eventually {
-        val orderBook = node.orderBook(wavesUsdPair)
+        val orderBook = dex1.api.orderBook(wavesUsdPair)
         orderBook.bids should be(empty)
         orderBook.asks should be(empty)
       }
->>>>>>> 16b03cf6
     }
 
     "by sender" in {
@@ -169,13 +100,10 @@
 
   "Cancel is rejected" - {
     "when order already cancelled" in {
-      val orderId = node.placeOrder(bob, wavesUsdPair, OrderType.SELL, 100.waves, 800, matcherFee).message.id
-      node.waitOrderStatus(wavesUsdPair, orderId, "Accepted", 1.minute)
-
-      node.cancelOrder(bob, wavesUsdPair, orderId)
-      node.waitOrderStatus(wavesUsdPair, orderId, "Cancelled")
-
-      assertBadRequestAndMessage(node.cancelOrder(bob, wavesUsdPair, orderId), s"The order $orderId is canceled")
+      val order = mkOrder(bob, wavesUsdPair, OrderType.SELL, 100.waves, 800)
+      placeAndAwait(order)
+      cancelAndAwait(bob, order)
+      dex1.api.tryCancel(bob, order) should failWith(9437194) // OrderCanceled
     }
 
     "when request sender is not the sender of and order" in {
@@ -184,7 +112,7 @@
 
       val r = dex1.api.tryCancel(matcher, order)
       r shouldBe 'left
-      r.left.get.error shouldBe 9437193 // TODO
+      r.left.get.error shouldBe 9437193 // OrderNotFound
 
       // Cleanup
       dex1.api.cancel(bob, order)
@@ -217,100 +145,43 @@
     }
   }
 
-<<<<<<< HEAD
-  private def mkBobOrder                        = mkOrder(bob, wavesUsdPair, OrderType.SELL, 100.waves, 800)
-  private def mkBobOrders(assetPair: AssetPair) = (1 to 5).map(i => mkOrder(bob, assetPair, OrderType.SELL, 100.waves + i, 400)).toList
-=======
   "Auto cancel" - {
-    // TODO: Uncomment after Node v1.1.6
-    "wrong auto cancel when match on all coins" ignore {
+    "wrong auto cancel when match on all coins" in {
       val accounts       = (1 to 30).map(i => KeyPair(s"auto-cancel-$i".getBytes(StandardCharsets.UTF_8)))
       val oneOrderAmount = 10000
       val orderPrice     = 3000000000000L
 
-      val initialTransferIds = accounts
-        .map { account =>
-          TransferTransactionV2
-            .selfSigned(
-              assetId = Waves,
-              sender = alice,
-              recipient = account,
-              amount = issueFee,
-              timestamp = System.currentTimeMillis(),
-              feeAssetId = Waves,
-              feeAmount = minFee,
-              attachment = Array.emptyByteArray
-            )
-            .explicitGet()
-        }
-        .map { tx =>
-          node.signedBroadcast(tx.json())
-          tx.id()
-        }
-
-      initialTransferIds.foreach(id => node.waitForTransaction(id.toString))
+      broadcastAndAwait(mkMassTransfer(alice, Waves, accounts.map(ParsedTransfer(_, issueFee)).toList))
 
       val accountsAndAssets = accounts.zipWithIndex.map {
-        case (account, i) =>
-          account -> IssueTransactionV2
-            .selfSigned(
-              chainId = AddressScheme.current.chainId,
-              sender = account,
-              name = s"WowSoMuchCoin-$i".getBytes(StandardCharsets.UTF_8),
-              description = Array.emptyByteArray,
-              quantity = oneOrderAmount,
-              decimals = 2,
-              reissuable = false,
-              script = None,
-              fee = issueFee,
-              timestamp = System.currentTimeMillis()
-            )
-            .explicitGet()
-      }
-
-      accountsAndAssets.foreach { case (_, tx) => node.signedBroadcast(tx.json()) }
-      accountsAndAssets.foreach { case (_, tx) => node.waitForTransaction(tx.id().toString) }
+        case (account, i) => account -> mkIssue(account, s"WowSoMuchCoin-$i", quantity = oneOrderAmount, decimals = 2)
+      }.toMap
+      broadcastAndAwait(accountsAndAssets.values.toSeq: _*)
 
       val sells = accountsAndAssets.map {
         case (account, asset) =>
           val assetPair = AssetPair(IssuedAsset(asset.id()), Waves)
-          assetPair -> node
-            .placeOrder(
-              sender = account,
-              pair = assetPair,
-              orderType = OrderType.SELL,
-              amount = oneOrderAmount,
-              price = orderPrice,
-              fee = matcherFee
-            )
-            .message
-            .id
-      }
-
-      sells.foreach(Function.tupled(node.waitOrderStatus(_, _, "Accepted")))
+          mkOrder(account, assetPair, OrderType.SELL, oneOrderAmount, orderPrice)
+      }
+
+      sells.foreach(dex1.api.place)
+      sells.foreach(dex1.api.waitForOrderStatus(_, OrderStatus.Accepted))
 
       val buyOrders = for {
         (_, asset) <- accountsAndAssets
         i          <- 1 to 10
       } yield
-        node
-          .prepareOrder(
-            sender = alice,
-            pair = AssetPair(IssuedAsset(asset.id()), Waves),
-            orderType = OrderType.BUY,
-            amount = oneOrderAmount / 10,
-            price = orderPrice,
-            fee = matcherFee,
-            timeToLive = 30.days - i.seconds // to make different orders
-          )
-
-      SyncMatcherHttpApi.sync(
+        mkOrder(alice,
+                AssetPair(IssuedAsset(asset.id()), Waves),
+                OrderType.BUY,
+                amount = oneOrderAmount / 10,
+                price = orderPrice,
+                ttl = 30.days - i.seconds) // to make different orders
+
+      Await.ready(
         {
-          import com.wavesplatform.it.api.AsyncMatcherHttpApi.{MatcherAsyncHttpApi => async}
-
-          val asyncNode = async(node)
           Future.traverse(buyOrders.groupBy(_.assetPair).values) { orders =>
-            Future.inSeries(orders)(asyncNode.placeOrder(_).flatMap { _ =>
+            Future.inSeries(orders)(dex1.asyncApi.place(_).flatMap { _ =>
               val wait = ThreadLocalRandom.current().nextInt(100, 1200).millis
               GlobalTimer.instance.sleep(wait)
             })
@@ -319,24 +190,19 @@
         5.minutes
       )
 
-      val statuses = sells.map {
-        case (assetPair, orderId) =>
-          orderId -> node
-            .waitFor[MatcherStatusResponseWithFee](s"$orderId status")(
-              _.orderStatus(orderId, assetPair, waitForStatus = false),
-              r => r.status == "Cancelled" || r.status == "Filled",
-              1.second
-            )
-            .status
+      val statuses = sells.map { order =>
+        order -> dex1.api.waitForOrder(order)(r => r.status == OrderStatus.Cancelled || r.status == OrderStatus.Filled).status
       }
 
       statuses.foreach {
-        case (orderId, status) =>
-          withClue(s"$orderId: ") {
-            status shouldBe "Filled"
-          }
-      }
-    }
-  }
->>>>>>> 16b03cf6
+        case (order, status) =>
+          withClue(s"${order.id()}: ") {
+            status shouldBe OrderStatus.Filled
+          }
+      }
+    }
+  }
+
+  private def mkBobOrder                        = mkOrder(bob, wavesUsdPair, OrderType.SELL, 100.waves, 800)
+  private def mkBobOrders(assetPair: AssetPair) = (1 to 5).map(i => mkOrder(bob, assetPair, OrderType.SELL, 100.waves + i, 400)).toList
 }