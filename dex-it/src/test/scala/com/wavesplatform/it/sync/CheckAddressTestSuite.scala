--- conflicted
+++ resolved
@@ -10,9 +10,6 @@
 
   import CheckAddressTestSuite._
 
-  private val wavesNode2 = createWavesNode(name = "waves-2", lpAccounts = Seq(publicKey))
-  private val dex2 = createDex(name = "dex-2", lpAccounts = Seq(publicKey))
-
   "CheckAddressTestSuite" - {
 
     "should check address if it doesn't exists anywhere" in {
@@ -20,21 +17,6 @@
     }
 
     "should check address if it only exists in matcher" in {
-<<<<<<< HEAD
-      dex1.stopWithoutRemove()
-      dex2.start()
-      eventually {
-        dex2.tryApi.checkAddress(address) shouldBe Right(HttpAddressCheck(matcher = true, blockchain = false))
-      }
-    }
-
-    "should check address if it exists everywhere" in {
-      wavesNode1.stopWithoutRemove()
-      wavesNode2.start()
-      eventually {
-        dex2.tryApi.checkAddress(address) shouldBe Right(HttpAddressCheck(matcher = true, blockchain = true))
-      }
-=======
       dex1.tryApi.checkAddress(publicKey2.toAddress) shouldBe Right(HttpAddressCheck(matcher = true, blockchain = false))
     }
 
@@ -44,7 +26,6 @@
 
     "should check address if it exists everywhere" in {
       dex1.tryApi.checkAddress(publicKey4.toAddress) shouldBe Right(HttpAddressCheck(matcher = true, blockchain = true))
->>>>>>> 72953cac
     }
   }
 
