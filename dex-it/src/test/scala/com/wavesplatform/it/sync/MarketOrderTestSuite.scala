--- conflicted
+++ resolved
@@ -10,10 +10,7 @@
 import com.wavesplatform.it.api.MatcherStatusResponse
 import com.wavesplatform.it.api.SyncHttpApi._
 import com.wavesplatform.it.api.SyncMatcherHttpApi._
-<<<<<<< HEAD
 import com.wavesplatform.it.api.{LevelResponse, MatcherStatusResponse, MatcherStatusResponseWithFee}
-=======
->>>>>>> e6dffe0c
 import com.wavesplatform.it.sync.config.MatcherPriceAssetConfig._
 import com.wavesplatform.transaction.Asset.IssuedAsset
 import com.wavesplatform.transaction.assets.exchange.{AssetPair, OrderType}
@@ -25,8 +22,6 @@
   val fixedFee = 0.003.waves
   val percentFee = 14
 
-<<<<<<< HEAD
-=======
   implicit class DoubleOps(value: Double) {
     val waves, eth: Long = Normalization.normalizeAmountAndFee(value, 8)
     val usd: Long = Normalization.normalizePrice(value, 8, 2)
@@ -40,7 +35,6 @@
     s"Price of the $orderType market order ($price) is too high for its full execution with the current market state"
   }
 
->>>>>>> e6dffe0c
   override protected def nodeConfigs: Seq[Config] = {
     val orderFeeSettingsStr =
       s"""
@@ -214,12 +208,6 @@
       val bestPrice = 0.8.usd
       val secondPrice = 0.79.usd
 
-<<<<<<< HEAD
-    def placeMarketOrder(sender: KeyPair, pair: AssetPair, orderType: OrderType, amount: Long, price: Long): MatcherStatusResponseWithFee = {
-      node.prepareOrder(sender, pair, orderType, amount, price, fee = 0.003.waves) |>
-        (markerOrder => node.placeMarketOrder(markerOrder).message.id) |>
-        (orderId => node.waitOrderStatus(pair, orderId, "Filled"))
-=======
       placeOrders(alice, wavesUsdPair, BUY)(
         10.waves -> bestPrice,
         50.waves -> 0.78.usd,
@@ -236,7 +224,6 @@
       orderBook.asks.filter(_.price == bestPrice) should be(empty)
       orderBook.bids.filter(order => order.price == secondPrice && order.amount == 10.waves) should have size 1
       orderBook.bids should have size 2
->>>>>>> e6dffe0c
     }
 
     "should be removed from order book when the restriction by tokens count has been reached (BUY)" in {
