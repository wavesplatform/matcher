package com.wavesplatform.it.sync

<<<<<<< HEAD
import com.softwaremill.sttp.StatusCodes
import com.typesafe.config.{Config, ConfigFactory}
import com.wavesplatform.it.NewMatcherSuiteBase
import com.wavesplatform.it.api.OrderStatus
import com.wavesplatform.it.config.DexTestConfig._
import com.wavesplatform.transaction.assets.exchange.Order.PriceConstant
=======
import com.typesafe.config.{Config, ConfigFactory}
import com.wavesplatform.account.KeyPair
import com.wavesplatform.it.MatcherSuiteBase
import com.wavesplatform.it.api.SyncHttpApi._
import com.wavesplatform.it.api.SyncMatcherHttpApi._
import com.wavesplatform.it.api.{LevelResponse, MatcherStatusResponse}
import com.wavesplatform.it.sync.config.MatcherPriceAssetConfig._
>>>>>>> 04c6ef9d
import com.wavesplatform.transaction.assets.exchange.OrderType.{BUY, SELL}
import com.wavesplatform.transaction.assets.exchange.{AssetPair, OrderType}
import mouse.any._

class MarketOrderTestSuite extends NewMatcherSuiteBase {

<<<<<<< HEAD
  override protected def dex1Config: Config =
    ConfigFactory
      .parseString("waves.dex.allowed-order-versions = [1, 2, 3]")
      .withFallback(super.dex1Config)

  val (amount, price) = (1000L, PriceConstant)

  override protected def beforeAll(): Unit = {
    super.beforeAll()
    broadcast(IssueUsdTx, IssueWctTx, IssueEthTx)
    List(UsdAsset, WctAsset, EthAsset).foreach(asset => dex1Api.upsertRate(asset, 1.0)._1 shouldBe StatusCodes.Created)
=======
  implicit class DoubleOps(value: Double) {
    val waves: Long = wavesUsdPairDecimals.amount(value)
    val usd: Long   = wavesUsdPairDecimals.price(value)
    val eth: Long   = ethWavesPairDecimals.amount(value)
  }

  override protected def nodeConfigs: Seq[Config] = {
    super.nodeConfigs.map(ConfigFactory.parseString("waves.dex.allowed-order-versions = [1, 2, 3]").withFallback)
  }

  override protected def beforeAll(): Unit = {
    super.beforeAll()
    Seq(IssueUsdTx, IssueEthTx) foreach { tx =>
      node.waitForTransaction(node.broadcastRequest(tx.json.value).id)
    }
>>>>>>> 04c6ef9d
  }

  "Sunny day tests for market orders" in {

    def placeCounterOrders(sender: KeyPair, pair: AssetPair, ordersType: OrderType)(orders: (Long, Long)*): Unit = {
      orders.foreach {
        case (amount, price) =>
          node.placeOrder(sender, pair, ordersType, amount, price, 0.003.waves).message.id |> (lo => node.waitOrderStatus(pair, lo, "Accepted"))
      }
    }

    def placeMarketOrder(sender: KeyPair, pair: AssetPair, orderType: OrderType, amount: Long, price: Long): MatcherStatusResponse = {
      node.prepareOrder(sender, pair, orderType, amount, price, fee = 0.003.waves) |>
        (markerOrder => node.placeMarketOrder(markerOrder).message.id) |>
        (orderId => node.waitOrderStatus(pair, orderId, "Filled"))
    }

<<<<<<< HEAD
    def bigBuyOrder: Order   = mkOrder(alice, matcher, wctUsdPair, BUY, 10 * amount, price, matcherFeeAssetId = EthAsset)
    def smallBuyOrder: Order = mkOrder(alice, matcher, wctUsdPair, BUY, 5 * amount, price, matcherFeeAssetId = EthAsset)

    def bigSellOrder: Order   = mkOrder(alice, matcher, ethWavesPair, SELL, 10 * amount, price, matcherFeeAssetId = UsdAsset)
    def smallSellOrder: Order = mkOrder(alice, matcher, ethWavesPair, SELL, 5 * amount, price, matcherFeeAssetId = UsdAsset)
=======
    withClue("BIG BUY market order executed partially (buy whole counter side):\n") {
      placeCounterOrders(alice, ethWavesPair, SELL)(
        1.eth -> 155.20242978.waves,
        2.eth -> 155.20242978.waves,
        3.eth -> 155.08342811.waves
      )

      placeMarketOrder(bob, ethWavesPair, BUY, amount = 10.eth, price = 155.90000000.waves).filledAmount shouldBe Some(6.eth)
>>>>>>> 04c6ef9d

      node.reservedBalance(alice) shouldBe empty
      node.reservedBalance(bob) shouldBe empty

<<<<<<< HEAD
    def placeCounterOrdersOfType(counterOrderType: OrderType, pair: AssetPair): Unit = {
      val orders = List(
        mkOrder(bob, matcher, pair, counterOrderType, 3 * amount, bestPrice(counterOrderType).toLong),
        mkOrder(bob, matcher, pair, counterOrderType, 2 * amount, goodPrice(counterOrderType).toLong),
        mkOrder(bob, matcher, pair, counterOrderType, 1 * amount, goodPrice(counterOrderType).toLong)
      )
      orders.foreach(dex1Api.place)
      orders.foreach(dex1Api.waitForOrderStatus(_, OrderStatus.Accepted))
    }

    withClue("Big buy market order executed partially:") {
      placeCounterOrdersOfType(SELL, wctUsdPair)
      val order = bigBuyOrder
      dex1Api.placeMarket(order)
      dex1Api.waitForOrderStatus(order, OrderStatus.Filled).filledAmount shouldBe Some(6 * amount) //

      dex1Api.reservedBalance(alice) shouldBe empty
      dex1Api.orderBook(wctUsdPair).bids shouldBe empty
      dex1Api.orderBook(wctUsdPair).asks shouldBe empty
    }

    withClue("Small buy market order executed fully:") {
      placeCounterOrdersOfType(SELL, wctUsdPair)
      val order = smallBuyOrder
      dex1Api.placeMarket(order)
      dex1Api.waitForOrderStatus(order, OrderStatus.Filled).filledAmount shouldBe Some(5 * amount)

      dex1Api.reservedBalance(alice) shouldBe empty
      dex1Api.orderBook(wctUsdPair).bids shouldBe empty
      dex1Api.orderBook(wctUsdPair).asks.size shouldBe 1
      dex1Api.orderBook(wctUsdPair).asks.head.amount shouldBe 1 * amount
      dex1Api.orderBook(wctUsdPair).asks.head.price shouldBe goodPrice(SELL)
    }

    dex1Api.cancelAll(bob)

    withClue("Big sell market order executed partially:") {
      placeCounterOrdersOfType(BUY, ethWavesPair)
      val order = bigSellOrder
      dex1Api.placeMarket(order)
      dex1Api.waitForOrderStatus(order, OrderStatus.Filled).filledAmount shouldBe Some(6 * amount)

      dex1Api.reservedBalance(alice) shouldBe empty
      dex1Api.orderBook(ethWavesPair).asks shouldBe empty
      dex1Api.orderBook(ethWavesPair).bids shouldBe empty
    }

    withClue("Small sell market order executed fully:") {
      placeCounterOrdersOfType(BUY, ethWavesPair)
      val order = smallSellOrder
      dex1Api.placeMarket(order)
      dex1Api.waitForOrderStatus(order, OrderStatus.Filled).filledAmount shouldBe Some(5 * amount)

      dex1Api.reservedBalance(alice) shouldBe empty
      dex1Api.orderBook(ethWavesPair).asks shouldBe empty
      dex1Api.orderBook(ethWavesPair).bids.size shouldBe 1
      dex1Api.orderBook(ethWavesPair).bids.head.amount shouldBe 1 * amount
      dex1Api.orderBook(ethWavesPair).bids.head.price shouldBe goodPrice(BUY)
=======
      node.orderBook(ethWavesPair).asks shouldBe empty
      node.orderBook(ethWavesPair).bids shouldBe empty
    }

    withClue("SMALL BUY market order executed fully:\n") {
      placeCounterOrders(alice, ethWavesPair, SELL)(
        1.eth -> 155.20242978.waves,
        2.eth -> 155.20242978.waves,
        3.eth -> 155.08342811.waves
      )

      placeMarketOrder(bob, ethWavesPair, BUY, amount = 5.eth, price = 155.90000000.waves).filledAmount shouldBe Some(5.eth)

      node.reservedBalance(alice) shouldBe Map { EthId.toString -> 1.eth }
      node.reservedBalance(bob) shouldBe empty

      node.orderBook(ethWavesPair).asks shouldBe List { LevelResponse(1.eth, 155.20242978.waves) }
      node.orderBook(ethWavesPair).bids shouldBe empty
    }

    node <| { _.cancelAllOrders(bob) } <| { _.cancelAllOrders(alice) }

    withClue("BIG SELL market order executed partially (close whole counter side):\n") {
      placeCounterOrders(alice, wavesUsdPair, BUY)(
        3.waves -> 1.22.usd,
        2.waves -> 1.21.usd,
        1.waves -> 1.21.usd
      )

      placeMarketOrder(bob, wavesUsdPair, SELL, amount = 10.waves, price = 1.20.usd).filledAmount shouldBe Some(6.waves)

      node.reservedBalance(alice) shouldBe empty
      node.reservedBalance(bob) shouldBe empty

      node.orderBook(wavesUsdPair).asks shouldBe empty
      node.orderBook(wavesUsdPair).bids shouldBe empty
    }

    withClue("SMALL SELL market order executed fully:\n") {
      placeCounterOrders(alice, wavesUsdPair, BUY)(
        3.waves -> 1.22.usd,
        2.waves -> 1.21.usd,
        1.waves -> 1.21.usd
      )

      placeMarketOrder(bob, wavesUsdPair, SELL, amount = 5.waves, price = 1.20.usd).filledAmount shouldBe Some(5.waves)

      node.reservedBalance(alice) shouldBe Map { UsdId.toString -> 1.21.usd }
      node.reservedBalance(bob) shouldBe empty

      node.orderBook(wavesUsdPair).asks shouldBe empty
      node.orderBook(wavesUsdPair).bids shouldBe List { LevelResponse(1.waves, 1.21.usd) }
>>>>>>> 04c6ef9d
    }
  }

  "Market order should be executed correctly when available for spending < required by spendable asset" in {
    pending
  }
}<|MERGE_RESOLUTION|>--- conflicted
+++ resolved
@@ -1,80 +1,51 @@
 package com.wavesplatform.it.sync
 
-<<<<<<< HEAD
-import com.softwaremill.sttp.StatusCodes
 import com.typesafe.config.{Config, ConfigFactory}
+import com.wavesplatform.account.KeyPair
 import com.wavesplatform.it.NewMatcherSuiteBase
-import com.wavesplatform.it.api.OrderStatus
+import com.wavesplatform.it.api.{LevelResponse, OrderStatus, OrderStatusResponse}
 import com.wavesplatform.it.config.DexTestConfig._
 import com.wavesplatform.transaction.assets.exchange.Order.PriceConstant
-=======
-import com.typesafe.config.{Config, ConfigFactory}
-import com.wavesplatform.account.KeyPair
-import com.wavesplatform.it.MatcherSuiteBase
-import com.wavesplatform.it.api.SyncHttpApi._
-import com.wavesplatform.it.api.SyncMatcherHttpApi._
-import com.wavesplatform.it.api.{LevelResponse, MatcherStatusResponse}
-import com.wavesplatform.it.sync.config.MatcherPriceAssetConfig._
->>>>>>> 04c6ef9d
 import com.wavesplatform.transaction.assets.exchange.OrderType.{BUY, SELL}
 import com.wavesplatform.transaction.assets.exchange.{AssetPair, OrderType}
-import mouse.any._
 
 class MarketOrderTestSuite extends NewMatcherSuiteBase {
 
-<<<<<<< HEAD
   override protected def dex1Config: Config =
     ConfigFactory
       .parseString("waves.dex.allowed-order-versions = [1, 2, 3]")
       .withFallback(super.dex1Config)
 
   val (amount, price) = (1000L, PriceConstant)
-
-  override protected def beforeAll(): Unit = {
-    super.beforeAll()
-    broadcast(IssueUsdTx, IssueWctTx, IssueEthTx)
-    List(UsdAsset, WctAsset, EthAsset).foreach(asset => dex1Api.upsertRate(asset, 1.0)._1 shouldBe StatusCodes.Created)
-=======
   implicit class DoubleOps(value: Double) {
     val waves: Long = wavesUsdPairDecimals.amount(value)
     val usd: Long   = wavesUsdPairDecimals.price(value)
     val eth: Long   = ethWavesPairDecimals.amount(value)
   }
 
-  override protected def nodeConfigs: Seq[Config] = {
-    super.nodeConfigs.map(ConfigFactory.parseString("waves.dex.allowed-order-versions = [1, 2, 3]").withFallback)
-  }
-
   override protected def beforeAll(): Unit = {
     super.beforeAll()
-    Seq(IssueUsdTx, IssueEthTx) foreach { tx =>
-      node.waitForTransaction(node.broadcastRequest(tx.json.value).id)
-    }
->>>>>>> 04c6ef9d
+    broadcast(IssueUsdTx, IssueEthTx)
   }
 
   "Sunny day tests for market orders" in {
 
-    def placeCounterOrders(sender: KeyPair, pair: AssetPair, ordersType: OrderType)(orders: (Long, Long)*): Unit = {
-      orders.foreach {
-        case (amount, price) =>
-          node.placeOrder(sender, pair, ordersType, amount, price, 0.003.waves).message.id |> (lo => node.waitOrderStatus(pair, lo, "Accepted"))
+    def placeCounterOrders(sender: KeyPair, pair: AssetPair, ordersType: OrderType)(amountPrices: (Long, Long)*): Unit = {
+      val orders = amountPrices.map {
+        case (amount, price) => mkOrder(sender, matcher, pair, ordersType, amount, price, 0.003.waves)
+      }
+      orders.foreach { order =>
+        dex1Api.place(order)
+        dex1Api.waitForOrderStatus(order, OrderStatus.Accepted)
       }
     }
 
-    def placeMarketOrder(sender: KeyPair, pair: AssetPair, orderType: OrderType, amount: Long, price: Long): MatcherStatusResponse = {
-      node.prepareOrder(sender, pair, orderType, amount, price, fee = 0.003.waves) |>
-        (markerOrder => node.placeMarketOrder(markerOrder).message.id) |>
-        (orderId => node.waitOrderStatus(pair, orderId, "Filled"))
+    def placeMarketOrder(sender: KeyPair, pair: AssetPair, orderType: OrderType, amount: Long, price: Long): OrderStatusResponse = {
+      val order = mkOrder(sender, matcher, pair, orderType, amount, price, 0.003.waves)
+      dex1Api.placeMarket(order)
+      dex1Api.waitForOrderStatus(order, OrderStatus.Filled)
     }
 
-<<<<<<< HEAD
-    def bigBuyOrder: Order   = mkOrder(alice, matcher, wctUsdPair, BUY, 10 * amount, price, matcherFeeAssetId = EthAsset)
-    def smallBuyOrder: Order = mkOrder(alice, matcher, wctUsdPair, BUY, 5 * amount, price, matcherFeeAssetId = EthAsset)
-
-    def bigSellOrder: Order   = mkOrder(alice, matcher, ethWavesPair, SELL, 10 * amount, price, matcherFeeAssetId = UsdAsset)
-    def smallSellOrder: Order = mkOrder(alice, matcher, ethWavesPair, SELL, 5 * amount, price, matcherFeeAssetId = UsdAsset)
-=======
     withClue("BIG BUY market order executed partially (buy whole counter side):\n") {
       placeCounterOrders(alice, ethWavesPair, SELL)(
         1.eth -> 155.20242978.waves,
@@ -83,73 +54,12 @@
       )
 
       placeMarketOrder(bob, ethWavesPair, BUY, amount = 10.eth, price = 155.90000000.waves).filledAmount shouldBe Some(6.eth)
->>>>>>> 04c6ef9d
-
-      node.reservedBalance(alice) shouldBe empty
-      node.reservedBalance(bob) shouldBe empty
-
-<<<<<<< HEAD
-    def placeCounterOrdersOfType(counterOrderType: OrderType, pair: AssetPair): Unit = {
-      val orders = List(
-        mkOrder(bob, matcher, pair, counterOrderType, 3 * amount, bestPrice(counterOrderType).toLong),
-        mkOrder(bob, matcher, pair, counterOrderType, 2 * amount, goodPrice(counterOrderType).toLong),
-        mkOrder(bob, matcher, pair, counterOrderType, 1 * amount, goodPrice(counterOrderType).toLong)
-      )
-      orders.foreach(dex1Api.place)
-      orders.foreach(dex1Api.waitForOrderStatus(_, OrderStatus.Accepted))
-    }
-
-    withClue("Big buy market order executed partially:") {
-      placeCounterOrdersOfType(SELL, wctUsdPair)
-      val order = bigBuyOrder
-      dex1Api.placeMarket(order)
-      dex1Api.waitForOrderStatus(order, OrderStatus.Filled).filledAmount shouldBe Some(6 * amount) //
 
       dex1Api.reservedBalance(alice) shouldBe empty
-      dex1Api.orderBook(wctUsdPair).bids shouldBe empty
-      dex1Api.orderBook(wctUsdPair).asks shouldBe empty
-    }
+      dex1Api.reservedBalance(bob) shouldBe empty
 
-    withClue("Small buy market order executed fully:") {
-      placeCounterOrdersOfType(SELL, wctUsdPair)
-      val order = smallBuyOrder
-      dex1Api.placeMarket(order)
-      dex1Api.waitForOrderStatus(order, OrderStatus.Filled).filledAmount shouldBe Some(5 * amount)
-
-      dex1Api.reservedBalance(alice) shouldBe empty
-      dex1Api.orderBook(wctUsdPair).bids shouldBe empty
-      dex1Api.orderBook(wctUsdPair).asks.size shouldBe 1
-      dex1Api.orderBook(wctUsdPair).asks.head.amount shouldBe 1 * amount
-      dex1Api.orderBook(wctUsdPair).asks.head.price shouldBe goodPrice(SELL)
-    }
-
-    dex1Api.cancelAll(bob)
-
-    withClue("Big sell market order executed partially:") {
-      placeCounterOrdersOfType(BUY, ethWavesPair)
-      val order = bigSellOrder
-      dex1Api.placeMarket(order)
-      dex1Api.waitForOrderStatus(order, OrderStatus.Filled).filledAmount shouldBe Some(6 * amount)
-
-      dex1Api.reservedBalance(alice) shouldBe empty
       dex1Api.orderBook(ethWavesPair).asks shouldBe empty
       dex1Api.orderBook(ethWavesPair).bids shouldBe empty
-    }
-
-    withClue("Small sell market order executed fully:") {
-      placeCounterOrdersOfType(BUY, ethWavesPair)
-      val order = smallSellOrder
-      dex1Api.placeMarket(order)
-      dex1Api.waitForOrderStatus(order, OrderStatus.Filled).filledAmount shouldBe Some(5 * amount)
-
-      dex1Api.reservedBalance(alice) shouldBe empty
-      dex1Api.orderBook(ethWavesPair).asks shouldBe empty
-      dex1Api.orderBook(ethWavesPair).bids.size shouldBe 1
-      dex1Api.orderBook(ethWavesPair).bids.head.amount shouldBe 1 * amount
-      dex1Api.orderBook(ethWavesPair).bids.head.price shouldBe goodPrice(BUY)
-=======
-      node.orderBook(ethWavesPair).asks shouldBe empty
-      node.orderBook(ethWavesPair).bids shouldBe empty
     }
 
     withClue("SMALL BUY market order executed fully:\n") {
@@ -161,14 +71,15 @@
 
       placeMarketOrder(bob, ethWavesPair, BUY, amount = 5.eth, price = 155.90000000.waves).filledAmount shouldBe Some(5.eth)
 
-      node.reservedBalance(alice) shouldBe Map { EthId.toString -> 1.eth }
-      node.reservedBalance(bob) shouldBe empty
+      dex1Api.reservedBalance(alice) shouldBe Map { EthId.toString -> 1.eth }
+      dex1Api.reservedBalance(bob) shouldBe empty
 
-      node.orderBook(ethWavesPair).asks shouldBe List { LevelResponse(1.eth, 155.20242978.waves) }
-      node.orderBook(ethWavesPair).bids shouldBe empty
+      dex1Api.orderBook(ethWavesPair).asks shouldBe List { LevelResponse(1.eth, 155.20242978.waves) }
+      dex1Api.orderBook(ethWavesPair).bids shouldBe empty
     }
 
-    node <| { _.cancelAllOrders(bob) } <| { _.cancelAllOrders(alice) }
+    dex1Api.cancelAll(bob)
+    dex1Api.cancelAll(alice)
 
     withClue("BIG SELL market order executed partially (close whole counter side):\n") {
       placeCounterOrders(alice, wavesUsdPair, BUY)(
@@ -179,11 +90,11 @@
 
       placeMarketOrder(bob, wavesUsdPair, SELL, amount = 10.waves, price = 1.20.usd).filledAmount shouldBe Some(6.waves)
 
-      node.reservedBalance(alice) shouldBe empty
-      node.reservedBalance(bob) shouldBe empty
+      dex1Api.reservedBalance(alice) shouldBe empty
+      dex1Api.reservedBalance(bob) shouldBe empty
 
-      node.orderBook(wavesUsdPair).asks shouldBe empty
-      node.orderBook(wavesUsdPair).bids shouldBe empty
+      dex1Api.orderBook(wavesUsdPair).asks shouldBe empty
+      dex1Api.orderBook(wavesUsdPair).bids shouldBe empty
     }
 
     withClue("SMALL SELL market order executed fully:\n") {
@@ -195,12 +106,11 @@
 
       placeMarketOrder(bob, wavesUsdPair, SELL, amount = 5.waves, price = 1.20.usd).filledAmount shouldBe Some(5.waves)
 
-      node.reservedBalance(alice) shouldBe Map { UsdId.toString -> 1.21.usd }
-      node.reservedBalance(bob) shouldBe empty
+      dex1Api.reservedBalance(alice) shouldBe Map { UsdId.toString -> 1.21.usd }
+      dex1Api.reservedBalance(bob) shouldBe empty
 
-      node.orderBook(wavesUsdPair).asks shouldBe empty
-      node.orderBook(wavesUsdPair).bids shouldBe List { LevelResponse(1.waves, 1.21.usd) }
->>>>>>> 04c6ef9d
+      dex1Api.orderBook(wavesUsdPair).asks shouldBe empty
+      dex1Api.orderBook(wavesUsdPair).bids shouldBe List { LevelResponse(1.waves, 1.21.usd) }
     }
   }
 
