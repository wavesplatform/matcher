--- conflicted
+++ resolved
@@ -101,21 +101,12 @@
       var account2: KeyPair = null
 
       if (orderType == SELL) {
-<<<<<<< HEAD
-        account1 = mkAccountWithBalance(200.usd   -> usd)
-        account2 = mkAccountWithBalance(200.waves -> Waves)
+        account1 = mkAccountWithBalance(200.usd         -> usd, fee -> Waves)
+        account2 = mkAccountWithBalance(200.waves + fee -> Waves)
         placeOrders(account1, wavesUsdPair, BUY, feeMode)(amount -> price)
       } else {
-        account1 = mkAccountWithBalance(200.waves -> Waves)
-        account2 = mkAccountWithBalance(200.usd   -> usd)
-=======
-        account1 = createAccountWithBalance(200.usd         -> usd, fee -> Waves)
-        account2 = createAccountWithBalance(200.waves + fee -> Waves)
-        placeOrders(account1, wavesUsdPair, BUY, feeMode)(amount -> price)
-      } else {
-        account1 = createAccountWithBalance(200.waves + fee -> Waves)
-        account2 = createAccountWithBalance(200.usd         -> usd, fee -> Waves)
->>>>>>> 0b5f6f65
+        account1 = mkAccountWithBalance(200.waves + fee -> Waves)
+        account2 = mkAccountWithBalance(200.usd         -> usd, fee -> Waves)
         placeOrders(account1, wavesUsdPair, SELL, feeMode)(amount -> price)
       }
 
@@ -255,13 +246,8 @@
       val marketOrderAmount = 72.waves
       val ordersAmount      = 36.waves
 
-<<<<<<< HEAD
-      val buyer  = mkAccountWithBalance { 100.usd -> usd }
-      val seller = mkAccountWithBalance(ordersAmount -> Waves, fixedFee -> Waves)
-=======
-      val buyer  = createAccountWithBalance(100.usd      -> usd, 3 * fixedFee -> Waves)
-      val seller = createAccountWithBalance(ordersAmount -> Waves, fixedFee   -> Waves)
->>>>>>> 0b5f6f65
+      val buyer  = mkAccountWithBalance(100.usd      -> usd, 3 * fixedFee -> Waves)
+      val seller = mkAccountWithBalance(ordersAmount -> Waves, fixedFee   -> Waves)
 
       placeOrders(buyer, wavesUsdPair, BUY)(
         12.waves -> 0.2.usd,
@@ -321,11 +307,7 @@
       val marketOrderAmount = 150.waves
       val marketOrderPrice  = 1.usd
       val accountUsdBalance = 100.usd
-<<<<<<< HEAD
-      val account           = mkAccountWithBalance { accountUsdBalance -> usd }
-=======
-      val account           = createAccountWithBalance(accountUsdBalance -> usd, 0.003.waves -> Waves)
->>>>>>> 0b5f6f65
+      val account           = mkAccountWithBalance(accountUsdBalance -> usd, 0.003.waves -> Waves)
 
       placeOrders(alice, wavesUsdPair, SELL)(
         5.waves   -> 0.2.usd,
@@ -366,27 +348,6 @@
       waitForOrderAtNode(marketOrder)
     }
 
-<<<<<<< HEAD
-    "should be accepted if user doesn't have enough Waves to pay fee, but he take waves from order result " in {
-      val amount   = 100.waves
-      val price    = 0.1.usd
-      val transfer = 100.usd
-
-      val account = mkAccountWithBalance { transfer -> usd }
-
-      placeOrders(alice, wavesUsdPair, SELL)(amount -> price)
-
-      val marketOrder = mkOrder(account, wavesUsdPair, BUY, amount, price, fixedFee)
-      dex1.api.placeMarket(marketOrder)
-      waitForOrderAtNode(marketOrder)
-
-      eventually {
-        wavesNode1.api.balance(account, Waves) should be(amount - fixedFee)
-      }
-    }
-
-=======
->>>>>>> 0b5f6f65
     "should be rejected if the price is too low for completely filling by current opened orders (BUY)" in {
       placeOrders(alice, wavesUsdPair, SELL)(
         1.waves -> 1.usd,
@@ -417,11 +378,7 @@
       val price    = 1.1.usd
       val transfer = 100.usd
 
-<<<<<<< HEAD
       val account = mkAccountWithBalance { transfer -> usd }
-=======
-      val account = createAccountWithBalance(transfer -> usd)
->>>>>>> 0b5f6f65
 
       placeOrders(alice, wavesUsdPair, SELL)(amount -> price)
 
@@ -478,7 +435,7 @@
 
     dex1.restartWithNewSuiteConfig(ConfigFactory.parseString(s"waves.dex.order-fee.-1.mode = $DYNAMIC") withFallback dexInitialSuiteConfig)
 
-    val carol = createAccountWithBalance(300.usd -> usd, 5.waves -> Waves)
+    val carol = mkAccountWithBalance(300.usd -> usd, 5.waves -> Waves)
 
     placeAndAwaitAtDex(mkOrderDP(alice, wavesUsdPair, SELL, 1000.waves, 0.5))
     placeAndAwaitAtNode(mkOrderDP(carol, wavesUsdPair, BUY, 1000L.waves, 0.6), isMarketOrder = true)
