package com.wavesplatform.it.sync

import com.typesafe.config.{Config, ConfigFactory}
import com.wavesplatform.dex.model.OrderStatus
import com.wavesplatform.it.{MatcherSuiteBase, orderGen}
import com.wavesplatform.transaction.assets.exchange.Order
import org.scalacheck.Gen

class OrderBookSnapshotsTestSuite extends MatcherSuiteBase {
  private val interval = 50L

  override protected val suiteInitialDexConfig: Config = ConfigFactory.parseString(
    s"""waves.dex {
      |  price-assets = ["$UsdId", "WAVES"]
      |  snapshots-interval = $interval
      |}""".stripMargin
  )

  private val assetPair1 = ethUsdPair
  private val assetPair2 = ethWavesPair

  private val ordersPack1Size = 11
  private val ordersPack1 = Gen
    .containerOfN[Vector, Order](ordersPack1Size - 1, orderGen(matcher, alice, List(assetPair1)))
    .sample
    .get :+ orderGen(matcher, alice, List(assetPair2)).sample.get

  private val ordersPack2Size = interval.toInt
  private val ordersPack2 = Gen
    .containerOfN[Vector, Order](ordersPack2Size, orderGen(matcher, alice, List(assetPair2)))
    .sample
    .get

  override protected def beforeAll(): Unit = {
    startAndWait(wavesNode1Container(), wavesNode1Api)
    broadcastAndAwait(IssueEthTx, IssueUsdTx)
    startAndWait(dex1Container(), dex1Api)
  }

  "Order books are created with right offsets" in {
    ordersPack1.foreach(dex1Api.place)
    dex1Api.waitForCurrentOffset(_ == ordersPack1Size - 1)
    val allSnapshotOffsets1 = dex1Api.allSnapshotOffsets
    withClue("We doesn't show pairs, those have snapshot's offset equal to -1") {
      if (allSnapshotOffsets1.contains(assetPair1.key)) allSnapshotOffsets1(assetPair1.key) should be < interval
      if (allSnapshotOffsets1.contains(assetPair2.key)) allSnapshotOffsets1(assetPair2.key) should be < interval
    }

<<<<<<< HEAD
    ordersPack2.foreach { order =>
      node.placeOrder(order)
    }

    node.waitFor[QueueEventWithMeta.Offset]("ordersPack2Size - all events are consumed")(
      _.getCurrentOffset,
      _ == ordersPack1Size + ordersPack2Size - 1,
      300.millis
    )

    val allSnapshotOffsets2 = node.getAllSnapshotOffsets

    allSnapshotOffsets2.last._2 should be (node.getOldestSnapshotOffset)

=======
    ordersPack2.foreach(dex1Api.place)
    dex1Api.waitForCurrentOffset(_ == ordersPack1Size + ordersPack2Size - 1)
    val allSnapshotOffsets2 = dex1Api.allSnapshotOffsets
>>>>>>> 0def6382
    withClue("Asset pairs has right offsets") {
      allSnapshotOffsets2.foreach {
        case (pair, offset) =>
          withClue(pair) {
            offset should be < (interval * 2)
          }
      }
    }
  }

  "All events are processed after restart" in {
<<<<<<< HEAD
    val oldestOffset = node.getOldestSnapshotOffset

    docker.killAndStartContainer(dockerNodes().head)

    node.getOldestSnapshotOffset should be (oldestOffset)

    node.waitFor[QueueEventWithMeta.Offset]("all events are consumed")(
      _.getCurrentOffset,
      _ == ordersPack1Size + ordersPack2Size - 1,
      300.millis
    )
=======
    restartContainer(dex1Container(), dex1Api)
    dex1Api.waitForCurrentOffset(_ == ordersPack1Size + ordersPack2Size - 1)
>>>>>>> 0def6382
    ordersPack1.foreach { order =>
      dex1Api.orderStatus(order) should not be OrderStatus.NotFound.name
    }
  }
}<|MERGE_RESOLUTION|>--- conflicted
+++ resolved
@@ -45,27 +45,9 @@
       if (allSnapshotOffsets1.contains(assetPair1.key)) allSnapshotOffsets1(assetPair1.key) should be < interval
       if (allSnapshotOffsets1.contains(assetPair2.key)) allSnapshotOffsets1(assetPair2.key) should be < interval
     }
-
-<<<<<<< HEAD
-    ordersPack2.foreach { order =>
-      node.placeOrder(order)
-    }
-
-    node.waitFor[QueueEventWithMeta.Offset]("ordersPack2Size - all events are consumed")(
-      _.getCurrentOffset,
-      _ == ordersPack1Size + ordersPack2Size - 1,
-      300.millis
-    )
-
-    val allSnapshotOffsets2 = node.getAllSnapshotOffsets
-
-    allSnapshotOffsets2.last._2 should be (node.getOldestSnapshotOffset)
-
-=======
     ordersPack2.foreach(dex1Api.place)
     dex1Api.waitForCurrentOffset(_ == ordersPack1Size + ordersPack2Size - 1)
     val allSnapshotOffsets2 = dex1Api.allSnapshotOffsets
->>>>>>> 0def6382
     withClue("Asset pairs has right offsets") {
       allSnapshotOffsets2.foreach {
         case (pair, offset) =>
@@ -77,22 +59,8 @@
   }
 
   "All events are processed after restart" in {
-<<<<<<< HEAD
-    val oldestOffset = node.getOldestSnapshotOffset
-
-    docker.killAndStartContainer(dockerNodes().head)
-
-    node.getOldestSnapshotOffset should be (oldestOffset)
-
-    node.waitFor[QueueEventWithMeta.Offset]("all events are consumed")(
-      _.getCurrentOffset,
-      _ == ordersPack1Size + ordersPack2Size - 1,
-      300.millis
-    )
-=======
     restartContainer(dex1Container(), dex1Api)
     dex1Api.waitForCurrentOffset(_ == ordersPack1Size + ordersPack2Size - 1)
->>>>>>> 0def6382
     ordersPack1.foreach { order =>
       dex1Api.orderStatus(order) should not be OrderStatus.NotFound.name
     }
