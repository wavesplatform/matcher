package com.wavesplatform.it.sync

import java.net.InetAddress
import java.nio.file.Paths
import java.sql.{Connection, DriverManager}

import akka.http.scaladsl.model.StatusCodes
import com.google.common.primitives.Ints
import com.spotify.docker.client.messages.Network
import com.typesafe.config.{Config, ConfigFactory}
import com.wavesplatform.common.utils.EitherExt2
import com.wavesplatform.dex.history.DBRecords.{EventRecord, OrderRecord}
import com.wavesplatform.dex.history.HistoryRouter._
import com.wavesplatform.dex.model.MatcherModel.Normalization
import com.wavesplatform.dex.model.OrderValidator
import com.wavesplatform.dex.settings.PostgresConnection._
import com.wavesplatform.dex.settings.{OrderHistorySettings, PostgresConnection}
import com.wavesplatform.it.api.SyncHttpApi._
import com.wavesplatform.it.api.SyncMatcherHttpApi._
import com.wavesplatform.it.sync.config.MatcherPriceAssetConfig._
import com.wavesplatform.it.util._
import com.wavesplatform.it.{DockerContainerLauncher, MatcherSuiteBase}
import com.wavesplatform.transaction.Asset
import com.wavesplatform.transaction.Asset.Waves
import com.wavesplatform.transaction.assets.exchange.OrderType.{BUY, SELL}
import com.wavesplatform.transaction.assets.exchange.{AssetPair, Order}
import io.getquill.{PostgresJdbcContext, SnakeCase}
import net.ceedubs.ficus.Ficus._

import scala.io.Source
import scala.util.{Failure, Try}

class OrderHistoryTestSuite extends MatcherSuiteBase {

  // scenario:
  //  1. create node network
  //  2. create postgres container (pgc)
  //  3. connect pgc to node network
  //  4. up pgc
  //  5. up node (during start node checks connection to postgres)
  //  6. send messages from node to pgc

  val wavesNetwork: Network = dockerSingleton().createNetwork

  val customDB       = "user_db"
  val customUser     = "user"
  val customPassword = "user"

  val postgresImageName           = "postgres"
  val postgresContainerName       = "pgc"
  val postgresContainerPort       = "5432"
  val postgresContainerIp: String = InetAddress.getByAddress(Ints.toByteArray(10 & 0xF | dockerSingleton().networkSeed)).getHostAddress

  val postgresContainerLauncher =
    new DockerContainerLauncher(
      postgresImageName,
      postgresContainerName,
      List(s"POSTGRES_DB=$customDB", s"POSTGRES_USER=$customUser", s"POSTGRES_PASSWORD=$customPassword"),
      postgresContainerIp,
      postgresContainerPort,
      wavesNetwork.name
    )

  val batchLingerMs: Int = OrderHistorySettings.defaultBatchLingerMs

  def getPostgresContainerHostPort: String = postgresContainerLauncher.getHostPort.explicitGet()

  @annotation.tailrec
  private def retry[T](attemptsCount: Int, delayInMs: Int)(fn: => T): Try[T] = {
    Try { fn } match {
      case Failure(_) if attemptsCount > 1 => if (delayInMs != 0) Thread.sleep(delayInMs); retry(attemptsCount - 1, delayInMs)(fn)
      case Failure(ex)                     => throw ex
      case success                         => success
    }
  }

  def getFileContentStr(fileName: String): String = {
    val fileStream = getClass.getResourceAsStream(fileName)
    Source.fromInputStream(fileStream).getLines.toSeq.mkString
  }

  def createDatabase(): Unit = {

    val createDatabaseFileName    = "init-user-db.sh"
    val createDatabaseFileContent = getFileContentStr(s"/order-history/$createDatabaseFileName")

    postgresContainerLauncher.writeFile(
      to = Paths.get(s"/docker-entrypoint-initdb.d/$createDatabaseFileName"),
      content = createDatabaseFileContent
    )
  }

  def createTables(postgresAddress: String): Unit = {

    val url                     = s"jdbc:postgresql://$postgresAddress/$customDB"
    val orderHistoryDDLFileName = "/order-history/order-history-ddl.sql"

    def executeCreateTablesStatement(sqlConnection: Connection): Try[Unit] = Try {

      val createTablesDDL       = getFileContentStr(orderHistoryDDLFileName)
      val createTablesStatement = sqlConnection.prepareStatement(createTablesDDL)

      createTablesStatement.executeUpdate()
      createTablesStatement.close()
    }

    retry(10, 2000) { DriverManager.getConnection(url, customUser, customPassword) } flatMap { sqlConnection =>
      executeCreateTablesStatement(sqlConnection).map(_ => sqlConnection.close())
    } get
  }

  def getPostgresConnectionCfgString(serverName: String, port: String): String =
    s"""
       |postgres {
       |  server-name = $serverName
       |  port-number = $port
       |  database = $customDB
       |  user = $customUser
       |  password = $customPassword
       |  data-source-class-name = "org.postgresql.ds.PGSimpleDataSource"
       |}
    """.stripMargin

  def getOrdersHistoryCfgString(batchLingerMs: Long): String =
    s"""
       |waves.dex {
       |  ${getPostgresConnectionCfgString(postgresContainerName, postgresContainerPort)}
       |  order-history {
       |    enabled = yes
       |    orders-batch-linger-ms = $batchLingerMs
       |    orders-batch-entries = 10000
       |    events-batch-linger-ms = $batchLingerMs
       |    events-batch-entries = 10000
       |  },
       |  allowed-order-versions = [1, 2, 3]
       |}
    """.stripMargin

  override protected def nodeConfigs: Seq[Config] =
    super.nodeConfigs.map(
      ConfigFactory
        .parseString(getOrdersHistoryCfgString(batchLingerMs))
        .withFallback
    )

  override protected def beforeAll(): Unit = {
    super.beforeAll()

    createDatabase()
    postgresContainerLauncher.startContainer()
    createTables(s"localhost:$getPostgresContainerHostPort")

    Seq(IssueUsdTx, IssueWctTx, IssueEthTx, IssueBtcTx).foreach { tx =>
      node.waitForTransaction { node.broadcastRequest(tx.json.value).id }
    }

    node.upsertRate(eth, 0.00567593, expectedStatusCode = StatusCodes.Created)
    node.upsertRate(btc, 0.00009855, expectedStatusCode = StatusCodes.Created)
    node.upsertRate(usd, 0.5, expectedStatusCode = StatusCodes.Created)
  }

  override protected def afterAll(): Unit = {
    postgresContainerLauncher.stopAndRemoveContainer()
    super.afterAll()
  }

  lazy val ctx =
    new PostgresJdbcContext(
      SnakeCase,
      ConfigFactory
        .parseString(getPostgresConnectionCfgString("localhost", getPostgresContainerHostPort))
        .as[PostgresConnection]("postgres")
        .getConfig
    )

  import ctx._

  def getOrdersCount: Long = ctx.run(querySchema[OrderRecord]("orders", _.id      -> "id").size)
  def getEventsCount: Long = ctx.run(querySchema[EventRecord]("events", _.orderId -> "order_id").size)

  case class OrderBriefInfo(id: String,
                            tpe: Byte,
                            senderPublicKey: String,
                            side: Byte,
                            amountAsset: String,
                            priceAsset: String,
                            feeAsset: String,
                            amount: Double,
                            price: Double,
                            fee: Double)

  case class EventBriefInfo(orderId: String,
                            eventType: Byte,
                            filled: Double,
                            totalFilled: Double,
                            feeFilled: Double,
                            feeTotalFilled: Double,
                            status: Byte)

  def getOrderInfoById(orderId: String): Option[OrderBriefInfo] =
    ctx
      .run(
        querySchema[OrderBriefInfo](
          "orders",
          _.id              -> "id",
          _.tpe             -> "type",
          _.senderPublicKey -> "sender_public_key",
          _.side            -> "side",
          _.amountAsset     -> "amount_asset_id",
          _.priceAsset      -> "price_asset_id",
          _.feeAsset        -> "fee_asset_id",
          _.amount          -> "amount",
          _.price           -> "price",
          _.fee             -> "fee"
        ).filter(_.id == lift(orderId))
      )
      .headOption

  def getEventsInfoByOrderId(orderId: String): Set[EventBriefInfo] =
    ctx
      .run(
        querySchema[EventBriefInfo](
          "events",
          _.eventType      -> "event_type",
          _.filled         -> "filled",
          _.totalFilled    -> "total_filled",
          _.feeFilled      -> "fee_filled",
          _.feeTotalFilled -> "fee_total_filled",
          _.status         -> "status"
        ).filter(_.orderId == lift(orderId))
      )
      .toSet

  implicit class DoubleOps(value: Double) {
    val wct, usd: Long      = Normalization.normalizeAmountAndFee(value, Decimals)
<<<<<<< HEAD
    val eth, btc: Long      = Normalization.normalizeAmountAndFee(value, 8)
    val wctUsdPrice: Long   = Normalization.normalizePrice(value, Decimals, Decimals)
    val wavesUsdPrice: Long = Normalization.normalizePrice(value, 8, Decimals)
=======
    val wctUsdPrice: Long   = Normalization.normalizePrice(value, Decimals, Decimals)
    val wctWavesPrice: Long = Normalization.normalizePrice(value, Decimals, 8)
    val wavesUsdPrice: Long = Normalization.normalizePrice(value, 8, Decimals)
    val eth, btc: Long      = Normalization.normalizeAmountAndFee(value, 8)
>>>>>>> a5abadbc
  }

  def stringify(asset: Asset): String = AssetPair.assetIdStr(asset)

  "Order history should save all orders and events" in {
    val ordersCount = OrderValidator.MaxActiveOrders

    (1 to ordersCount)
      .foreach { _ =>
        node.placeOrder(alice, wctUsdPair, BUY, 1.wct, 0.35.wctUsdPrice, 0.003.waves)
        node.placeOrder(bob, wctUsdPair, SELL, 1.wct, 0.35.wctUsdPrice, 0.003.waves)
      }

    retry(10, batchLingerMs) {
      getOrdersCount shouldBe ordersCount * 2
      getEventsCount shouldBe ordersCount * 2
    }
  }

  "Order history should correctly save events: 1 big counter and 2 small submitted" in {

    def sellOrder: Order = node.prepareOrder(bob, wctUsdPair, SELL, 100.wct, 0.35.wctUsdPrice, fee = 0.00000030.btc, feeAsset = btc, version = 3)
    val buyOrder         = node.placeOrder(alice, wctUsdPair, BUY, 300.wct, 0.35.wctUsdPrice, fee = 0.00001703.eth, feeAsset = eth, version = 3).message.id

    val sellOrder1 = node.placeOrder(sellOrder).message.id

    node.waitOrderStatus(wctUsdPair, buyOrder, "PartiallyFilled")
    node.waitOrderStatus(wctUsdPair, sellOrder1, "Filled")

    val sellOrder2 = node.placeOrder(sellOrder).message.id
    node.waitOrderStatus(wctUsdPair, buyOrder, "PartiallyFilled")
    node.waitOrderStatus(wctUsdPair, sellOrder2, "Filled")

    node.cancelOrder(alice, wctUsdPair, buyOrder)

    retry(10, batchLingerMs) {

      withClue("checking info for 2 small submitted orders\n") {

        Set(sellOrder1, sellOrder2).foreach { orderId =>
          getOrderInfoById(orderId).get shouldBe
            OrderBriefInfo(orderId,
                           limitOrderType,
                           bob.publicKey.toString,
                           sellSide,
                           stringify(wct),
                           stringify(usd),
                           stringify(btc),
                           100,
                           0.35,
                           0.00000030)

          getEventsInfoByOrderId(orderId) shouldBe Set { EventBriefInfo(orderId, eventTrade, 100, 100, 0.00000030, 0.00000030, statusFilled) }
        }
      }

      withClue("checking info for 1 big counter order\n") {
        getOrderInfoById(buyOrder).get shouldBe
          OrderBriefInfo(buyOrder,
                         limitOrderType,
                         alice.publicKey.toString,
                         buySide,
                         stringify(wct),
                         stringify(usd),
                         stringify(eth),
                         300,
                         0.35,
                         0.00001703)

        getEventsInfoByOrderId(buyOrder) shouldBe
          Set(
            EventBriefInfo(buyOrder, eventTrade, 100, 100, 0.00000567, 0.00000567, statusPartiallyFilled),
            EventBriefInfo(buyOrder, eventTrade, 100, 200, 0.00000567, 0.00001134, statusPartiallyFilled),
            EventBriefInfo(buyOrder, eventCancel, 0, 200, 0, 0.00001134, statusCancelled)
          )
      }
    }
  }

  "Order history should correctly save events with Waves as amount and fee" in {
    val buyOrder =
      node.placeOrder(alice, wavesUsdPair, BUY, 300.waves, 0.35.wavesUsdPrice, fee = 0.00370300.waves, feeAsset = Waves, version = 3).message.id
    val sellOrder = node.placeOrder(bob, wavesUsdPair, SELL, 300.waves, 0.35.wavesUsdPrice, fee = 0.30.usd, feeAsset = usd, version = 3).message.id

    node.waitOrderStatus(wavesUsdPair, buyOrder, "Filled")
    node.waitOrderStatus(wavesUsdPair, sellOrder, "Filled")

    retry(20, batchLingerMs) {
      withClue("checking info for counter order\n") {
        getOrderInfoById(buyOrder).get shouldBe OrderBriefInfo(buyOrder,
                                                               limitOrderType,
                                                               alice.publicKey.toString,
                                                               buySide,
                                                               "WAVES",
                                                               stringify(usd),
                                                               "WAVES",
                                                               300,
                                                               0.35,
                                                               0.00370300)
        getEventsInfoByOrderId(buyOrder) shouldBe Set {
          EventBriefInfo(buyOrder, eventTrade, 300, 300, 0.00370300, 0.00370300, statusFilled)
        }
      }

      withClue("checking info for submitted order\n") {
        getOrderInfoById(sellOrder).get shouldBe OrderBriefInfo(sellOrder,
                                                                limitOrderType,
                                                                bob.publicKey.toString,
                                                                sellSide,
                                                                "WAVES",
                                                                stringify(usd),
                                                                stringify(usd),
                                                                300,
                                                                0.35,
                                                                0.30)

        getEventsInfoByOrderId(sellOrder) shouldBe Set {
          EventBriefInfo(sellOrder, eventTrade, 300, 300, 0.30, 0.30, statusFilled)
        }
      }
    }
  }

  "Order history should correctly save events: 1 small counter and 1 big submitted" in {

    val smallBuyOrder =
      node.placeOrder(alice, wctUsdPair, BUY, 300.wct, 0.35.wctUsdPrice, fee = 0.00001703.eth, feeAsset = eth, version = 3).message.id
    val bigSellOrder = node.placeOrder(bob, wctUsdPair, SELL, 900.wct, 0.35.wctUsdPrice, fee = 0.00000030.btc, feeAsset = btc, version = 3).message.id

    node.waitOrderStatus(wctUsdPair, smallBuyOrder, "Filled")
    node.waitOrderStatus(wctUsdPair, bigSellOrder, "PartiallyFilled")

    retry(20, batchLingerMs) {

      withClue("checking info for small counter order\n") {
        getOrderInfoById(smallBuyOrder).get shouldBe
          OrderBriefInfo(smallBuyOrder,
                         limitOrderType,
                         alice.publicKey.toString,
                         buySide,
                         stringify(wct),
                         stringify(usd),
                         stringify(eth),
                         300,
                         0.35,
                         0.00001703)

        getEventsInfoByOrderId(smallBuyOrder) shouldBe Set {
          EventBriefInfo(smallBuyOrder, eventTrade, 300, 300, 0.00001703, 0.00001703, statusFilled)
        }
      }

      withClue("checking info for big submitted order\n") {
        getOrderInfoById(bigSellOrder).get shouldBe
          OrderBriefInfo(bigSellOrder,
                         limitOrderType,
                         bob.publicKey.toString,
                         sellSide,
                         stringify(wct),
                         stringify(usd),
                         stringify(btc),
                         900,
                         0.35,
                         0.00000030)

        getEventsInfoByOrderId(bigSellOrder) shouldBe Set {
          EventBriefInfo(bigSellOrder, eventTrade, 300, 300, 0.00000010, 0.00000010, statusPartiallyFilled)
        }
      }
    }
  }

  "Order history should correctly save market orders and their events" in {

    node.cancelAllOrders(bob)
    node.cancelAllOrders(alice)

    def bigBuyOrder: Order = node.prepareOrder(alice, wctUsdPair, BUY, 500.wct, 0.35.wctUsdPrice, fee = 0.00001703.eth, feeAsset = eth, version = 3)

    withClue("place buy market order into empty order book") {

      val unmatchableMarketBuyOrder = node.placeMarketOrder(bigBuyOrder).message.id
      node.waitOrderStatusAndAmount(wctUsdPair, unmatchableMarketBuyOrder, "Filled", Some(0.wct))

      retry(20, batchLingerMs) {

        getOrderInfoById(unmatchableMarketBuyOrder) shouldBe Some(
          OrderBriefInfo(unmatchableMarketBuyOrder,
                         marketOrderType,
                         alice.publicKey.toString,
                         buySide,
                         stringify(wct),
                         stringify(usd),
                         stringify(eth),
                         500,
                         0.35,
                         0.00001703)
        )

        getEventsInfoByOrderId(unmatchableMarketBuyOrder) shouldBe Set(
          EventBriefInfo(unmatchableMarketBuyOrder, eventCancel, 0, 0, 0, 0, statusFilled)
        )
      }
    }

    withClue("place buy market order into nonempty order book") {
      Seq(
        node.placeOrder(bob, wctUsdPair, SELL, 100.wct, 0.33.wctUsdPrice, 0.003.waves).message.id,
        node.placeOrder(bob, wctUsdPair, SELL, 100.wct, 0.34.wctUsdPrice, 0.003.waves).message.id,
        node.placeOrder(bob, wctUsdPair, SELL, 100.wct, 0.34.wctUsdPrice, 0.003.waves).message.id
      ).foreach(lo => node.waitOrderStatus(wctUsdPair, lo, "Accepted"))

      val marketBuyOrder = node.placeMarketOrder(bigBuyOrder).message.id
      node.waitOrderStatusAndAmount(wctUsdPair, marketBuyOrder, "Filled", Some(300.wct))

      retry(15, batchLingerMs) {

        getOrderInfoById(marketBuyOrder).get shouldBe
          OrderBriefInfo(marketBuyOrder,
                         marketOrderType,
                         alice.publicKey.toString,
                         buySide,
                         stringify(wct),
                         stringify(usd),
                         stringify(eth),
                         500,
                         0.35,
                         0.00001703)

        getEventsInfoByOrderId(marketBuyOrder) shouldBe
          Set(
            EventBriefInfo(marketBuyOrder, eventTrade, 100, 100, 0.00000340, 0.00000340, statusPartiallyFilled),
            EventBriefInfo(marketBuyOrder, eventTrade, 100, 200, 0.00000340, 0.00000680, statusPartiallyFilled),
            EventBriefInfo(marketBuyOrder, eventTrade, 100, 300, 0.00000340, 0.00001020, statusPartiallyFilled),
            EventBriefInfo(marketBuyOrder, eventCancel, 0, 300, 0, 0.00001020, statusFilled)
          )
      }
    }
  }
}<|MERGE_RESOLUTION|>--- conflicted
+++ resolved
@@ -233,16 +233,9 @@
 
   implicit class DoubleOps(value: Double) {
     val wct, usd: Long      = Normalization.normalizeAmountAndFee(value, Decimals)
-<<<<<<< HEAD
     val eth, btc: Long      = Normalization.normalizeAmountAndFee(value, 8)
     val wctUsdPrice: Long   = Normalization.normalizePrice(value, Decimals, Decimals)
     val wavesUsdPrice: Long = Normalization.normalizePrice(value, 8, Decimals)
-=======
-    val wctUsdPrice: Long   = Normalization.normalizePrice(value, Decimals, Decimals)
-    val wctWavesPrice: Long = Normalization.normalizePrice(value, Decimals, 8)
-    val wavesUsdPrice: Long = Normalization.normalizePrice(value, 8, Decimals)
-    val eth, btc: Long      = Normalization.normalizeAmountAndFee(value, 8)
->>>>>>> a5abadbc
   }
 
   def stringify(asset: Asset): String = AssetPair.assetIdStr(asset)
