--- conflicted
+++ resolved
@@ -3,11 +3,7 @@
 import java.net.InetAddress
 import java.sql.{Connection, DriverManager}
 
-<<<<<<< HEAD
 import akka.http.scaladsl.model.StatusCodes
-=======
-import akka.http.scaladsl.model.StatusCodes.Created
->>>>>>> c0470672
 import com.google.common.primitives.Ints
 import com.spotify.docker.client.messages.Network
 import com.typesafe.config.{Config, ConfigFactory}
@@ -21,16 +17,9 @@
 import com.wavesplatform.it.api.SyncHttpApi._
 import com.wavesplatform.it.api.SyncMatcherHttpApi._
 import com.wavesplatform.it.sync.config.MatcherPriceAssetConfig._
-<<<<<<< HEAD
 import com.wavesplatform.it.util._
 import com.wavesplatform.it.{DockerContainerLauncher, MatcherSuiteBase}
 import com.wavesplatform.transaction.Asset
-=======
-import com.wavesplatform.it.{DockerContainerLauncher, MatcherSuiteBase}
-import com.wavesplatform.transaction.Asset
-import com.wavesplatform.transaction.Asset.IssuedAsset
-import com.wavesplatform.transaction.assets.exchange.Order.PriceConstant
->>>>>>> c0470672
 import com.wavesplatform.transaction.assets.exchange.OrderType.{BUY, SELL}
 import com.wavesplatform.transaction.assets.exchange.{AssetPair, Order}
 import io.getquill.{PostgresJdbcContext, SnakeCase}
@@ -68,9 +57,7 @@
       wavesNetwork.name
     )
 
-  val batchLingerMs: Int  = OrderHistorySettings.defaultBatchLingerMs
-  val ethAsset: Asset     = IssuedAsset(EthId)
-  val ethAssetStr: String = AssetPair.assetIdStr(ethAsset)
+  val batchLingerMs: Int = OrderHistorySettings.defaultBatchLingerMs
 
   def getPostgresContainerHostPort: String = postgresContainerLauncher.getHostPort.explicitGet()
 
@@ -142,17 +129,12 @@
     postgresContainerLauncher.startContainer()
     createTables(s"localhost:$getPostgresContainerHostPort")
 
-<<<<<<< HEAD
     Seq(IssueUsdTx, IssueWctTx, IssueEthTx, IssueBtcTx).foreach { tx =>
       node.waitForTransaction { node.broadcastRequest(tx.json.value).id }
     }
 
     node.upsertRate(eth, 0.00567593, expectedStatusCode = StatusCodes.Created)
     node.upsertRate(btc, 0.00009855, expectedStatusCode = StatusCodes.Created)
-=======
-    Seq(IssueUsdTx, IssueWctTx, IssueEthTx).map(_.json()).map(node.broadcastRequest(_)).foreach(tx => node.waitForTransaction(tx.id))
-    node.upsertRate(ethAsset, 1.0, expectedStatusCode = Created)
->>>>>>> c0470672
   }
 
   override protected def afterAll(): Unit = {
@@ -174,8 +156,8 @@
   def getOrdersCount: Long = ctx.run(querySchema[OrderRecord]("orders", _.id      -> "id").size)
   def getEventsCount: Long = ctx.run(querySchema[EventRecord]("events", _.orderId -> "order_id").size)
 
-<<<<<<< HEAD
   case class OrderBriefInfo(id: String,
+                            tpe: Byte,
                             senderPublicKey: String,
                             side: Byte,
                             amountAsset: String,
@@ -185,9 +167,6 @@
                             price: Double,
                             fee: Double)
 
-=======
-  case class OrderBriefInfo(id: String, tpe: Byte, senderPublicKey: String, side: Byte, price: Double, amount: Double, feeAsset: String = "WAVES")
->>>>>>> c0470672
   case class EventBriefInfo(orderId: String,
                             eventType: Byte,
                             filled: Double,
@@ -210,12 +189,7 @@
           _.feeAsset        -> "fee_asset_id",
           _.amount          -> "amount",
           _.price           -> "price",
-<<<<<<< HEAD
           _.fee             -> "fee"
-=======
-          _.amount          -> "amount",
-          _.feeAsset        -> "fee_asset_id"
->>>>>>> c0470672
         ).filter(_.id == lift(orderId))
       )
       .headOption
@@ -241,14 +215,7 @@
     val eth, btc: Long = Normalization.normalizeAmountAndFee(value, 8)
   }
 
-<<<<<<< HEAD
   def stringify(asset: Asset): String = AssetPair.assetIdStr(asset)
-=======
-  val (amount, price) = (1000L, PriceConstant)
-  val dAmount: Double = Denormalization.denormalizeAmountAndFee(amount, Decimals)
-  val dPrice: Double  = Denormalization.denormalizePrice(price, Decimals, Decimals)
-  val dFee: Double    = Denormalization.denormalizeAmountAndFee(matcherFee, Decimals)
->>>>>>> c0470672
 
   "Order history should save all orders and events" in {
     val ordersCount = OrderValidator.MaxActiveOrders
@@ -267,13 +234,8 @@
 
   "Order history should correctly save events: 1 big counter and 2 small submitted" in {
 
-<<<<<<< HEAD
-    def sellOrder: Order = node.prepareOrder(bob, wctUsdPair, SELL, 100.wct, 0.35.price, fee = 0.00000030.btc, matcherFeeAssetId = btc, version = 3)
+    def sellOrder: Order = node.prepareOrder(bob, wctUsdPair, SELL, 100.wct, 0.35.price, fee = 0.00000030.btc, feeAsset = btc, version = 3)
     val buyOrder         = node.placeOrder(alice, wctUsdPair, BUY, 300.wct, 0.35.price, fee = 0.00001703.eth, feeAsset = eth, version = 3).message.id
-=======
-    def sellOrder: Order = node.prepareOrder(bob, wctUsdPair, SELL, 1 * amount, price, matcherFee)
-    val buyOrder         = node.placeOrder(alice, wctUsdPair, BUY, 3 * amount, price, matcherFee).message.id
->>>>>>> c0470672
 
     val sellOrder1 = node.placeOrder(sellOrder).message.id
 
@@ -289,12 +251,20 @@
 
     retry(10, batchLingerMs) {
 
-<<<<<<< HEAD
       withClue("checking info for 2 small submitted orders\n") {
 
         Set(sellOrder1, sellOrder2).foreach { orderId =>
           getOrderInfoById(orderId).get shouldBe
-            OrderBriefInfo(orderId, bob.publicKey.toString, sellSide, stringify(wct), stringify(usd), stringify(btc), 100, 0.35, 0.00000030)
+            OrderBriefInfo(orderId,
+                           limitOrderType,
+                           bob.publicKey.toString,
+                           sellSide,
+                           stringify(wct),
+                           stringify(usd),
+                           stringify(btc),
+                           100,
+                           0.35,
+                           0.00000030)
 
           getEventsInfoByOrderId(orderId) shouldBe Set { EventBriefInfo(orderId, eventTrade, 100, 100, 0.00000030, 0.00000030, statusFilled) }
         }
@@ -302,53 +272,49 @@
 
       withClue("checking info for 1 big counter order\n") {
         getOrderInfoById(buyOrder).get shouldBe
-          OrderBriefInfo(buyOrder, alice.publicKey.toString, buySide, stringify(wct), stringify(usd), stringify(eth), 300, 0.35, 0.00001703)
+          OrderBriefInfo(buyOrder,
+                         limitOrderType,
+                         alice.publicKey.toString,
+                         buySide,
+                         stringify(wct),
+                         stringify(usd),
+                         stringify(eth),
+                         300,
+                         0.35,
+                         0.00001703)
 
         getEventsInfoByOrderId(buyOrder) shouldBe
           Set(
             EventBriefInfo(buyOrder, eventTrade, 100, 100, 0.00000567, 0.00000567, statusPartiallyFilled),
             EventBriefInfo(buyOrder, eventTrade, 100, 200, 0.00000567, 0.00001134, statusPartiallyFilled),
             EventBriefInfo(buyOrder, eventCancel, 0, 200, 0, 0.00001134, statusCancelled)
-=======
-      withClue("checking info (order and events) for 2 small submitted orders") {
-        Set(sellOrder1, sellOrder2).foreach { orderId =>
-          getOrderInfoById(orderId) shouldBe Some(OrderBriefInfo(orderId, limitOrderType, bob.publicKey.toString, sellSide, dPrice, dAmount))
-          getEventsInfoByOrderId(orderId) shouldBe Set(EventBriefInfo(orderId, eventTrade, dAmount, dAmount, dFee, dFee, statusFilled))
-        }
-      }
-
-      withClue("checking info (order and events) for 1 big counter order") {
-        getOrderInfoById(buyOrder) shouldBe Some(OrderBriefInfo(buyOrder, limitOrderType, alice.publicKey.toString, buySide, dPrice, 3 * dAmount))
-        getEventsInfoByOrderId(buyOrder) shouldBe
-          Set(
-            EventBriefInfo(buyOrder, eventTrade, 1 * dAmount, 1 * dAmount, 1 * dFee / 3, 1 * dFee / 3, statusPartiallyFilled),
-            EventBriefInfo(buyOrder, eventTrade, 1 * dAmount, 2 * dAmount, 1 * dFee / 3, 2 * dFee / 3, statusPartiallyFilled),
-            EventBriefInfo(buyOrder, eventCancel, 0 * dAmount, 2 * dAmount, 0 * dFee / 3, 2 * dFee / 3, statusCancelled)
->>>>>>> c0470672
           )
       }
     }
   }
 
   "Order history should correctly save events: 1 small counter and 1 big submitted" in {
-<<<<<<< HEAD
 
     val smallBuyOrder = node.placeOrder(alice, wctUsdPair, BUY, 300.wct, 0.35.price, fee = 0.00001703.eth, feeAsset = eth, version = 3).message.id
     val bigSellOrder  = node.placeOrder(bob, wctUsdPair, SELL, 900.wct, 0.35.price, fee = 0.00000030.btc, feeAsset = btc, version = 3).message.id
-=======
-    val smallBuyOrder = node.placeOrder(alice, wctUsdPair, BUY, 1 * amount, price, matcherFee).message.id
-    val bigSellOrder  = node.placeOrder(bob, wctUsdPair, SELL, 5 * amount, price, matcherFee).message.id
->>>>>>> c0470672
 
     node.waitOrderStatus(wctUsdPair, smallBuyOrder, "Filled")
     node.waitOrderStatus(wctUsdPair, bigSellOrder, "PartiallyFilled")
 
     retry(20, batchLingerMs) {
-<<<<<<< HEAD
 
       withClue("checking info for small counter order\n") {
         getOrderInfoById(smallBuyOrder).get shouldBe
-          OrderBriefInfo(smallBuyOrder, alice.publicKey.toString, buySide, stringify(wct), stringify(usd), stringify(eth), 300, 0.35, 0.00001703)
+          OrderBriefInfo(smallBuyOrder,
+                         limitOrderType,
+                         alice.publicKey.toString,
+                         buySide,
+                         stringify(wct),
+                         stringify(usd),
+                         stringify(eth),
+                         300,
+                         0.35,
+                         0.00001703)
 
         getEventsInfoByOrderId(smallBuyOrder) shouldBe Set {
           EventBriefInfo(smallBuyOrder, eventTrade, 300, 300, 0.00001703, 0.00001703, statusFilled)
@@ -357,26 +323,20 @@
 
       withClue("checking info for big submitted order\n") {
         getOrderInfoById(bigSellOrder).get shouldBe
-          OrderBriefInfo(bigSellOrder, bob.publicKey.toString, sellSide, stringify(wct), stringify(usd), stringify(btc), 900, 0.35, 0.00000030)
+          OrderBriefInfo(bigSellOrder,
+                         limitOrderType,
+                         bob.publicKey.toString,
+                         sellSide,
+                         stringify(wct),
+                         stringify(usd),
+                         stringify(btc),
+                         900,
+                         0.35,
+                         0.00000030)
 
         getEventsInfoByOrderId(bigSellOrder) shouldBe Set {
           EventBriefInfo(bigSellOrder, eventTrade, 300, 300, 0.00000010, 0.00000010, statusPartiallyFilled)
         }
-=======
-
-      withClue("checking info (order and events) for 2 small counter order") {
-        getOrderInfoById(smallBuyOrder).get shouldBe OrderBriefInfo(smallBuyOrder, limitOrderType, alice.publicKey.toString, buySide, dPrice, dAmount)
-        getEventsInfoByOrderId(smallBuyOrder) shouldBe Set(EventBriefInfo(smallBuyOrder, eventTrade, dAmount, dAmount, dFee, dFee, statusFilled))
-      }
-
-      withClue("checking info (order and events) for 1 big submitted order") {
-        getOrderInfoById(bigSellOrder) shouldBe Some(
-          OrderBriefInfo(bigSellOrder, limitOrderType, bob.publicKey.toString, sellSide, dPrice, 5 * dAmount)
-        )
-
-        getEventsInfoByOrderId(bigSellOrder) shouldBe Set(
-          EventBriefInfo(bigSellOrder, eventTrade, dAmount, dAmount, dFee / 5, dFee / 5, statusPartiallyFilled)
-        )
       }
     }
   }
@@ -386,17 +346,26 @@
     node.cancelAllOrders(bob)
     node.cancelAllOrders(alice)
 
-    def bigBuyOrder: Order = node.prepareOrder(alice, wctUsdPair, BUY, 5 * amount, price, matcherFee, version = 3, matcherFeeAssetId = ethAsset)
+    def bigBuyOrder: Order = node.prepareOrder(alice, wctUsdPair, BUY, 500.wct, 0.35.price, fee = 0.00001703.eth, feeAsset = eth, version = 3)
 
     withClue("place buy market order into empty order book") {
 
       val unmatchableMarketBuyOrder = node.placeMarketOrder(bigBuyOrder).message.id
-      node.waitOrderStatusAndAmount(wctUsdPair, unmatchableMarketBuyOrder, "Filled", Some(0))
+      node.waitOrderStatusAndAmount(wctUsdPair, unmatchableMarketBuyOrder, "Filled", Some(0.wct))
 
       retry(20, batchLingerMs) {
 
         getOrderInfoById(unmatchableMarketBuyOrder) shouldBe Some(
-          OrderBriefInfo(unmatchableMarketBuyOrder, marketOrderType, alice.publicKey.toString, buySide, dPrice, 5 * dAmount, ethAssetStr)
+          OrderBriefInfo(unmatchableMarketBuyOrder,
+                         marketOrderType,
+                         alice.publicKey.toString,
+                         buySide,
+                         stringify(wct),
+                         stringify(usd),
+                         stringify(eth),
+                         500,
+                         0.35,
+                         0.00001703)
         )
 
         getEventsInfoByOrderId(unmatchableMarketBuyOrder) shouldBe Set(
@@ -407,29 +376,35 @@
 
     withClue("place buy market order into nonempty order book") {
       Seq(
-        node.placeOrder(bob, wctUsdPair, SELL, amount, (price * 0.97).toLong, matcherFee).message.id,
-        node.placeOrder(bob, wctUsdPair, SELL, amount, (price * 0.98).toLong, matcherFee).message.id,
-        node.placeOrder(bob, wctUsdPair, SELL, amount, (price * 0.98).toLong, matcherFee).message.id
+        node.placeOrder(bob, wctUsdPair, SELL, 100.wct, 0.33.price, 0.003.waves).message.id,
+        node.placeOrder(bob, wctUsdPair, SELL, 100.wct, 0.34.price, 0.003.waves).message.id,
+        node.placeOrder(bob, wctUsdPair, SELL, 100.wct, 0.34.price, 0.003.waves).message.id
       ).foreach(lo => node.waitOrderStatus(wctUsdPair, lo, "Accepted"))
 
       val marketBuyOrder = node.placeMarketOrder(bigBuyOrder).message.id
-      node.waitOrderStatusAndAmount(wctUsdPair, marketBuyOrder, "Filled", Some(3 * amount))
+      node.waitOrderStatusAndAmount(wctUsdPair, marketBuyOrder, "Filled", Some(300.wct))
 
       retry(15, batchLingerMs) {
 
-        getOrderInfoById(marketBuyOrder) shouldBe
-          Some(
-            OrderBriefInfo(marketBuyOrder, marketOrderType, alice.publicKey.toString, buySide, dPrice, 5 * dAmount, ethAssetStr)
-          )
+        getOrderInfoById(marketBuyOrder).get shouldBe
+          OrderBriefInfo(marketBuyOrder,
+                         marketOrderType,
+                         alice.publicKey.toString,
+                         buySide,
+                         stringify(wct),
+                         stringify(usd),
+                         stringify(eth),
+                         500,
+                         0.35,
+                         0.00001703)
 
         getEventsInfoByOrderId(marketBuyOrder) shouldBe
           Set(
-            EventBriefInfo(marketBuyOrder, eventTrade, 1 * dAmount, 1 * dAmount, 1 * dFee / 5, 1 * dFee / 5, statusPartiallyFilled),
-            EventBriefInfo(marketBuyOrder, eventTrade, 1 * dAmount, 2 * dAmount, 1 * dFee / 5, 2 * dFee / 5, statusPartiallyFilled),
-            EventBriefInfo(marketBuyOrder, eventTrade, 1 * dAmount, 3 * dAmount, 1 * dFee / 5, 3 * dFee / 5, statusPartiallyFilled),
-            EventBriefInfo(marketBuyOrder, eventCancel, 0 * dAmount, 3 * dAmount, 0 * dFee / 5, 3 * dFee / 5, statusFilled)
+            EventBriefInfo(marketBuyOrder, eventTrade, 100, 100, 0.00000340, 0.00000340, statusPartiallyFilled),
+            EventBriefInfo(marketBuyOrder, eventTrade, 100, 200, 0.00000340, 0.00000680, statusPartiallyFilled),
+            EventBriefInfo(marketBuyOrder, eventTrade, 100, 300, 0.00000340, 0.00001020, statusPartiallyFilled),
+            EventBriefInfo(marketBuyOrder, eventCancel, 0, 300, 0, 0.00001020, statusFilled)
           )
->>>>>>> c0470672
       }
     }
   }
