--- conflicted
+++ resolved
@@ -1,22 +1,10 @@
 package com.wavesplatform.it.sync
 
-import akka.http.scaladsl.model.StatusCodes
 import com.typesafe.config.{Config, ConfigFactory}
 import com.wavesplatform.common.state.ByteStr
-<<<<<<< HEAD
 import com.wavesplatform.dex.model.MatcherModel.Price
 import com.wavesplatform.it.MatcherSuiteBase
 import com.wavesplatform.it.api.dex.{MatcherError, OrderStatus}
-=======
-import com.wavesplatform.common.utils.Base58
-import com.wavesplatform.dex.market.MatcherActor
-import com.wavesplatform.dex.model.MatcherModel.Price
-import com.wavesplatform.it.MatcherSuiteBase
-import com.wavesplatform.it.api.SyncHttpApi._
-import com.wavesplatform.it.api.SyncMatcherHttpApi._
-import com.wavesplatform.it.sync.config.MatcherPriceAssetConfig._
-import com.wavesplatform.it.util._
->>>>>>> 43bee17f
 import com.wavesplatform.transaction.Asset.{IssuedAsset, Waves}
 import com.wavesplatform.transaction.assets.exchange.OrderType.SELL
 import com.wavesplatform.transaction.assets.exchange.{AssetPair, Order, OrderType}
@@ -26,62 +14,26 @@
   override protected val suiteInitialDexConfig: Config =
     ConfigFactory.parseString(s"""waves.dex.price-assets = [ "Aqy7PRU", "$UsdId", "WAVES" ]""".stripMargin)
 
-<<<<<<< HEAD
+  val orderVersions: Seq[Byte] = Seq(1, 2, 3)
+
   override protected def beforeAll(): Unit = {
     super.beforeAll()
     broadcastAndAwait(IssueUsdTx, IssueWctTx)
   }
 
+  private def bobPlacesSellWctOrder(bobCoinAmount: Int, orderVersion: Byte): Order = {
+    val r = mkOrder(bob, wctUsdPair, OrderType.SELL, bobCoinAmount, 1 * Order.PriceConstant, version = orderVersion)
+    placeAndAwait(r)
+    r
+  }
+
+  private def bobPlacesBuyWaveOrder(assetPair: AssetPair, amount: Long, price: Price): Order = {
+    val r = mkOrder(bob, assetPair, OrderType.BUY, amount, price)
+    placeAndAwait(r)
+    r
+  }
+
   "Verifications of tricky ordering cases" - {
-=======
-  "Verifications of tricky ordering cases" - {
-    val orderVersions: Array[Byte] = Array(1, 2, 3)
-    // Alice issues new asset
-    val aliceAsset = node
-      .broadcastIssue(alice,
-                      "AliceCoin",
-                      "AliceCoin for matcher's tests",
-                      someAssetAmount,
-                      0,
-                      reissuable = false,
-                      smartIssueFee,
-                      None,
-                      waitForTx = true)
-      .id
-
-    // Wait for balance on Alice's account
-    node.assertAssetBalance(alice.toAddress.toString, aliceAsset, someAssetAmount)
-    node.assertAssetBalance(matcher.toAddress.toString, aliceAsset, 0)
-    node.assertAssetBalance(bob.toAddress.toString, aliceAsset, 0)
-
-    // Bob issues a new asset
-    val bobAssetQuantity = 10000
-    val bobNewAsset =
-      node.broadcastIssue(bob, "BobCoin3", "Bob's asset", bobAssetQuantity, 0, reissuable = false, smartIssueFee, None, waitForTx = true).id
-
-    val bobAssetId   = IssuedAsset(ByteStr.decodeBase58(bobNewAsset).get)
-    val aliceAssetId = IssuedAsset(ByteStr.decodeBase58(aliceAsset).get)
-
-    val bobWavesPair = AssetPair(
-      amountAsset = bobAssetId,
-      priceAsset = Waves
-    )
-
-    val twoAssetsPair =
-      if (MatcherActor.compare(Some(bobAssetId.id.arr), Some(aliceAssetId.id.arr)) < 0)
-        AssetPair(
-          amountAsset = aliceAssetId,
-          priceAsset = bobAssetId
-        )
-      else
-        AssetPair(
-          amountAsset = bobAssetId,
-          priceAsset = aliceAssetId
-        )
-
-    node.assertAssetBalance(bob.toAddress.toString, bobNewAsset, bobAssetQuantity)
-
->>>>>>> 43bee17f
     "AssetPair BOB/WAVES vs BOB/NULL" in {
 
       val trickyBobWavesPairWB58 = AssetPair(
@@ -101,8 +53,8 @@
 
       val trickyBobOrderWS = mkOrder(bob, trickyBobWavesPairWS, OrderType.BUY, 1, 10.waves * Order.PriceConstant)
       dex1Api.tryPlace(trickyBobOrderWS) should failWith(
-        11534345,
-        MatcherError.Params(assetId = Some(trickyBobWavesPairWS.priceAssetStr)) // AssetNotFound
+        11534345, // AssetNotFound
+        MatcherError.Params(assetId = Some(trickyBobWavesPairWS.priceAssetStr))
       )
 
       val correctBobOrder = mkOrder(bob, wctWavesPair, OrderType.BUY, 1, 10.waves * Order.PriceConstant)
@@ -133,186 +85,103 @@
       // Could not work sometimes because of NODE-546
       "order with assets" - {
         "moved assets, insufficient assets" in {
-<<<<<<< HEAD
-          val orderAmount              = 4000
-          val transferAmount           = IssueWctTx.quantity - orderAmount
-          val oldestOrder, newestOrder = bobPlacesSellWctOrder(orderAmount)
-
-          // Transfer all coins except required for one order
-          val transferTx = mkTransfer(bob, alice, transferAmount, wct)
-          wavesNode1Api.broadcast(transferTx)
-
-          withClue(s"The newest order '${newestOrder.idStr()}' was cancelled\n") {
-            dex1Api.waitForOrderStatus(newestOrder, OrderStatus.Cancelled)
-          }
-
-          withClue(s"The oldest order '${oldestOrder.idStr()}' is still active\n") {
-            dex1Api.orderStatus(oldestOrder).status shouldBe OrderStatus.Accepted
-          }
-
-          withClue("Cleanup\n") {
-            wavesNode1Api.waitForTransaction(transferTx)
-            dex1Api.cancel(bob, oldestOrder)
-            dex1Api.waitForOrderStatus(oldestOrder, OrderStatus.Cancelled)
-            broadcastAndAwait(mkTransfer(alice, bob, transferAmount, wct))
-          }
-        }
-
-        "leased waves, insufficient fee" in {
-          val bobBalance               = wavesNode1Api.balance(bob, Waves)
-          val oldestOrder, newestOrder = bobPlacesSellWctOrder(1000)
-
-          // Lease all waves except required for one order
-          val leaseAmount = bobBalance - matcherFee - leasingFee
-          val lease       = mkLease(bob, alice, leaseAmount, leasingFee)
-
-          wavesNode1Api.broadcast(lease)
-
-          withClue(s"The newest order '${newestOrder.idStr()}' was cancelled") {
-            dex1Api.waitForOrderStatus(newestOrder, OrderStatus.Cancelled)
-          }
-
-          withClue(s"The oldest order '${oldestOrder.idStr()}' is still active") {
-            dex1Api.orderStatus(oldestOrder).status shouldBe OrderStatus.Accepted
-          }
-
-          withClue("Cleanup") {
-            wavesNode1Api.waitForTransaction(lease)
-            dex1Api.cancel(bob, oldestOrder)
-            dex1Api.waitForOrderStatus(oldestOrder, OrderStatus.Cancelled)
-            broadcastAndAwait(mkLeaseCancel(bob, lease.id.value))
-          }
-        }
-
-        "moved waves, insufficient fee" in {
-          val bobBalance               = wavesNode1Api.balance(bob, Waves)
-          val oldestOrder, newestOrder = bobPlacesSellWctOrder(1000)
-
-          // Transfer all waves except required for one order
-          val transferAmount = bobBalance - matcherFee - minFee
-          val transferTx     = mkTransfer(bob, alice, transferAmount, Waves, minFee)
-
-          wavesNode1Api.broadcast(transferTx)
-
-          withClue(s"The newest order '${newestOrder.idStr()}' was cancelled") {
-            dex1Api.waitForOrderStatus(newestOrder, OrderStatus.Cancelled)
-          }
-
-          withClue(s"The oldest order '${oldestOrder.idStr()}' is still active") {
-            dex1Api.orderStatus(oldestOrder).status shouldBe OrderStatus.Accepted
-          }
-
-          withClue("Cleanup") {
-            wavesNode1Api.waitForTransaction(transferTx)
-            dex1Api.cancel(bob, oldestOrder)
-            dex1Api.waitForOrderStatus(oldestOrder, OrderStatus.Cancelled)
-            broadcastAndAwait(mkTransfer(alice, bob, transferAmount, Waves))
-          }
-=======
+
           for (orderV <- orderVersions) {
-            withClue(s"order version is $orderV") {
-              val oldestOrderId = bobPlacesAssetOrder(4000, twoAssetsPair, bobNewAsset, orderV)
-              val newestOrderId = bobPlacesAssetOrder(4000, twoAssetsPair, bobNewAsset, orderV)
-
-              // 5000 waves are rest
-              node.broadcastTransfer(bob, alice.toAddress.toString, 5000, matcherFee, Some(bobNewAsset), None, waitForTx = true).id
-
-              withClue(s"The newest order '$newestOrderId' was cancelled") {
-                node.waitOrderStatus(bobWavesPair, newestOrderId, "Cancelled")
-              }
-              withClue(s"The oldest order '$oldestOrderId' is still active") {
-                node.orderStatus(oldestOrderId, bobWavesPair).status shouldBe "Accepted"
-              }
-
-              // Cleanup
-              node.cancelOrder(bob, twoAssetsPair, oldestOrderId)
-              node.waitOrderStatus(twoAssetsPair, oldestOrderId, "Cancelled")
-              node.broadcastTransfer(alice, bob.toAddress.toString, 5000, matcherFee, Some(bobNewAsset), None, waitForTx = true).id
+            val orderAmount              = 4000
+            val transferAmount           = IssueWctTx.quantity - orderAmount
+            val oldestOrder, newestOrder = bobPlacesSellWctOrder(orderAmount, orderV)
+
+            // Transfer all coins except required for one order
+            val transferTx = mkTransfer(bob, alice, transferAmount, wct)
+            wavesNode1Api.broadcast(transferTx)
+
+            withClue(s"The newest order of version $orderV '${newestOrder.idStr()}' was cancelled\n") {
+              dex1Api.waitForOrderStatus(newestOrder, OrderStatus.Cancelled)
+            }
+
+            withClue(s"The oldest order of version $orderV '${oldestOrder.idStr()}' is still active\n") {
+              dex1Api.orderStatus(oldestOrder).status shouldBe OrderStatus.Accepted
+            }
+
+            withClue("Cleanup\n") {
+              wavesNode1Api.waitForTransaction(transferTx)
+              dex1Api.cancel(bob, oldestOrder)
+              dex1Api.waitForOrderStatus(oldestOrder, OrderStatus.Cancelled)
+              broadcastAndAwait(mkTransfer(alice, bob, transferAmount, wct))
             }
           }
         }
 
         "leased waves, insufficient fee" in {
           for (orderV <- orderVersions) {
-            withClue(s"order version is $orderV") {
-              val bobBalance = node.accountBalances(bob.toAddress.toString)._1
-              val oldestOrderId = bobPlacesAssetOrder(1000, twoAssetsPair, bobNewAsset, orderV)
-              val newestOrderId = bobPlacesAssetOrder(1000, twoAssetsPair, bobNewAsset, orderV)
-
-              // TransactionFee for leasing, matcherFee for one order
-              val leaseAmount = bobBalance - matcherFee - matcherFee
-              val leaseId = node.broadcastLease(bob, alice.toAddress.toString, leaseAmount, matcherFee, waitForTx = true).id
-
-              withClue(s"The newest order '$newestOrderId' was cancelled") {
-                node.waitOrderStatus(bobWavesPair, newestOrderId, "Cancelled")
-              }
-              withClue(s"The oldest order '$oldestOrderId' is still active") {
-                node.orderStatus(oldestOrderId, bobWavesPair).status shouldBe "Accepted"
-              }
-
-              // Cleanup
-              node.cancelOrder(bob, twoAssetsPair, oldestOrderId)
-              node.waitOrderStatus(twoAssetsPair, oldestOrderId, "Cancelled")
-
-              node.broadcastCancelLease(bob, leaseId, matcherFee, waitForTx = true).id
+            val bobBalance               = wavesNode1Api.balance(bob, Waves)
+            val oldestOrder, newestOrder = bobPlacesSellWctOrder(1000, orderV)
+
+            // Lease all waves except required for one order
+            val leaseAmount = bobBalance - matcherFee - leasingFee
+            val lease       = mkLease(bob, alice, leaseAmount, leasingFee)
+
+            wavesNode1Api.broadcast(lease)
+
+            withClue(s"The newest order of version $orderV '${newestOrder.idStr()}' was cancelled") {
+              dex1Api.waitForOrderStatus(newestOrder, OrderStatus.Cancelled)
+            }
+
+            withClue(s"The oldest order of version $orderV '${oldestOrder.idStr()}' is still active") {
+              dex1Api.orderStatus(oldestOrder).status shouldBe OrderStatus.Accepted
+            }
+
+            withClue("Cleanup") {
+              wavesNode1Api.waitForTransaction(lease)
+              dex1Api.cancel(bob, oldestOrder)
+              dex1Api.waitForOrderStatus(oldestOrder, OrderStatus.Cancelled)
+              broadcastAndAwait(mkLeaseCancel(bob, lease.id.value))
             }
           }
         }
 
         "moved waves, insufficient fee" in {
           for (orderV <- orderVersions) {
-            withClue(s"order version is $orderV") {
-              val bobBalance = node.accountBalances(bob.toAddress.toString)._1
-              val oldestOrderId = bobPlacesAssetOrder(1000, twoAssetsPair, bobNewAsset, orderV)
-              val newestOrderId = bobPlacesAssetOrder(1000, twoAssetsPair, bobNewAsset, orderV)
-
-              // TransactionFee for leasing, matcherFee for one order
-              val transferAmount = bobBalance - matcherFee - matcherFee
-              node.broadcastTransfer(bob, alice.toAddress.toString, transferAmount, matcherFee, None, None, waitForTx = true).id
-
-              withClue(s"The newest order '$newestOrderId' was cancelled") {
-                node.waitOrderStatus(bobWavesPair, newestOrderId, "Cancelled")
-              }
-              withClue(s"The oldest order '$oldestOrderId' is still active") {
-                node.orderStatus(oldestOrderId, bobWavesPair).status shouldBe "Accepted"
-              }
-
-              // Cleanup
-              node.cancelOrder(bob, twoAssetsPair, oldestOrderId)
-              node.waitOrderStatus(twoAssetsPair, oldestOrderId, "Cancelled")
-              node.broadcastTransfer(alice, bob.toAddress.toString, transferAmount, matcherFee, None, None, waitForTx = true).id
-            }
-          }
->>>>>>> 43bee17f
+            val bobBalance               = wavesNode1Api.balance(bob, Waves)
+            val oldestOrder, newestOrder = bobPlacesSellWctOrder(1000, orderV)
+
+            // Transfer all waves except required for one order
+            val transferAmount = bobBalance - matcherFee - minFee
+            val transferTx     = mkTransfer(bob, alice, transferAmount, Waves, minFee)
+
+            wavesNode1Api.broadcast(transferTx)
+
+            withClue(s"The newest order of version $orderV '${newestOrder.idStr()}' was cancelled") {
+              dex1Api.waitForOrderStatus(newestOrder, OrderStatus.Cancelled)
+            }
+
+            withClue(s"The oldest order of version $orderV '${oldestOrder.idStr()}' is still active") {
+              dex1Api.orderStatus(oldestOrder).status shouldBe OrderStatus.Accepted
+            }
+
+            withClue("Cleanup") {
+              wavesNode1Api.waitForTransaction(transferTx)
+              dex1Api.cancel(bob, oldestOrder)
+              dex1Api.waitForOrderStatus(oldestOrder, OrderStatus.Cancelled)
+              broadcastAndAwait(mkTransfer(alice, bob, transferAmount, Waves))
+            }
+          }
         }
       }
 
       "order with waves" - {
         "leased waves, insufficient fee for one ExchangeTransaction" in {
           // Amount of waves in order is smaller than fee
-<<<<<<< HEAD
           val bobBalance               = wavesNode1Api.balance(bob, Waves)
           val oldestOrder, newestOrder = bobPlacesBuyWaveOrder(wctWavesPair, 1, 10.waves * Order.PriceConstant)
-=======
-          val bobBalance = node.accountBalances(bob.toAddress.toString)._1
->>>>>>> 43bee17f
 
           // Lease all waves except required for one order
           val leaseAmount = bobBalance - matcherFee - 10.waves - leasingFee // TODO ???
           val lease       = mkLease(bob, alice, leaseAmount, leasingFee)
           wavesNode1Api.broadcast(lease)
 
-<<<<<<< HEAD
           withClue(s"The newest order '${newestOrder.idStr()}' is Cancelled") {
             dex1Api.waitForOrderStatus(newestOrder, OrderStatus.Cancelled)
-=======
-          //      waitForOrderStatus(node, bobAssetIdRaw, id, "Accepted")
-          val leaseAmount = bobBalance - matcherFee - 10.waves - matcherFee
-          val leaseId     = node.broadcastLease(bob, alice.toAddress.toString, leaseAmount, matcherFee, waitForTx = true).id
-
-          withClue(s"The newest order '$newestOrderId' is Cancelled") {
-            node.waitOrderStatus(bobWavesPair, newestOrderId, "Cancelled")
->>>>>>> 43bee17f
           }
           withClue(s"The oldest order '${oldestOrder.idStr()}' is still active") {
             dex1Api.orderStatus(oldestOrder).status shouldBe OrderStatus.Accepted
@@ -327,20 +196,12 @@
         }
 
         "leased waves, insufficient waves" in {
-<<<<<<< HEAD
           val bobBalance = wavesNode1Api.balance(bob, Waves)
-=======
-          val bobBalance = node.accountBalances(bob.toAddress.toString)._1
->>>>>>> 43bee17f
           val price      = 1.waves
           val order      = bobPlacesBuyWaveOrder(wctWavesPair, 1, price * Order.PriceConstant)
 
           val leaseAmount = bobBalance - matcherFee - price / 2
-<<<<<<< HEAD
           val lease       = mkLease(bob, alice, leaseAmount, leasingFee)
-=======
-          val leaseId     = node.broadcastLease(bob, alice.toAddress.toString, leaseAmount, matcherFee, waitForTx = true).id
->>>>>>> 43bee17f
 
           wavesNode1Api.broadcast(lease)
 
@@ -356,78 +217,44 @@
 
         "moved waves, insufficient fee" in {
           // Amount of waves in order is smaller than fee
-<<<<<<< HEAD
           val bobBalance = wavesNode1Api.balance(bob, Waves)
-=======
-          val bobBalance = node.accountBalances(bob.toAddress.toString)._1
->>>>>>> 43bee17f
           val price      = matcherFee / 2
           val order      = bobPlacesBuyWaveOrder(wctWavesPair, 1, price * Order.PriceConstant)
 
           val transferAmount = bobBalance - matcherFee - price
-<<<<<<< HEAD
           wavesNode1Api.broadcast(mkTransfer(bob, alice, transferAmount, Waves, matcherFee)) // TODO fee
-=======
-          node.broadcastTransfer(bob, alice.toAddress.toString, transferAmount, matcherFee, None, None, waitForTx = true).id
->>>>>>> 43bee17f
 
           withClue(s"The order '${order.idStr()}' was cancelled") {
             dex1Api.waitForOrderStatus(order, OrderStatus.Cancelled)
           }
 
-<<<<<<< HEAD
           withClue("Cleanup") {
             broadcastAndAwait(mkTransfer(alice, bob, transferAmount, Waves, matcherFee))
-=======
-          // Cleanup
-          node.broadcastTransfer(alice, bob.toAddress.toString, transferAmount, matcherFee, None, None, waitForTx = true).id
+          }
         }
 
         "moved feeAsset, fee asset doesn't take part in trading pair" in {
-          val newFeeAssetTx = node.broadcastIssue(bob, "FeeCoin", "fee asset", bobAssetQuantity, 2, reissuable = false, issueFee, None, waitForTx = true).id
-          node.waitForTransaction(newFeeAssetTx)
-          Seq(IssueUsdTx, IssueWctTx).foreach { tx =>
-            node.waitForTransaction { node.broadcastRequest(tx.json.value).id }
-          }
-
-          val newFeeAsset = IssuedAsset(Base58.decode(newFeeAssetTx))
-          node.upsertRate(newFeeAsset, 2, expectedStatusCode = StatusCodes.Created)
-
-          val bobOrderId = node.placeOrder(bob, wctUsdPair, SELL, 400L, 2 * 100000000L, fee = 1, version = 3, feeAsset = newFeeAsset).message.id
-          node.reservedBalance(bob) shouldBe Map(WctId.toString -> 400, newFeeAsset.id.toString -> 1)
-
-          node.broadcastTransfer(bob, alice.toAddress.toString, bobAssetQuantity, matcherFee, assetId = Some(newFeeAsset.id.toString), None, waitForTx = true).id
-          withClue(s"The order '$bobOrderId' was cancelled") {
-            node.waitOrderStatus(wctUsdPair, bobOrderId, "Cancelled")
->>>>>>> 43bee17f
+
+          val bobAssetQuantity = 10000
+
+          val newFeeAssetTx = mkIssue(bob, "FeeCoin", bobAssetQuantity, 2, issueFee)
+          val newFeeAsset   = IssuedAsset(newFeeAssetTx.id())
+
+          broadcastAndAwait(newFeeAssetTx)
+          dex1Api.upsertRate(newFeeAsset, 2)
+
+          val bobOrder = mkOrder(bob, wctUsdPair, SELL, 400L, 2 * 100000000L, matcherFee = 1, matcherFeeAssetId = newFeeAsset)
+
+          dex1Api.place(bobOrder)
+          dex1Api.reservedBalance(bob) shouldBe Map(wct -> 400, newFeeAsset -> 1)
+
+          broadcastAndAwait(mkTransfer(bob, alice, bobAssetQuantity, newFeeAsset, matcherFee))
+
+          withClue(s"The order '${bobOrder.idStr()}' was cancelled") {
+            dex1Api.waitForOrderStatus(bobOrder, OrderStatus.Cancelled)
           }
         }
       }
     }
   }
-
-  private def bobPlacesBuyWaveOrder(assetPair: AssetPair, amount: Long, price: Price): Order = {
-    val r = mkOrder(bob, assetPair, OrderType.BUY, amount, price)
-    placeAndAwait(r)
-    r
-  }
-
-<<<<<<< HEAD
-  private def bobPlacesSellWctOrder(bobCoinAmount: Int): Order = {
-    val r = mkOrder(bob, wctUsdPair, OrderType.SELL, bobCoinAmount, 1 * Order.PriceConstant)
-    placeAndAwait(r)
-    r
-=======
-  def bobPlacesAssetOrder(bobCoinAmount: Int, twoAssetsPair: AssetPair, assetId: String, orderVersion: Byte): String = {
-    val decodedAsset = IssuedAsset(ByteStr.decodeBase58(assetId).get)
-    val bobOrder = if (twoAssetsPair.amountAsset == decodedAsset) {
-      node.prepareOrder(bob, twoAssetsPair, OrderType.SELL, bobCoinAmount, 1 * Order.PriceConstant, matcherFee, orderVersion)
-    } else {
-      node.prepareOrder(bob, twoAssetsPair, OrderType.BUY, 1, bobCoinAmount * Order.PriceConstant, matcherFee, orderVersion)
-    }
-    val order = node.placeOrder(bobOrder)
-    node.waitOrderStatus(twoAssetsPair, order.message.id, "Accepted")
-    order.message.id
->>>>>>> 43bee17f
-  }
 }