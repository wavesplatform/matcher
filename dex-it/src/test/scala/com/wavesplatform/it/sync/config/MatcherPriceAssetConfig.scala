package com.wavesplatform.it.sync.config

import java.nio.charset.StandardCharsets

import com.typesafe.config.ConfigFactory.parseString
import com.typesafe.config.{Config, ConfigFactory}
import com.wavesplatform.account.{AddressScheme, KeyPair}
import com.wavesplatform.common.state.ByteStr
import com.wavesplatform.common.utils.EitherExt2
import com.wavesplatform.it.sync.{issueFee, someAssetAmount}
import com.wavesplatform.it.util._
import com.wavesplatform.dex.{AssetPairDecimals, AssetPairBuilder}
import com.wavesplatform.dex.market.MatcherActor
import com.wavesplatform.transaction.Asset
import com.wavesplatform.transaction.Asset.{IssuedAsset, Waves}
import com.wavesplatform.transaction.assets.exchange.AssetPair
import com.wavesplatform.transaction.assets.{IssueTransaction, IssueTransactionV1, IssueTransactionV2}
import com.wavesplatform.wallet.Wallet

import scala.collection.JavaConverters._
import scala.util.Random

object MatcherPriceAssetConfig {

  private val genesisConfig = ConfigFactory.parseResources("genesis.conf")

  AddressScheme.current = new AddressScheme {
    override val chainId: Byte = genesisConfig.getString("genesis-generator.network-type").head.toByte
  }

  val accounts: Map[String, KeyPair] = {
    val config           = ConfigFactory.parseResources("genesis.conf")
    val distributionsKey = "genesis-generator.distributions"
    val distributions    = config.getObject(distributionsKey)
    distributions
      .keySet()
      .asScala
      .map { accountName =>
        val prefix   = s"$distributionsKey.$accountName"
        val seedText = config.getString(s"$prefix.seed-text")
        val nonce    = config.getInt(s"$prefix.nonce")
        accountName -> Wallet.generateNewAccount(seedText.getBytes(StandardCharsets.UTF_8), nonce)
      }
      .toMap
  }

  val matcher: KeyPair = accounts("matcher")
  val alice: KeyPair   = accounts("alice")
  val bob: KeyPair     = accounts("bob")

  val Decimals: Byte = 2

  val usdAssetName = "USD-X"
  val wctAssetName = "WCT-X"
  val ethAssetName = "ETH-X"
  val btcAssetName = "BTC-X"

  val defaultAssetQuantity = 999999999999L

  val IssueUsdTx: IssueTransactionV2 = IssueTransactionV2
    .selfSigned(
      AddressScheme.current.chainId,
      sender = alice,
      name = usdAssetName.getBytes(),
      description = "asset description".getBytes(),
      quantity = defaultAssetQuantity,
      decimals = Decimals,
      reissuable = false,
      script = None,
      fee = 1.waves,
      timestamp = System.currentTimeMillis()
    )
    .right
    .get

  val IssueWctTx: IssueTransactionV2 = IssueTransactionV2
    .selfSigned(
      AddressScheme.current.chainId,
      sender = bob,
      name = wctAssetName.getBytes(),
      description = "asset description".getBytes(),
      quantity = defaultAssetQuantity,
      decimals = Decimals,
      reissuable = false,
      script = None,
      fee = 1.waves,
      timestamp = System.currentTimeMillis()
    )
    .right
    .get

  val IssueEthTx: IssueTransactionV2 = IssueTransactionV2
    .selfSigned(
      AddressScheme.current.chainId,
      sender = alice,
      name = ethAssetName.getBytes(),
      description = "asset description".getBytes(),
      quantity = defaultAssetQuantity,
      decimals = 8,
      reissuable = false,
      script = None,
      fee = 1.waves,
      timestamp = System.currentTimeMillis()
    )
    .right
    .get

  val IssueBtcTx: IssueTransactionV2 = IssueTransactionV2
    .selfSigned(
      AddressScheme.current.chainId,
      sender = bob,
      name = btcAssetName.getBytes(),
      description = "asset description".getBytes(),
      quantity = defaultAssetQuantity,
      decimals = 8,
      reissuable = false,
      script = None,
      fee = 1.waves,
      timestamp = System.currentTimeMillis()
    )
    .right
    .get

  val BtcId: ByteStr = IssueBtcTx.id()
  val EthId: ByteStr = IssueEthTx.id()
  val UsdId: ByteStr = IssueUsdTx.id()
  val WctId: ByteStr = IssueWctTx.id()
<<<<<<< HEAD
=======

  val btc = IssuedAsset(BtcId)
  val eth = IssuedAsset(EthId)
  val usd = IssuedAsset(UsdId)
  val wct = IssuedAsset(WctId)

  val ethWavesPairDecimals = new AssetPairDecimals(8, 8)
  val wavesUsdPairDecimals = new AssetPairDecimals(8, 2)
>>>>>>> 722a8c7b

  val wctUsdPair = AssetPair(
    amountAsset = wct,
    priceAsset = usd
  )

  val wctWavesPair = AssetPair(
    amountAsset = wct,
    priceAsset = Waves
  )

  val ethWavesPair = AssetPair(
    amountAsset = eth,
    priceAsset = Waves
  )

  val ethBtcPair = AssetPair(
    amountAsset = eth,
    priceAsset = btc
  )

  val wavesUsdPair = AssetPair(
    amountAsset = Waves,
    priceAsset = usd
  )

  val ethUsdPair = AssetPair(
    amountAsset = eth,
    priceAsset = usd
  )

  val wavesBtcPair = AssetPair(
    amountAsset = Waves,
    priceAsset = btc
  )

  val orderLimit = 10

  val ForbiddenAssetId     = "FdbnAsset"
  val updatedMatcherConfig: Config = parseString(s"""waves.dex {
                                            |  blacklisted-assets = ["$ForbiddenAssetId"]
                                            |  price-assets = [ "$UsdId", "$BtcId", "WAVES" ]
                                            |  rest-order-limit = $orderLimit
                                            |  snapshots-interval = 10
                                            |}""".stripMargin)

  val Configs: Seq[Config] = Seq(
    updatedMatcherConfig.withFallback(ConfigFactory.parseResources("nodes.conf").getConfigList("nodes").asScala.head)
  )

  def createAssetPair(asset1: String, asset2: String): AssetPair = {
    val (a1, a2) = (AssetPair.extractAssetId(asset1).get, AssetPair.extractAssetId(asset2).get)
    if (AssetPairBuilder.assetIdOrdering.compare(a1.compatId, a2.compatId) > 0)
      AssetPair(a1, a2)
    else
      AssetPair(a2, a1)
  }

  def issueAssetPair(issuer: KeyPair, amountAssetDecimals: Byte, priceAssetDecimals: Byte): (IssueTransaction, IssueTransaction, AssetPair) = {
    issueAssetPair(issuer, issuer, amountAssetDecimals, priceAssetDecimals)
  }

  def issueAssetPair(amountAssetIssuer: KeyPair,
                     priceAssetIssuer: KeyPair,
                     amountAssetDecimals: Byte,
                     priceAssetDecimals: Byte): (IssueTransaction, IssueTransaction, AssetPair) = {
    val issueAmountAssetTx: IssueTransactionV1 = IssueTransactionV1
      .selfSigned(
        sender = amountAssetIssuer,
        name = Random.nextString(4).getBytes(),
        description = Random.nextString(10).getBytes(),
        quantity = someAssetAmount,
        decimals = amountAssetDecimals,
        reissuable = false,
        fee = issueFee,
        timestamp = System.currentTimeMillis()
      )
      .explicitGet()

    val issuePriceAssetTx: IssueTransactionV1 = IssueTransactionV1
      .selfSigned(
        sender = priceAssetIssuer,
        name = Random.nextString(4).getBytes(),
        description = Random.nextString(10).getBytes(),
        quantity = someAssetAmount,
        decimals = priceAssetDecimals,
        reissuable = false,
        fee = issueFee,
        timestamp = System.currentTimeMillis()
      )
      .explicitGet()

    if (MatcherActor.compare(Some(issuePriceAssetTx.id().arr), Some(issueAmountAssetTx.id().arr)) < 0) {
      (issueAmountAssetTx,
       issuePriceAssetTx,
       AssetPair(
         amountAsset = IssuedAsset(issueAmountAssetTx.id()),
         priceAsset = IssuedAsset(issuePriceAssetTx.id())
       ))
    } else
      issueAssetPair(amountAssetIssuer, priceAssetIssuer, amountAssetDecimals, priceAssetDecimals)
  }

  def assetPairIssuePriceAsset(issuer: KeyPair, amountAssetId: Asset, priceAssetDecimals: Byte): (IssueTransaction, AssetPair) = {
    val issuePriceAssetTx: IssueTransactionV1 = IssueTransactionV1
      .selfSigned(
        sender = issuer,
        name = Random.nextString(4).getBytes(),
        description = Random.nextString(10).getBytes(),
        quantity = someAssetAmount,
        decimals = priceAssetDecimals,
        reissuable = false,
        fee = issueFee,
        timestamp = System.currentTimeMillis()
      )
      .right
      .get

    if (MatcherActor.compare(Some(issuePriceAssetTx.id().arr), amountAssetId.compatId.map(_.arr)) < 0) {
      (issuePriceAssetTx,
       AssetPair(
         amountAsset = amountAssetId,
         priceAsset = IssuedAsset(issuePriceAssetTx.id())
       ))
    } else
      assetPairIssuePriceAsset(issuer, amountAssetId, priceAssetDecimals)
  }

}<|MERGE_RESOLUTION|>--- conflicted
+++ resolved
@@ -125,8 +125,6 @@
   val EthId: ByteStr = IssueEthTx.id()
   val UsdId: ByteStr = IssueUsdTx.id()
   val WctId: ByteStr = IssueWctTx.id()
-<<<<<<< HEAD
-=======
 
   val btc = IssuedAsset(BtcId)
   val eth = IssuedAsset(EthId)
@@ -135,7 +133,6 @@
 
   val ethWavesPairDecimals = new AssetPairDecimals(8, 8)
   val wavesUsdPairDecimals = new AssetPairDecimals(8, 2)
->>>>>>> 722a8c7b
 
   val wctUsdPair = AssetPair(
     amountAsset = wct,
