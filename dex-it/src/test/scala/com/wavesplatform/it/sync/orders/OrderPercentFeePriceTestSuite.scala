<<<<<<< HEAD
// TODO DEX-558
//package com.wavesplatform.it.sync.orders
//
//import java.nio.charset.StandardCharsets
//
//import com.typesafe.config.{Config, ConfigFactory}
//import com.wavesplatform.dex.domain.account.KeyPair
//import com.wavesplatform.dex.domain.bytes.ByteStr
//import com.wavesplatform.it.MatcherSuiteBase
//import com.wavesplatform.it.api.SyncHttpApi._
//import com.wavesplatform.it.api.SyncMatcherHttpApi._
//import com.wavesplatform.it.sync.config.MatcherPriceAssetConfig._
//import com.wavesplatform.dex.domain.asset.Asset
//import com.wavesplatform.dex.domain.asset.Asset.IssuedAsset
//import com.wavesplatform.dex.domain.order.OrderType.{BUY, SELL}
//import com.wavesplatform.dex.settings.FeeMode._
//import com.wavesplatform.dex.settings.AssetType._
//
//class V3OrderPercentFeePriceTestSuite extends OrderPercentFeePriceTestSuite(3.toByte)
//
//abstract class OrderPercentFeePriceTestSuite(version: Byte, feeAsset: Asset = IssuedAsset(UsdId)) extends MatcherSuiteBase {
//  val assetType = PRICE
//
//  val price                = 1.2.usd
//  val fullyAmountWaves     = 15.waves
//  val partiallyAmountWaves = 9.waves
//  val fullyAmountUsd       = 18.usd
//  val minimalFee           = 4.5.usd
//  val partiallyFeeUsd      = 2.7.usd
//  val partiallyAmountUsd   = 10.8.usd
//  val tooLowFee            = 4.49.usd
//  val tooHighFee           = 18.01.usd
//
//  override protected def nodeConfigs: Seq[Config] = {
//    val orderFeeSettingsStr =
//      s"""
//         |waves.dex {
//         |  allowed-order-versions = [1, 2, 3]
//         |  order-fee {
//         |    mode = $PERCENT
//         |    $PERCENT {
//         |      asset-type = $assetType
//         |      min-fee = $percentFee
//         |    }
//         |  }
//         |}
//       """.stripMargin
//
//    super.nodeConfigs.map(
//      ConfigFactory
//        .parseString(orderFeeSettingsStr)
//        .withFallback
//    )
//  }
//
//  override protected def beforeAll(): Unit = {
//    super.beforeAll()
//    val txIds = Seq(IssueUsdTx).map(_.json()).map(node.broadcastRequest(_).id)
//    txIds.foreach(node.waitForTransaction(_))
//  }
//
//  def createAccountWithBalance(balances: (Long, Option[String])*): KeyPair = {
//    val account = KeyPair(ByteStr(s"account-test-${System.currentTimeMillis}".getBytes(StandardCharsets.UTF_8)))
//
//    balances.foreach {
//      case (balance, asset) => {
//        if (asset != None)
//          assert(
//            node.assetBalance(alice.toAddress.toString, asset.get.toString).balance >= balance,
//            s"Bob doesn't have enough balance in ${asset.get.toString} to make a transfer"
//          )
//        node.waitForTransaction(node.broadcastTransfer(alice, account.toAddress.toString, balance, 0.003.waves, asset, None).id)
//      }
//    }
//    account
//  }
//
//  def getBalance(account: KeyPair, asset: String): Long = {
//    if (asset.equals("WAVES"))
//      node.accountBalances(account.toAddress.toString)._1
//    else node.assetBalance(account.toAddress.toString, asset).balance
//  }
//
//  def balancesShouldBe(account: KeyPair, balances: (Long, String)*): Unit = {
//    balances.foreach {
//      case (balance, asset) => {
//        getBalance(account, asset) should be(balance)
//      }
//    }
//  }
//
//  def reservedBalancesShouldBe(account: KeyPair, balances: (Long, String)*): Unit = {
//    balances.foreach {
//      case (balance, asset) => {
//        node.reservedBalance(account).getOrElse(asset, 0) should be(balance)
//      }
//    }
//  }
//
//  s"V$version orders (fee asset type: $assetType) & fees processing" - {
//    s"users should pay correct fee when fee asset-type = $assetType and order fully filled" in {
//      val accountBuyer  = createAccountWithBalance(fullyAmountUsd + minimalFee -> Some(UsdId.toString))
//      val accountSeller = createAccountWithBalance(fullyAmountWaves            -> None)
//
//      node.waitOrderProcessed(
//        wavesUsdPair,
//        node.placeOrder(accountBuyer, wavesUsdPair, BUY, fullyAmountWaves, price, minimalFee, version, feeAsset = IssuedAsset(UsdId)).message.id)
//      node.waitOrderProcessed(
//        wavesUsdPair,
//        node.placeOrder(accountSeller, wavesUsdPair, SELL, fullyAmountWaves, price, minimalFee, version, feeAsset = IssuedAsset(UsdId)).message.id)
//
//      balancesShouldBe(accountBuyer, fullyAmountWaves -> "WAVES", 0L                          -> UsdId.toString)
//      balancesShouldBe(accountSeller, 0L              -> "WAVES", fullyAmountUsd - minimalFee -> UsdId.toString)
//
//      reservedBalancesShouldBe(accountBuyer, 0L  -> UsdId.toString, 0L -> "WAVES")
//      reservedBalancesShouldBe(accountSeller, 0L -> UsdId.toString, 0L -> "WAVES")
//    }
//
//    s"users should pay correct fee when fee asset-type = $assetType and order partially filled" in {
//      val accountBuyer  = createAccountWithBalance(fullyAmountUsd + minimalFee -> Some(UsdId.toString))
//      val accountSeller = createAccountWithBalance(partiallyAmountWaves        -> None, minimalFee -> Some(UsdId.toString))
//
//      node.waitOrderProcessed(
//        wavesUsdPair,
//        node.placeOrder(accountBuyer, wavesUsdPair, BUY, fullyAmountWaves, price, minimalFee, version, feeAsset = IssuedAsset(UsdId)).message.id)
//      node.waitOrderProcessed(
//        wavesUsdPair,
//        node
//          .placeOrder(accountSeller, wavesUsdPair, SELL, partiallyAmountWaves, price, minimalFee, version, feeAsset = IssuedAsset(UsdId))
//          .message
//          .id)
//
//      balancesShouldBe(accountBuyer, partiallyAmountWaves -> "WAVES", partiallyAmountUsd - (minimalFee - partiallyFeeUsd) -> UsdId.toString)
//      balancesShouldBe(accountSeller, 0L                  -> "WAVES", partiallyAmountUsd                                  -> UsdId.toString)
//
//      reservedBalancesShouldBe(accountBuyer, fullyAmountUsd - partiallyAmountUsd + (minimalFee - partiallyFeeUsd) -> UsdId.toString, 0L -> "WAVES")
//      reservedBalancesShouldBe(accountSeller, 0L                                                                  -> UsdId.toString, 0L -> "WAVES")
//
//      node.cancelAllOrders(accountBuyer)
//    }
//
//    s"order should be processed if amount less then fee when fee asset-type = $assetType" in {
//      val accountBuyer  = createAccountWithBalance(fullyAmountUsd + minimalFee -> Some(UsdId.toString))
//      val accountSeller = createAccountWithBalance(fullyAmountWaves            -> None, tooHighFee -> Some(UsdId.toString))
//
//      node.waitOrderProcessed(
//        wavesUsdPair,
//        node.placeOrder(accountBuyer, wavesUsdPair, BUY, fullyAmountWaves, price, minimalFee, version, feeAsset = IssuedAsset(UsdId)).message.id)
//      node.waitOrderProcessed(
//        wavesUsdPair,
//        node.placeOrder(accountSeller, wavesUsdPair, SELL, fullyAmountWaves, price, tooHighFee, version, feeAsset = IssuedAsset(UsdId)).message.id)
//
//      balancesShouldBe(accountBuyer, fullyAmountWaves -> "WAVES", 0L             -> UsdId.toString)
//      balancesShouldBe(accountSeller, 0L              -> "WAVES", fullyAmountUsd -> UsdId.toString)
//
//      reservedBalancesShouldBe(accountBuyer, 0L  -> UsdId.toString, 0L -> "WAVES")
//      reservedBalancesShouldBe(accountSeller, 0L -> UsdId.toString, 0L -> "WAVES")
//    }
//
//    s"buy order should be rejected if fee less then minimum possible fee when fee asset-type = $assetType" in {
//      assertBadRequestAndMessage(
//        node.placeOrder(
//          createAccountWithBalance(fullyAmountUsd + minimalFee -> Some(UsdId.toString)),
//          wavesUsdPair,
//          BUY,
//          fullyAmountWaves,
//          price,
//          tooLowFee,
//          version,
//          feeAsset = feeAsset
//        ), s"Required 4.5 ${UsdId.toString} as fee for this order, but given 4.49 ${UsdId.toString}")
//    }
//
//    s"sell order should be rejected if fee less then minimum possible fee when fee asset-type = $assetType" in {
//      assertBadRequestAndMessage(
//        node.placeOrder(
//          createAccountWithBalance(fullyAmountWaves -> None, minimalFee -> Some(UsdId.toString)),
//          wavesUsdPair,
//          SELL,
//          fullyAmountWaves,
//          price,
//          tooLowFee,
//          version,
//          feeAsset = feeAsset
//        ), s"Required 4.5 ${UsdId.toString} as fee for this order, but given 4.49 ${UsdId.toString}")
//    }
//  }
//}
=======
package com.wavesplatform.it.sync.orders

import com.typesafe.config.{Config, ConfigFactory}
import com.wavesplatform.dex.settings.AssetType._
import com.wavesplatform.dex.settings.FeeMode.PERCENT
import com.wavesplatform.transaction.Asset.{IssuedAsset, Waves}
import com.wavesplatform.transaction.assets.exchange.OrderType.{BUY, SELL}

class OrderPercentFeePriceTestSuite extends OrderFeeBaseTestSuite {
  val version              = 3.toByte
  val assetType            = PRICE

  override protected def dexInitialSuiteConfig: Config = ConfigFactory.parseString(s"""
                                                                                      |waves.dex {
                                                                                      |  allowed-order-versions = [1, 2, 3]
                                                                                      |  price-assets = [ "$UsdId", "$BtcId", "WAVES" ]
                                                                                      |  order-fee {
                                                                                      |    mode = $PERCENT
                                                                                      |    $PERCENT {
                                                                                      |      asset-type = $assetType
                                                                                      |      min-fee = $percentFee
                                                                                      |    }
                                                                                      |  }
                                                                                      |}""".stripMargin)

  override protected def beforeAll(): Unit = {
    wavesNode1.start()
    broadcastAndAwait(IssueUsdTx, IssueBtcTx)
    dex1.start()
  }

  s"V$version orders (fee asset type: $assetType) & fees processing" - {
    s"users should pay correct fee when fee asset-type = $assetType and order fully filled " in {
      val accountBuyer  = createAccountWithBalance(fullyAmountUsd + minimalFee -> IssuedAsset(UsdId))
      val accountSeller = createAccountWithBalance(fullyAmountWaves            -> Waves)

      placeAndAwaitAtDex(
        mkOrder(accountBuyer,
                wavesUsdPair,
                BUY,
                fullyAmountWaves,
                price,
                matcherFee = minimalFee,
                version = version,
                matcherFeeAssetId = IssuedAsset(UsdId)))
      placeAndAwaitAtNode(
        mkOrder(accountSeller,
                wavesUsdPair,
                SELL,
                fullyAmountWaves,
                price,
                matcherFee = minimalFee,
                version = version,
                matcherFeeAssetId = IssuedAsset(UsdId)))

      wavesNode1.api.balance(accountBuyer, Waves) should be(fullyAmountWaves)
      wavesNode1.api.balance(accountBuyer, IssuedAsset(UsdId)) shouldBe 0L
      wavesNode1.api.balance(accountSeller, Waves) should be(0L)
      wavesNode1.api.balance(accountSeller, IssuedAsset(UsdId)) shouldBe fullyAmountUsd - minimalFee

      dex1.api.reservedBalance(accountBuyer).getOrElse(Waves, 0L) shouldBe 0L
      dex1.api.reservedBalance(accountBuyer).getOrElse(IssuedAsset(UsdId), 0L) shouldBe 0L
      dex1.api.reservedBalance(accountSeller).getOrElse(Waves, 0L) shouldBe 0L
      dex1.api.reservedBalance(accountSeller).getOrElse(IssuedAsset(UsdId), 0L) shouldBe 0L
    }

    s"users should pay correct fee when fee asset-type = $assetType and order partially filled" in {
      val accountBuyer  = createAccountWithBalance(fullyAmountUsd + minimalFee -> IssuedAsset(UsdId))
      val accountSeller = createAccountWithBalance(partiallyAmountWaves        -> Waves, minimalFee -> IssuedAsset(UsdId))

      placeAndAwaitAtDex(
        mkOrder(accountBuyer,
                wavesUsdPair,
                BUY,
                fullyAmountWaves,
                price,
                matcherFee = minimalFee,
                version = version,
                matcherFeeAssetId = IssuedAsset(UsdId)))
      placeAndAwaitAtNode(
        mkOrder(accountSeller,
                wavesUsdPair,
                SELL,
                partiallyAmountWaves,
                price,
                matcherFee = minimalFee,
                version = version,
                matcherFeeAssetId = IssuedAsset(UsdId)))

      wavesNode1.api.balance(accountBuyer, Waves) shouldBe partiallyAmountWaves
      wavesNode1.api.balance(accountBuyer, IssuedAsset(UsdId)) shouldBe partiallyAmountUsd - (minimalFee - partiallyFeeUsd)
      wavesNode1.api.balance(accountSeller, Waves) shouldBe 0L
      wavesNode1.api.balance(accountSeller, IssuedAsset(UsdId)) shouldBe partiallyAmountUsd

      dex1.api.reservedBalance(accountBuyer).getOrElse(Waves, 0L) shouldBe 0L
      dex1.api
        .reservedBalance(accountBuyer)
        .getOrElse(IssuedAsset(UsdId), 0L) shouldBe fullyAmountUsd - partiallyAmountUsd + (minimalFee - partiallyFeeUsd)
      dex1.api.reservedBalance(accountSeller).getOrElse(Waves, 0L) shouldBe 0L
      dex1.api.reservedBalance(accountSeller).getOrElse(IssuedAsset(UsdId), 0L) shouldBe 0L
      dex1.api.cancelAll(accountBuyer)
    }

    s"order should be processed if amount less then fee when fee asset-type = $assetType" in {
      val accountBuyer  = createAccountWithBalance(fullyAmountUsd + minimalFee -> IssuedAsset(UsdId))
      val accountSeller = createAccountWithBalance(fullyAmountWaves            -> Waves, tooHighFee -> IssuedAsset(UsdId))

      placeAndAwaitAtDex(
        mkOrder(accountBuyer,
                wavesUsdPair,
                BUY,
                fullyAmountWaves,
                price,
                matcherFee = minimalFee,
                version = version,
                matcherFeeAssetId = IssuedAsset(UsdId)))
      placeAndAwaitAtNode(
        mkOrder(accountSeller,
                wavesUsdPair,
                SELL,
                fullyAmountWaves,
                price,
                matcherFee = tooHighFee,
                version = version,
                matcherFeeAssetId = IssuedAsset(UsdId)))

      wavesNode1.api.balance(accountBuyer, Waves) should be(fullyAmountWaves)
      wavesNode1.api.balance(accountBuyer, IssuedAsset(UsdId)) shouldBe 0L
      wavesNode1.api.balance(accountSeller, Waves) should be(0L)
      wavesNode1.api.balance(accountSeller, IssuedAsset(UsdId)) shouldBe fullyAmountUsd

      dex1.api.reservedBalance(accountBuyer).getOrElse(Waves, 0L) shouldBe 0L
      dex1.api.reservedBalance(accountBuyer).getOrElse(IssuedAsset(UsdId), 0L) shouldBe 0L
      dex1.api.reservedBalance(accountSeller).getOrElse(Waves, 0L) shouldBe 0L
      dex1.api.reservedBalance(accountSeller).getOrElse(IssuedAsset(UsdId), 0L) shouldBe 0L
    }

    s"buy order should be rejected if fee less then minimum possible fee when fee asset-type = $assetType" in {
      dex1.api
        .tryPlace(
          mkOrder(
            createAccountWithBalance(fullyAmountUsd + minimalFee -> IssuedAsset(UsdId)),
            wavesUsdPair,
            BUY,
            fullyAmountWaves,
            price,
            tooLowFee,
            version = version,
            matcherFeeAssetId = IssuedAsset(UsdId)
          )) should failWith(9441542,
                             s"Required 2.52 ${UsdId.toString} as fee for this order, but given 2.51 ${UsdId.toString}")
    }

    s"sell order should be rejected if fee less then minimum possible fee when fee asset-type = $assetType" in {
      dex1.api
        .tryPlace(
          mkOrder(
            createAccountWithBalance(fullyAmountWaves -> Waves, minimalFee -> IssuedAsset(UsdId)),
            wavesUsdPair,
            SELL,
            fullyAmountWaves,
            price,
            tooLowFee,
            version = version,
            matcherFeeAssetId = IssuedAsset(UsdId)
          )) should failWith(9441542,
                             s"Required 2.52 ${UsdId.toString} as fee for this order, but given 2.51 ${UsdId.toString}")
    }
  }
}
>>>>>>> ac052894
<|MERGE_RESOLUTION|>--- conflicted
+++ resolved
@@ -1,204 +1,14 @@
-<<<<<<< HEAD
-// TODO DEX-558
-//package com.wavesplatform.it.sync.orders
-//
-//import java.nio.charset.StandardCharsets
-//
-//import com.typesafe.config.{Config, ConfigFactory}
-//import com.wavesplatform.dex.domain.account.KeyPair
-//import com.wavesplatform.dex.domain.bytes.ByteStr
-//import com.wavesplatform.it.MatcherSuiteBase
-//import com.wavesplatform.it.api.SyncHttpApi._
-//import com.wavesplatform.it.api.SyncMatcherHttpApi._
-//import com.wavesplatform.it.sync.config.MatcherPriceAssetConfig._
-//import com.wavesplatform.dex.domain.asset.Asset
-//import com.wavesplatform.dex.domain.asset.Asset.IssuedAsset
-//import com.wavesplatform.dex.domain.order.OrderType.{BUY, SELL}
-//import com.wavesplatform.dex.settings.FeeMode._
-//import com.wavesplatform.dex.settings.AssetType._
-//
-//class V3OrderPercentFeePriceTestSuite extends OrderPercentFeePriceTestSuite(3.toByte)
-//
-//abstract class OrderPercentFeePriceTestSuite(version: Byte, feeAsset: Asset = IssuedAsset(UsdId)) extends MatcherSuiteBase {
-//  val assetType = PRICE
-//
-//  val price                = 1.2.usd
-//  val fullyAmountWaves     = 15.waves
-//  val partiallyAmountWaves = 9.waves
-//  val fullyAmountUsd       = 18.usd
-//  val minimalFee           = 4.5.usd
-//  val partiallyFeeUsd      = 2.7.usd
-//  val partiallyAmountUsd   = 10.8.usd
-//  val tooLowFee            = 4.49.usd
-//  val tooHighFee           = 18.01.usd
-//
-//  override protected def nodeConfigs: Seq[Config] = {
-//    val orderFeeSettingsStr =
-//      s"""
-//         |waves.dex {
-//         |  allowed-order-versions = [1, 2, 3]
-//         |  order-fee {
-//         |    mode = $PERCENT
-//         |    $PERCENT {
-//         |      asset-type = $assetType
-//         |      min-fee = $percentFee
-//         |    }
-//         |  }
-//         |}
-//       """.stripMargin
-//
-//    super.nodeConfigs.map(
-//      ConfigFactory
-//        .parseString(orderFeeSettingsStr)
-//        .withFallback
-//    )
-//  }
-//
-//  override protected def beforeAll(): Unit = {
-//    super.beforeAll()
-//    val txIds = Seq(IssueUsdTx).map(_.json()).map(node.broadcastRequest(_).id)
-//    txIds.foreach(node.waitForTransaction(_))
-//  }
-//
-//  def createAccountWithBalance(balances: (Long, Option[String])*): KeyPair = {
-//    val account = KeyPair(ByteStr(s"account-test-${System.currentTimeMillis}".getBytes(StandardCharsets.UTF_8)))
-//
-//    balances.foreach {
-//      case (balance, asset) => {
-//        if (asset != None)
-//          assert(
-//            node.assetBalance(alice.toAddress.toString, asset.get.toString).balance >= balance,
-//            s"Bob doesn't have enough balance in ${asset.get.toString} to make a transfer"
-//          )
-//        node.waitForTransaction(node.broadcastTransfer(alice, account.toAddress.toString, balance, 0.003.waves, asset, None).id)
-//      }
-//    }
-//    account
-//  }
-//
-//  def getBalance(account: KeyPair, asset: String): Long = {
-//    if (asset.equals("WAVES"))
-//      node.accountBalances(account.toAddress.toString)._1
-//    else node.assetBalance(account.toAddress.toString, asset).balance
-//  }
-//
-//  def balancesShouldBe(account: KeyPair, balances: (Long, String)*): Unit = {
-//    balances.foreach {
-//      case (balance, asset) => {
-//        getBalance(account, asset) should be(balance)
-//      }
-//    }
-//  }
-//
-//  def reservedBalancesShouldBe(account: KeyPair, balances: (Long, String)*): Unit = {
-//    balances.foreach {
-//      case (balance, asset) => {
-//        node.reservedBalance(account).getOrElse(asset, 0) should be(balance)
-//      }
-//    }
-//  }
-//
-//  s"V$version orders (fee asset type: $assetType) & fees processing" - {
-//    s"users should pay correct fee when fee asset-type = $assetType and order fully filled" in {
-//      val accountBuyer  = createAccountWithBalance(fullyAmountUsd + minimalFee -> Some(UsdId.toString))
-//      val accountSeller = createAccountWithBalance(fullyAmountWaves            -> None)
-//
-//      node.waitOrderProcessed(
-//        wavesUsdPair,
-//        node.placeOrder(accountBuyer, wavesUsdPair, BUY, fullyAmountWaves, price, minimalFee, version, feeAsset = IssuedAsset(UsdId)).message.id)
-//      node.waitOrderProcessed(
-//        wavesUsdPair,
-//        node.placeOrder(accountSeller, wavesUsdPair, SELL, fullyAmountWaves, price, minimalFee, version, feeAsset = IssuedAsset(UsdId)).message.id)
-//
-//      balancesShouldBe(accountBuyer, fullyAmountWaves -> "WAVES", 0L                          -> UsdId.toString)
-//      balancesShouldBe(accountSeller, 0L              -> "WAVES", fullyAmountUsd - minimalFee -> UsdId.toString)
-//
-//      reservedBalancesShouldBe(accountBuyer, 0L  -> UsdId.toString, 0L -> "WAVES")
-//      reservedBalancesShouldBe(accountSeller, 0L -> UsdId.toString, 0L -> "WAVES")
-//    }
-//
-//    s"users should pay correct fee when fee asset-type = $assetType and order partially filled" in {
-//      val accountBuyer  = createAccountWithBalance(fullyAmountUsd + minimalFee -> Some(UsdId.toString))
-//      val accountSeller = createAccountWithBalance(partiallyAmountWaves        -> None, minimalFee -> Some(UsdId.toString))
-//
-//      node.waitOrderProcessed(
-//        wavesUsdPair,
-//        node.placeOrder(accountBuyer, wavesUsdPair, BUY, fullyAmountWaves, price, minimalFee, version, feeAsset = IssuedAsset(UsdId)).message.id)
-//      node.waitOrderProcessed(
-//        wavesUsdPair,
-//        node
-//          .placeOrder(accountSeller, wavesUsdPair, SELL, partiallyAmountWaves, price, minimalFee, version, feeAsset = IssuedAsset(UsdId))
-//          .message
-//          .id)
-//
-//      balancesShouldBe(accountBuyer, partiallyAmountWaves -> "WAVES", partiallyAmountUsd - (minimalFee - partiallyFeeUsd) -> UsdId.toString)
-//      balancesShouldBe(accountSeller, 0L                  -> "WAVES", partiallyAmountUsd                                  -> UsdId.toString)
-//
-//      reservedBalancesShouldBe(accountBuyer, fullyAmountUsd - partiallyAmountUsd + (minimalFee - partiallyFeeUsd) -> UsdId.toString, 0L -> "WAVES")
-//      reservedBalancesShouldBe(accountSeller, 0L                                                                  -> UsdId.toString, 0L -> "WAVES")
-//
-//      node.cancelAllOrders(accountBuyer)
-//    }
-//
-//    s"order should be processed if amount less then fee when fee asset-type = $assetType" in {
-//      val accountBuyer  = createAccountWithBalance(fullyAmountUsd + minimalFee -> Some(UsdId.toString))
-//      val accountSeller = createAccountWithBalance(fullyAmountWaves            -> None, tooHighFee -> Some(UsdId.toString))
-//
-//      node.waitOrderProcessed(
-//        wavesUsdPair,
-//        node.placeOrder(accountBuyer, wavesUsdPair, BUY, fullyAmountWaves, price, minimalFee, version, feeAsset = IssuedAsset(UsdId)).message.id)
-//      node.waitOrderProcessed(
-//        wavesUsdPair,
-//        node.placeOrder(accountSeller, wavesUsdPair, SELL, fullyAmountWaves, price, tooHighFee, version, feeAsset = IssuedAsset(UsdId)).message.id)
-//
-//      balancesShouldBe(accountBuyer, fullyAmountWaves -> "WAVES", 0L             -> UsdId.toString)
-//      balancesShouldBe(accountSeller, 0L              -> "WAVES", fullyAmountUsd -> UsdId.toString)
-//
-//      reservedBalancesShouldBe(accountBuyer, 0L  -> UsdId.toString, 0L -> "WAVES")
-//      reservedBalancesShouldBe(accountSeller, 0L -> UsdId.toString, 0L -> "WAVES")
-//    }
-//
-//    s"buy order should be rejected if fee less then minimum possible fee when fee asset-type = $assetType" in {
-//      assertBadRequestAndMessage(
-//        node.placeOrder(
-//          createAccountWithBalance(fullyAmountUsd + minimalFee -> Some(UsdId.toString)),
-//          wavesUsdPair,
-//          BUY,
-//          fullyAmountWaves,
-//          price,
-//          tooLowFee,
-//          version,
-//          feeAsset = feeAsset
-//        ), s"Required 4.5 ${UsdId.toString} as fee for this order, but given 4.49 ${UsdId.toString}")
-//    }
-//
-//    s"sell order should be rejected if fee less then minimum possible fee when fee asset-type = $assetType" in {
-//      assertBadRequestAndMessage(
-//        node.placeOrder(
-//          createAccountWithBalance(fullyAmountWaves -> None, minimalFee -> Some(UsdId.toString)),
-//          wavesUsdPair,
-//          SELL,
-//          fullyAmountWaves,
-//          price,
-//          tooLowFee,
-//          version,
-//          feeAsset = feeAsset
-//        ), s"Required 4.5 ${UsdId.toString} as fee for this order, but given 4.49 ${UsdId.toString}")
-//    }
-//  }
-//}
-=======
 package com.wavesplatform.it.sync.orders
 
 import com.typesafe.config.{Config, ConfigFactory}
+import com.wavesplatform.dex.domain.asset.Asset.{IssuedAsset, Waves}
+import com.wavesplatform.dex.domain.order.OrderType.{BUY, SELL}
 import com.wavesplatform.dex.settings.AssetType._
 import com.wavesplatform.dex.settings.FeeMode.PERCENT
-import com.wavesplatform.transaction.Asset.{IssuedAsset, Waves}
-import com.wavesplatform.transaction.assets.exchange.OrderType.{BUY, SELL}
 
 class OrderPercentFeePriceTestSuite extends OrderFeeBaseTestSuite {
-  val version              = 3.toByte
-  val assetType            = PRICE
+  val version   = 3.toByte
+  val assetType = PRICE
 
   override protected def dexInitialSuiteConfig: Config = ConfigFactory.parseString(s"""
                                                                                       |waves.dex {
@@ -225,14 +35,7 @@
       val accountSeller = createAccountWithBalance(fullyAmountWaves            -> Waves)
 
       placeAndAwaitAtDex(
-        mkOrder(accountBuyer,
-                wavesUsdPair,
-                BUY,
-                fullyAmountWaves,
-                price,
-                matcherFee = minimalFee,
-                version = version,
-                matcherFeeAssetId = IssuedAsset(UsdId)))
+        mkOrder(accountBuyer, wavesUsdPair, BUY, fullyAmountWaves, price, matcherFee = minimalFee, version = version, feeAsset = IssuedAsset(UsdId)))
       placeAndAwaitAtNode(
         mkOrder(accountSeller,
                 wavesUsdPair,
@@ -241,7 +44,7 @@
                 price,
                 matcherFee = minimalFee,
                 version = version,
-                matcherFeeAssetId = IssuedAsset(UsdId)))
+                feeAsset = IssuedAsset(UsdId)))
 
       wavesNode1.api.balance(accountBuyer, Waves) should be(fullyAmountWaves)
       wavesNode1.api.balance(accountBuyer, IssuedAsset(UsdId)) shouldBe 0L
@@ -259,14 +62,7 @@
       val accountSeller = createAccountWithBalance(partiallyAmountWaves        -> Waves, minimalFee -> IssuedAsset(UsdId))
 
       placeAndAwaitAtDex(
-        mkOrder(accountBuyer,
-                wavesUsdPair,
-                BUY,
-                fullyAmountWaves,
-                price,
-                matcherFee = minimalFee,
-                version = version,
-                matcherFeeAssetId = IssuedAsset(UsdId)))
+        mkOrder(accountBuyer, wavesUsdPair, BUY, fullyAmountWaves, price, matcherFee = minimalFee, version = version, feeAsset = IssuedAsset(UsdId)))
       placeAndAwaitAtNode(
         mkOrder(accountSeller,
                 wavesUsdPair,
@@ -275,7 +71,7 @@
                 price,
                 matcherFee = minimalFee,
                 version = version,
-                matcherFeeAssetId = IssuedAsset(UsdId)))
+                feeAsset = IssuedAsset(UsdId)))
 
       wavesNode1.api.balance(accountBuyer, Waves) shouldBe partiallyAmountWaves
       wavesNode1.api.balance(accountBuyer, IssuedAsset(UsdId)) shouldBe partiallyAmountUsd - (minimalFee - partiallyFeeUsd)
@@ -296,14 +92,7 @@
       val accountSeller = createAccountWithBalance(fullyAmountWaves            -> Waves, tooHighFee -> IssuedAsset(UsdId))
 
       placeAndAwaitAtDex(
-        mkOrder(accountBuyer,
-                wavesUsdPair,
-                BUY,
-                fullyAmountWaves,
-                price,
-                matcherFee = minimalFee,
-                version = version,
-                matcherFeeAssetId = IssuedAsset(UsdId)))
+        mkOrder(accountBuyer, wavesUsdPair, BUY, fullyAmountWaves, price, matcherFee = minimalFee, version = version, feeAsset = IssuedAsset(UsdId)))
       placeAndAwaitAtNode(
         mkOrder(accountSeller,
                 wavesUsdPair,
@@ -312,7 +101,7 @@
                 price,
                 matcherFee = tooHighFee,
                 version = version,
-                matcherFeeAssetId = IssuedAsset(UsdId)))
+                feeAsset = IssuedAsset(UsdId)))
 
       wavesNode1.api.balance(accountBuyer, Waves) should be(fullyAmountWaves)
       wavesNode1.api.balance(accountBuyer, IssuedAsset(UsdId)) shouldBe 0L
@@ -336,9 +125,8 @@
             price,
             tooLowFee,
             version = version,
-            matcherFeeAssetId = IssuedAsset(UsdId)
-          )) should failWith(9441542,
-                             s"Required 2.52 ${UsdId.toString} as fee for this order, but given 2.51 ${UsdId.toString}")
+            feeAsset = IssuedAsset(UsdId)
+          )) should failWith(9441542, s"Required 2.52 ${UsdId.toString} as fee for this order, but given 2.51 ${UsdId.toString}")
     }
 
     s"sell order should be rejected if fee less then minimum possible fee when fee asset-type = $assetType" in {
@@ -352,10 +140,8 @@
             price,
             tooLowFee,
             version = version,
-            matcherFeeAssetId = IssuedAsset(UsdId)
-          )) should failWith(9441542,
-                             s"Required 2.52 ${UsdId.toString} as fee for this order, but given 2.51 ${UsdId.toString}")
+            feeAsset = IssuedAsset(UsdId)
+          )) should failWith(9441542, s"Required 2.52 ${UsdId.toString} as fee for this order, but given 2.51 ${UsdId.toString}")
     }
   }
-}
->>>>>>> ac052894
+}