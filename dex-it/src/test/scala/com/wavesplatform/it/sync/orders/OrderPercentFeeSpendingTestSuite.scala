--- conflicted
+++ resolved
@@ -1,209 +1,15 @@
-<<<<<<< HEAD
-// TODO DEX-558
-//package com.wavesplatform.it.sync.orders
-//
-//import java.nio.charset.StandardCharsets
-//
-//import com.typesafe.config.{Config, ConfigFactory}
-//import com.wavesplatform.dex.domain.account.KeyPair
-//import com.wavesplatform.dex.domain.bytes.ByteStr
-//import com.wavesplatform.dex.settings.AssetType._
-//import com.wavesplatform.dex.settings.FeeMode._
-//import com.wavesplatform.it.MatcherSuiteBase
-//import com.wavesplatform.it.api.SyncHttpApi._
-//import com.wavesplatform.it.api.SyncMatcherHttpApi._
-//import com.wavesplatform.it.sync.config.MatcherPriceAssetConfig._
-//import com.wavesplatform.dex.domain.asset.Asset
-//import com.wavesplatform.dex.domain.asset.Asset.IssuedAsset
-//import com.wavesplatform.dex.domain.order.OrderType.{BUY, SELL}
-//
-//class V3OrderPercentFeeSpendingTestSuite extends OrderPercentFeeSpendingTestSuite(3.toByte)
-//
-//abstract class OrderPercentFeeSpendingTestSuite(version: Byte, feeAsset: Asset = IssuedAsset(UsdId)) extends MatcherSuiteBase {
-//  val assetType = SPENDING
-//
-//  val price                = 1.2.usd
-//  val fullyAmountWaves     = 15.waves
-//  val partiallyAmountWaves = 9.waves
-//  val fullyAmountUsd       = 18.usd
-//  val minimalFee           = 4.5.usd
-//  val minimalFeeWaves      = 3.75.waves
-//  val tooHighFeeWaves      = 15.00001.waves
-//  val tooLowFeeWaves       = 3.7499999.waves
-//  val partiallyFeeUsd      = 2.7.usd
-//  val partiallyAmountUsd   = 10.8.usd
-//  val tooLowFee            = 4.49.usd
-//  val tooHighFee           = 4.51.usd
-//
-//  override protected def nodeConfigs: Seq[Config] = {
-//    val orderFeeSettingsStr =
-//      s"""
-//         |waves.dex {
-//         |  allowed-order-versions = [1, 2, 3]
-//         |  order-fee {
-//         |    mode = $DYNAMIC
-//         |    $DYNAMIC {
-//         |      base-fee = 300000
-//         |    }
-//         |    $PERCENT {
-//         |      asset-type = $assetType
-//         |      min-fee = $percentFee
-//         |    }
-//         |  }
-//         |}
-//       """.stripMargin
-//
-//    super.nodeConfigs.map(
-//      ConfigFactory
-//        .parseString(orderFeeSettingsStr)
-//        .withFallback
-//    )
-//  }
-//
-//  override protected def beforeAll(): Unit = {
-//    super.beforeAll()
-//    val txIds = Seq(IssueUsdTx).map(_.json()).map(node.broadcastRequest(_).id)
-//    txIds.foreach(node.waitForTransaction(_))
-//  }
-//
-//  def createAccountWithBalance(balances: (Long, Option[String])*): KeyPair = {
-//    val account = KeyPair(ByteStr(s"account-test-${System.currentTimeMillis}".getBytes(StandardCharsets.UTF_8)))
-//
-//    balances.foreach {
-//      case (balance, asset) => {
-//        if (asset != None)
-//          assert(
-//            node.assetBalance(alice.toAddress.toString, asset.get.toString).balance >= balance,
-//            s"Bob doesn't have enough balance in ${asset.get.toString} to make a transfer"
-//          )
-//        node.waitForTransaction(node.broadcastTransfer(alice, account.toAddress.toString, balance, 0.003.waves, asset, None).id)
-//      }
-//    }
-//    account
-//  }
-//
-//  def getBalance(account: KeyPair, asset: String): Long = {
-//    if (asset.equals("WAVES"))
-//      node.accountBalances(account.toAddress.toString)._1
-//    else node.assetBalance(account.toAddress.toString, asset).balance
-//  }
-//
-//  def balancesShouldBe(account: KeyPair, balances: (Long, String)*): Unit = {
-//    balances.foreach {
-//      case (balance, asset) => {
-//        getBalance(account, asset) should be(balance)
-//      }
-//    }
-//  }
-//
-//  def reservedBalancesShouldBe(account: KeyPair, balances: (Long, String)*): Unit = {
-//    balances.foreach {
-//      case (balance, asset) => {
-//        node.reservedBalance(account).getOrElse(asset, 0) should be(balance)
-//      }
-//    }
-//  }
-//
-//  s"V$version orders (fee asset type: $assetType) & fees processing" - {
-//    docker.restartNode(node, ConfigFactory.parseString(s"waves.dex.order-fee.mode = $PERCENT"))
-//
-//    s"users should pay correct fee when fee asset-type = $assetType and order fully filled" in {
-//      val accountBuyer  = createAccountWithBalance(fullyAmountUsd + minimalFee        -> Some(UsdId.toString))
-//      val accountSeller = createAccountWithBalance(fullyAmountWaves + minimalFeeWaves -> None)
-//
-//      node.waitOrderProcessed(
-//        wavesUsdPair,
-//        node.placeOrder(accountBuyer, wavesUsdPair, BUY, fullyAmountWaves, price, minimalFee, version, feeAsset = IssuedAsset(UsdId)).message.id)
-//      node.waitOrderProcessed(wavesUsdPair,
-//                              node.placeOrder(accountSeller, wavesUsdPair, SELL, fullyAmountWaves, price, minimalFeeWaves, version).message.id)
-//
-//      balancesShouldBe(accountBuyer, fullyAmountWaves -> "WAVES", 0L             -> UsdId.toString)
-//      balancesShouldBe(accountSeller, 0L              -> "WAVES", fullyAmountUsd -> UsdId.toString)
-//
-//      reservedBalancesShouldBe(accountBuyer, 0L  -> UsdId.toString, 0L -> "WAVES")
-//      reservedBalancesShouldBe(accountSeller, 0L -> UsdId.toString, 0L -> "WAVES")
-//    }
-//
-//    s"users should pay correct fee when fee asset-type = $assetType and order partially filled" in {
-//      val accountBuyer  = createAccountWithBalance(fullyAmountUsd + minimalFee            -> Some(UsdId.toString))
-//      val accountSeller = createAccountWithBalance(partiallyAmountWaves + minimalFeeWaves -> None)
-//
-//      node.waitOrderProcessed(
-//        wavesUsdPair,
-//        node.placeOrder(accountBuyer, wavesUsdPair, BUY, fullyAmountWaves, price, minimalFee, version, feeAsset = IssuedAsset(UsdId)).message.id)
-//      node.waitOrderProcessed(wavesUsdPair,
-//                              node
-//                                .placeOrder(accountSeller, wavesUsdPair, SELL, partiallyAmountWaves, price, minimalFeeWaves, version)
-//                                .message
-//                                .id)
-//
-//      balancesShouldBe(accountBuyer, partiallyAmountWaves -> "WAVES", partiallyAmountUsd - (minimalFee - partiallyFeeUsd) -> UsdId.toString)
-//      balancesShouldBe(accountSeller, 0L                  -> "WAVES", partiallyAmountUsd                                  -> UsdId.toString)
-//
-//      reservedBalancesShouldBe(accountBuyer, fullyAmountUsd - partiallyAmountUsd + (minimalFee - partiallyFeeUsd) -> UsdId.toString, 0L -> "WAVES")
-//      reservedBalancesShouldBe(accountSeller, 0L                                                                  -> UsdId.toString, 0L -> "WAVES")
-//
-//      node.cancelAllOrders(accountBuyer)
-//    }
-//
-//    s"order should be processed if amount less then fee when fee asset-type = $assetType" in {
-//      val accountBuyer  = createAccountWithBalance(fullyAmountUsd + minimalFee        -> Some(UsdId.toString))
-//      val accountSeller = createAccountWithBalance(fullyAmountWaves + tooHighFeeWaves -> None)
-//
-//      node.waitOrderProcessed(
-//        wavesUsdPair,
-//        node.placeOrder(accountBuyer, wavesUsdPair, BUY, fullyAmountWaves, price, minimalFee, version, feeAsset = IssuedAsset(UsdId)).message.id)
-//      node.waitOrderProcessed(wavesUsdPair,
-//                              node.placeOrder(accountSeller, wavesUsdPair, SELL, fullyAmountWaves, price, tooHighFeeWaves, version).message.id)
-//
-//      balancesShouldBe(accountBuyer, fullyAmountWaves -> "WAVES", 0L             -> UsdId.toString)
-//      balancesShouldBe(accountSeller, 0L              -> "WAVES", fullyAmountUsd -> UsdId.toString)
-//
-//      reservedBalancesShouldBe(accountBuyer, 0L  -> UsdId.toString, 0L -> "WAVES")
-//      reservedBalancesShouldBe(accountSeller, 0L -> UsdId.toString, 0L -> "WAVES")
-//    }
-//
-//    s"buy order should be rejected if fee less then minimum possible fee when fee asset-type = $assetType" in {
-//      assertBadRequestAndMessage(
-//        node.placeOrder(
-//          createAccountWithBalance(fullyAmountUsd + minimalFee -> Some(UsdId.toString)),
-//          wavesUsdPair,
-//          BUY,
-//          fullyAmountWaves,
-//          price,
-//          tooLowFee,
-//          version,
-//          feeAsset = feeAsset
-//        ), s"Required 4.5 ${UsdId.toString} as fee for this order, but given 4.49 ${UsdId.toString}")
-//    }
-//
-//    s"sell order should be rejected if fee less then minimum possible fee when fee asset-type = $assetType" in {
-//      assertBadRequestAndMessage(
-//        node.placeOrder(
-//          createAccountWithBalance(fullyAmountWaves -> None, minimalFee -> Some(UsdId.toString)),
-//          wavesUsdPair,
-//          SELL,
-//          fullyAmountWaves,
-//          price,
-//          tooLowFeeWaves,
-//          version
-//        ), s"Required 3.75 WAVES as fee for this order, but given 3.7499999 WAVES")
-//    }
-//  }
-//}
-=======
 package com.wavesplatform.it.sync.orders
 
 import com.typesafe.config.{Config, ConfigFactory}
+import com.wavesplatform.dex.domain.asset.Asset.{IssuedAsset, Waves}
+import com.wavesplatform.dex.domain.order.OrderType.{BUY, SELL}
 import com.wavesplatform.dex.settings.AssetType._
 import com.wavesplatform.dex.settings.FeeMode.PERCENT
-import com.wavesplatform.transaction.Asset.{IssuedAsset, Waves}
-import com.wavesplatform.transaction.assets.exchange.OrderType.{BUY, SELL}
 
 class OrderPercentFeeSpendingTestSuite extends OrderFeeBaseTestSuite {
 
-  val version              = 3.toByte
-  val assetType            = SPENDING
+  val version   = 3.toByte
+  val assetType = SPENDING
 
   override protected def dexInitialSuiteConfig: Config = ConfigFactory.parseString(s"""
                                                                                       |waves.dex {
@@ -230,14 +36,7 @@
       val accountSeller = createAccountWithBalance(fullyAmountWaves + minimalFeeWaves -> Waves)
 
       placeAndAwaitAtDex(
-        mkOrder(accountBuyer,
-                wavesUsdPair,
-                BUY,
-                fullyAmountWaves,
-                price,
-                matcherFee = minimalFee,
-                version = version,
-                matcherFeeAssetId = IssuedAsset(UsdId)))
+        mkOrder(accountBuyer, wavesUsdPair, BUY, fullyAmountWaves, price, matcherFee = minimalFee, version = version, feeAsset = IssuedAsset(UsdId)))
       placeAndAwaitAtNode(mkOrder(accountSeller, wavesUsdPair, SELL, fullyAmountWaves, price, matcherFee = minimalFeeWaves, version = version))
 
       wavesNode1.api.balance(accountBuyer, Waves) should be(fullyAmountWaves)
@@ -256,14 +55,7 @@
       val accountSeller = createAccountWithBalance(partiallyAmountWaves + minimalFeeWaves -> Waves)
 
       placeAndAwaitAtDex(
-        mkOrder(accountBuyer,
-                wavesUsdPair,
-                BUY,
-                fullyAmountWaves,
-                price,
-                matcherFee = minimalFee,
-                version = version,
-                matcherFeeAssetId = IssuedAsset(UsdId)))
+        mkOrder(accountBuyer, wavesUsdPair, BUY, fullyAmountWaves, price, matcherFee = minimalFee, version = version, feeAsset = IssuedAsset(UsdId)))
       placeAndAwaitAtNode(mkOrder(accountSeller, wavesUsdPair, SELL, partiallyAmountWaves, price, matcherFee = minimalFeeWaves, version = version))
 
       wavesNode1.api.balance(accountBuyer, Waves) shouldBe partiallyAmountWaves
@@ -285,14 +77,7 @@
       val accountSeller = createAccountWithBalance(fullyAmountWaves + tooHighFeeWaves -> Waves)
 
       placeAndAwaitAtDex(
-        mkOrder(accountBuyer,
-                wavesUsdPair,
-                BUY,
-                fullyAmountWaves,
-                price,
-                matcherFee = minimalFee,
-                version = version,
-                matcherFeeAssetId = IssuedAsset(UsdId)))
+        mkOrder(accountBuyer, wavesUsdPair, BUY, fullyAmountWaves, price, matcherFee = minimalFee, version = version, feeAsset = IssuedAsset(UsdId)))
       placeAndAwaitAtNode(mkOrder(accountSeller, wavesUsdPair, SELL, fullyAmountWaves, price, matcherFee = tooHighFeeWaves, version = version))
 
       wavesNode1.api.balance(accountBuyer, Waves) should be(fullyAmountWaves)
@@ -317,7 +102,7 @@
             price,
             tooLowFee,
             version = version,
-            matcherFeeAssetId = IssuedAsset(UsdId)
+            feeAsset = IssuedAsset(UsdId)
           )) should failWith(9441542, // FeeNotEnough
                              s"Required 2.52 ${UsdId.toString} as fee for this order, but given 2.51 ${UsdId.toString}")
     }
@@ -337,5 +122,4 @@
                              "Required 2.1 WAVES as fee for this order, but given 2.09 WAVES")
     }
   }
-}
->>>>>>> ac052894
+}