--- conflicted
+++ resolved
@@ -200,15 +200,8 @@
       }
 
       "place order and then set contract with many proofs" in {
-<<<<<<< HEAD
         setAliceScript("true")
         broadcastAndAwait(mkTransfer(alice, bob, 1000, aliceAsset, 0.005.waves))
-=======
-        setContract(Some("true"), alice)
-
-        val transferTx = node.broadcastTransfer(alice, bob.toAddress.toString, 1000, 0.005.waves, Some(aliceAsset), None)
-        node.waitForTransaction(transferTx.id)
->>>>>>> 43bee17f
 
         for ((sc, i) <- Seq(sc5, sc6).zip(Seq(5, 6))) {
           markup(s"$i")
@@ -264,13 +257,13 @@
 
           dex1Api
             .tryPlace(mkOrder(alice, predefAssetPair, OrderType.BUY, 500, 2.waves * Order.PriceConstant, smartMatcherFee, version = 2)) should failWith(
-            3147522,
+            3147522, // AccountScriptDeniedOrder
             MatcherError.Params(address = Some(alice.toAddress.stringRepr))
           )
 
           dex1Api
             .tryPlace(mkOrder(alice, aliceWavesPair, OrderType.SELL, 500, 2.waves * Order.PriceConstant, smartMatcherFee, version = 2)) should failWith(
-            3147522,
+            3147522, // AccountScriptDeniedOrder
             MatcherError.Params(address = Some(alice.toAddress.stringRepr))
           )
         }
@@ -278,7 +271,7 @@
         "9" in {
           setAliceScript(sc9)
           dex1Api.tryPlace(mkOrder(alice, predefAssetPair, OrderType.BUY, 500, 2.waves * Order.PriceConstant, smartMatcherFee, version = 2)) should failWith(
-            3147521,
+            3147521, // AccountScriptException
             "An access to the blockchain.height is denied on DEX"
           )
         }
