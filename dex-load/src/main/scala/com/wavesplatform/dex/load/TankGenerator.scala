--- conflicted
+++ resolved
@@ -123,11 +123,7 @@
     println("mkAllTypes")
   }
 
-<<<<<<< HEAD
   private def svRequests(env: Environment, orders: List[Order] = List.empty, cancels: List[CancelOrder] = List.empty): Unit = {
-=======
-  private def svRequests(env: Environment, orders: List[Order]): Unit = {
->>>>>>> 56048936
     println("All data has been generated. Now it will be saved...")
     val requestsFile = new File(s"requests-${System.currentTimeMillis}.txt")
     val output       = new PrintWriter(requestsFile, "utf-8")
