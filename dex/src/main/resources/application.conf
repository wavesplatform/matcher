--- conflicted
+++ resolved
@@ -299,26 +299,6 @@
 
       # Consumer-related settings
       consumer {
-<<<<<<< HEAD
-        # The consumer is polling new messages during this time
-        fetch-max-duration = 30ms
-
-        # A maximal buffer size for polled events
-        max-buffer-size = 100
-
-        # https://kafka.apache.org/documentation/#consumerconfigs
-        client {
-          bootstrap.servers = ${waves.dex.events-queue.kafka.servers}
-          group.id = ${waves.dex.events-queue.kafka.group}
-          client.id = "consumer"
-
-          auto.offset.reset = "earliest"
-          enable.auto.commit = false
-
-          session.timeout.ms = 10000
-          max.poll.interval.ms = 11000
-          max.poll.records = 100
-=======
         # The consumer is waiting new messages in this duration. After this it retries. So there is a loop.
         fetch-max-duration = 30ms
 
@@ -354,7 +334,6 @@
 
           # Close idle connections after
           connections.max.idle.ms = 30000
->>>>>>> 16b03cf6
         }
       }
 
@@ -363,20 +342,6 @@
         # If "no" - no events will be written to the queue. Useful for debugging
         enable = yes
 
-<<<<<<< HEAD
-        # https://kafka.apache.org/documentation/#producerconfigs
-        client {
-          bootstrap.servers = ${waves.dex.events-queue.kafka.servers}
-          client.id = "producer"
-
-          acks = all
-
-          # Buffer messages into a batch for this duration
-          linger.ms = 5
-
-          # Maximum size for batch
-          batch.size = 16384
-=======
         # https://docs.confluent.io/current/installation/configuration/producer-configs.html
         client {
           bootstrap.servers = ${waves.dex.events-queue.kafka.servers}
@@ -392,17 +357,10 @@
 
           # Maximum size for batch
           batch.size = 204800
->>>>>>> 16b03cf6
 
           # To guarantee the order
           max.in.flight.requests.per.connection = 1
 
-<<<<<<< HEAD
-          request.timeout.ms = 5000
-          retries = 3
-
-          compression.type = "none"
-=======
           # A timeout for sending one message
           request.timeout.ms = 4000
 
@@ -420,7 +378,6 @@
 
           # Close idle connections after
           connections.max.idle.ms = 30000
->>>>>>> 16b03cf6
         }
       }
     }
@@ -489,14 +446,13 @@
       throughput = 1
     }
 
-<<<<<<< HEAD
     grpc-dispatcher {
       type = "Dispatcher"
       executor = "thread-pool-executor"
       thread-pool-executor.fixed-pool-size = 6
       throughput = 1
     }
-=======
+
     api-dispatcher {
       type = "Dispatcher"
       executor = "fork-join-executor"
@@ -509,30 +465,4 @@
       throughput = 100
     }
   }
-
-  persistence {
-    journal {
-      plugin = akka.persistence.journal.leveldb
-      leveldb {
-        dir = ${waves.dex.journal-directory}
-        native = on
-      }
-    }
-    snapshot-store.plugin = waves.dex.snapshot-store
-  }
-}
-
-# WARNING: Deprecated settings
-waves.dex {
-  matcher-directory = ${waves.dex.root-directory}
-  journal-directory = ${waves.dex.root-directory}"/journal"
-  snapshots-directory = ${waves.dex.root-directory}"/snapshots"
-
-  snapshot-store {
-    class = "com.wavesplatform.dex.MatcherSnapshotStore"
-    plugin-dispatcher = "akka.persistence.dispatchers.default-plugin-dispatcher"
-    stream-dispatcher = "akka.persistence.dispatchers.default-stream-dispatcher"
-    dir = ${waves.dex.snapshots-directory}
->>>>>>> 16b03cf6
-  }
 }