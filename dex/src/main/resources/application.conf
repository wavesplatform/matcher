waves.dex {
  # Matcher's account address
  account = ""

  # Matcher's directories
  root-directory = ${waves.directory}"/matcher"
  data-directory = ${waves.dex.root-directory}"/data"

  # Matcher REST API bind address
  bind-address = "127.0.0.1"

  # Matcher REST API port
  port = 6886

  # Base fee for the exchange transaction
  exchange-tx-base-fee = 300000

  # Settings for DEX's fee in order
  order-fee {
    # Dynamic fee in:
    #  - some asset from the predefined list or
    #  - fixed asset and fee or
    #  - percent fee in asset of the pair
    mode = "dynamic" # | "fixed" | "percent"

    # In this mode DEX charges additional fee for its
    # account script and scripts of the assets of the pair (if exists).
    # Matcher accepts fee in several assets which can be obtained by
    # the following REST request: GET /matcher/settings/rates
    # Fee is charged according to the asset rate (price of 1 Waves in that asset)
    dynamic {
      # Absolute
      base-fee = 300000
    }

    fixed {
      # Fixed fee asset
      asset = "WAVES" # | "some issued asset (base58)"
      # Minimum allowed order fee for fixed mode
      min-fee = 300000
    }

    percent {
      # Asset type for fee
      asset-type = "amount" # | "price" | "spending" | "receiving"
      # In percents
      min-fee = 0.1
    }
  }

  # Price and fee deviations (in percents).
  # If enabled, imposes the following restrictions:
  #
  #   For BUY orders:
  #     1. (1 - p) * best bid <= price <= (1 + l) * best ask
  #     2. fee >= fs * (1 - fd) * best ask * amount
  #
  #   For SELL orders:
  #     1. (1 - l) * best bid <= price <= (1 + p) * best ask
  #     2. fee >= fs * (1 - fd) * best bid * amount
  #
  # where:
  #
  #   p  = max-price-deviations.profit / 100
  #   l  = max-price-deviations.loss   / 100
  #   fd = max-price-deviations.fee    / 100
  #   fs = order-fee.percent.min-fee   / 100
  #
  #   best bid = highest price of buy
  #   best ask = lowest price of sell
  #
  # Fee restrictions (2) checks if fee is in deviation bounds, i.e. orders's fee is higher than the specified
  # percentage of fee, which client would pay for the matching with the best counter order.
  #
  # NOTE:
  #  - price restrictions (1) are applicable to any mode,
  #  - fee restrictions (2) are only applicable to the percent order fee mode (order-fee.mode = percent, see order-fee settings)
  max-price-deviations {
    # Enable/disable deviations checks
    enable = no
    # Max price deviation IN FAVOR of the client
    profit = 1000000
    # Max price deviation AGAINST the client
    loss = 1000000
    # Max fee deviation from the market price
    fee = 1000000
  }

  # Restrictions for the orders. Empty list means that there are no restrictions on the orders
  #
  # Example:
  #
  # order-restrictions = {
  #   "WAVES-8LQW8f7P5d5PZM7GtZEBgaqRPGSzS3DfPuiXrURJ4AJS": {
  #     min-amount  = 0.001
  #     max-amount  = 1000000
  #     step-amount = 0.00000001
  #     min-price   = 0.001
  #     max-price   = 100000
  #     step-price  = 0.00000001
  #   },
  #   ...
  # }
  order-restrictions = {}

  # Matching rules' dictionary for asset pairs: pair -> rules.
  #
  # Rule:
  #
  # {
  #   start-offset = 100   # start offset to apply the rule
<<<<<<< HEAD
  #   tick-size    = 0.002 # required when "merge-prices" = yes, otherwise ignored
=======
  #   tick-size    = 0.002 # the smallest price increment
>>>>>>> e81f7251
  # }
  #
  # * Rules must be sorted in ascending order of "start-offset";
  # * A next rule should have greater "start-offset" than the previous one;
  #
  # Example:
  #
  # matching-rules = {
  #   "WAVES-8LQW8f7P5d5PZM7GtZEBgaqRPGSzS3DfPuiXrURJ4AJS": [
  #     {
  #       start-offset = 100
  #       tick-size    = 0.002
  #     },
  #     {
  #       start-offset = 500
  #       tick-size    = 0.0025
  #     },
  #     ...
  #   ]
  # }
  matching-rules = {}

  # Postgres connection settings
  postgres {
    server-name = "localhost"
    port-number = 5435
    user = "user"
    password = "user"
    data-source-class-name = "org.postgresql.ds.PGSimpleDataSource"
  }

  # History of the orders and their events, uses Postgres
  #
  #  Defaults:
  #
  #  batch-linger-ms = 1000
  #  batch-entries   = 10000
  #
  order-history {
    # Enable/disable order history
    enabled = no

    # Time for delay between batches
    orders-batch-linger-ms = 1000
    # Etries count for the batch
    orders-batch-entries = 10000

    events-batch-linger-ms = 1000
    events-batch-entries = 10000
  }

  # Snapshots creation interval (in events)
  snapshots-interval = 1000000

  # During recovery determine the offset to start:
  # If the oldest snapshot has 2025331 offset, we start from startOldestOffset = truncate(2025331 / snapshots-interval * snapshots-interval) = 2000000.
  # This option allows to limit events from the newest snapshot also. For example, the newest snapshot was done at 3092345. startNewestOffset = 3092345 - limit-events-during-recovery
  # If this option is defined, the maximum wins = max(startOldestOffset, startNewestOffset), otherwise we start from startOldestOffset
  # limit-events-during-recovery = 2000000

  # Maximum time to recover all order books from snapshots
  snapshots-loading-timeout = 10m

  # Maximum time to recover events those observed at start
  start-events-processing-timeout = 20m

  # Maximum time to process recovered events by order books
  order-books-recovering-timeout = 10m

  # Maximum allowed amount of orders retrieved via REST
  rest-order-limit = 100

  # Base assets used as price assets
  price-assets: []

  # Blacklisted assets id
  blacklisted-assets: []

  # Blacklisted assets name
  blacklisted-names: []

  # Blacklisted addresses
  blacklisted-addresses: []

  # * yes - only "allowed-asset-pairs" are allowed to trade. Other pairs are blacklisted.
  # * no  - "allowed-asset-pairs" are permitted to trade. If a pair is not in "allowed-asset-pairs",
  #         it's checked by "blacklisted-assets" and "blacklisted-names".
  white-list-only = no

  # Example:
  # allowed-asset-pairs = [
  #  "WAVES-8LQW8f7P5d5PZM7GtZEBgaqRPGSzS3DfPuiXrURJ4AJS"
  # ]
  allowed-asset-pairs: []

  # Set of allowed order versions
  allowed-order-versions = [1, 2]

  # Cache for /matcher/orderbook/{amountAsset}/{priceAsset}?depth=N
  order-book-snapshot-http-cache {
    # A timeout to store cache
    cache-timeout = 5s

    # Cache for these depths. When ?depth=3 is requested, returned a cache for depth of 10
    depth-ranges = [10, 100]

    # The default depth, when ?depth wasn't specified.
    # Effectively, the nearest bigger (or equal to default-depth) value will be selected from depth-ranges.
    # The maximum depth will be selectied if null specified.
    default-depth = 100
  }

  # Interval to buffer balance changes before process them
  balance-watching-buffer-interval = 5s

  # Queue for events (order was added, order was cancelled)
  events-queue {
    # Store events locally in LevelDB
    type = "local" # Other possible values: kafka

    local {
      # If "no" - no events will be written to the queue. Useful for debugging
      enable-storing = yes

      # Interval between reads from the disk
      polling-interval = 20ms

      # Max elements per poll
      max-elements-per-poll = 100

      # Clean old records before start consuming
      clean-before-consume = yes
    }

    kafka {
      # Kafka servers in format: host1:port1,host2:port2,...
      servers = ""

      # Where events should be written and read from
      topic = "dex-events"

      # For different dex connected to the same topic should be different groups
      group = "0"

      # Consumer-related settings
      consumer {
        # Buffer for polled events
        buffer-size = 100

        # Recovery settings (see akka.stream.scaladsl.Restart for detailed information)

        # Initial duration before consumer start after fail
        min-backoff = 3s

        # Maximum duration before consumer start after fail
        max-backoff = 10s
      }

      # Producer-related settings
      producer {
        # If "no" - no events will be written to the queue. Useful for debugging
        enable = yes

        # Buffer for pushed events
        buffer-size = 100
      }
    }
  }

  # Settings for transaction broadcaster
  exchange-transaction-broadcast {
    # Broadcast exchange transactions until they are confirmed by blockchain.
    # If "no", a transaction will be broadcasted once.
    broadcast-until-confirmed = no

    # When broadcast-until-confirmed = yes
    # * Bettween checks;
    # * A transaction will not be sent more frequently than this interval.
    interval = 1 minute

    # When broadcast-until-confirmed = yes
    # Not sended transaction:
    # * Will be removed from queue after this timeout;
    # * A warning will be logged.
    max-pending-time = 15 minutes
  }
}

# WARNING: No user-configurable settings below this line.

waves.dex {
  # Timeout for REST API responses from actors.
  # To change a timeout for all REST API responses, change this option and akka.http.server.request-timeout
  actor-response-timeout = ${akka.http.server.request-timeout}

  # Timeout to process consumed messages. Used in a back pressure.
  process-consumed-timeout = 10 seconds
}

akka {
  # Without this option, Matcher can't make snapshots.
  # For better support of shutdown process, implement an additional step in a coordinated shutdown:
  # https://doc.akka.io/docs/akka/2.5/actors.html?language=scala#coordinated-shutdown
  jvm-shutdown-hooks = off

  actor {
    allow-java-serialization = off
    guardian-supervisor-strategy = "com.wavesplatform.actor.RootActorSystem$EscalatingStrategy"
    serializers.dex = "com.wavesplatform.dex.model.EventSerializers"
    serialization-bindings {
      "com.wavesplatform.dex.model.Events$Event" = dex
      "com.wavesplatform.dex.market.OrderBookActor$Snapshot" = dex
      "com.wavesplatform.dex.market.MatcherActor$OrderBookCreated" = dex
      "com.wavesplatform.dex.market.MatcherActor$Snapshot" = dex
    }

    deployment {
      "/exchange-transaction-broadcast" {
        dispatcher = "akka.actor.broadcast-dispatcher"
      }
      "/addresses/history-router/*" {
        dispatcher = "akka.actor.orders-history-dispatcher"
      }
    }

    broadcast-dispatcher {
      type = "Dispatcher"
      executor = "thread-pool-executor"
      thread-pool-executor.fixed-pool-size = 1
      throughput = 1
    }

    orders-history-dispatcher {
      type = "Dispatcher"
      executor = "thread-pool-executor"
      thread-pool-executor.fixed-pool-size = 1
      throughput = 1
    }
  }

  persistence {
    journal {
      plugin = akka.persistence.journal.leveldb
      leveldb {
        dir = ${waves.dex.journal-directory}
        native = on
      }
    }
    snapshot-store.plugin = waves.dex.snapshot-store
  }

  kafka {
    default-dispatcher.thread-pool-executor.fixed-pool-size = 4

    consumer {
      # Tuning property of scheduled polls.
      # Controls the interval from one scheduled poll to the next.
      poll-interval = 30ms

      # Tuning property of the `KafkaConsumer.poll` parameter.
      # Note that non-zero value means that the thread that
      # is executing the stage will be blocked. See also the `wakup-timeout` setting below.
      poll-timeout = 100ms

      # The stage will await outstanding offset commit requests before
      # shutting down, but if that takes longer than this timeout it will
      # stop forcefully.
      stop-timeout = 30s

      # Duration to wait for `KafkaConsumer.close` to finish.
      close-timeout = 20s

      # If offset commit requests are not completed within this timeout
      # the returned Future is completed `CommitTimeoutException`.
      commit-timeout = 15s

      # If commits take longer than this time a warning is logged
      commit-time-warning = 1s

      # If for any reason `KafkaConsumer.poll` blocks for longer than the configured
      # poll-timeout then it is forcefully woken up with `KafkaConsumer.wakeup`.
      # The KafkaConsumerActor will throw
      # `org.apache.kafka.common.errors.WakeupException` which will be ignored
      # until `max-wakeups` limit gets exceeded.
      wakeup-timeout = 1m

      # After exceeding maximum wakeups the consumer will stop and the stage will fail.
      # Setting it to 0 will let it ignore the wakeups and try to get the polling done forever.
      max-wakeups = 0

      # If set to a finite duration, the consumer will re-send the last committed offsets periodically
      # for all assigned partitions. See https://issues.apache.org/jira/browse/KAFKA-4682.
      commit-refresh-interval = infinite

      # If enabled, log stack traces before waking up the KafkaConsumer to give
      # some indication why the KafkaConsumer is not honouring the `poll-timeout`
      wakeup-debug = false

      # Fully qualified config path which holds the dispatcher configuration
      # to be used by the KafkaConsumerActor. Some blocking may occur.
      use-dispatcher = "akka.kafka.default-dispatcher"

      # Properties defined by org.apache.kafka.clients.consumer.ConsumerConfig
      # can be defined in this configuration section.
      kafka-clients {
        bootstrap.servers = ${waves.dex.events-queue.kafka.servers}
        group.id = ${waves.dex.events-queue.kafka.group}
        auto.offset.reset = "earliest"
        enable.auto.commit = false
        session.timeout.ms = 10000
        max.poll.interval.ms = 11000
        max.poll.records = 100 # Should be <= ${waves.dex.events-queue.kafka.consumer.buffer-size}
      }

      # Time to wait for pending requests when a partition is closed
      wait-close-partition = 500ms

      # Limits the query to Kafka for a topic's position
      position-timeout = 5s

      # When using `AssignmentOffsetsForTimes` subscriptions: timeout for the
      # call to Kafka's API
      offset-for-times-timeout = 5s

      # Timeout for akka.kafka.Metadata requests
      # This value is used instead of Kafka's default from `default.api.timeout.ms`
      # which is 1 minute.
      metadata-request-timeout = 20s
    }

    producer {
      # Tuning parameter of how many sends that can run in parallel.
      parallelism = 100

      # Duration to wait for `KafkaConsumer.close` to finish.
      close-timeout = 60s

      # Fully qualified config path which holds the dispatcher configuration
      # to be used by the producer stages. Some blocking may occur.
      # When this value is empty, the dispatcher configured for the stream
      # will be used.
      use-dispatcher = "akka.kafka.default-dispatcher"

      # The time interval to commit a transaction when using the `Transactional.sink` or `Transactional.flow`
      eos-commit-interval = 100ms

      # Properties defined by org.apache.kafka.clients.producer.ProducerConfig
      # can be defined in this configuration section.
      kafka-clients {
        bootstrap.servers = ${waves.dex.events-queue.kafka.servers}

        acks = all

        # Buffer messages into a batch for this duration
        linger.ms = 5

        # Maximum size for batch
        batch.size = 16384

        # To guarantee the order
        max.in.flight.requests.per.connection = 1

        compression.type = "none"
      }
    }
  }
}

# WARNING: Deprecated settings
waves.dex {
  matcher-directory = ${waves.dex.root-directory}
  journal-directory = ${waves.dex.root-directory}"/journal"
  snapshots-directory = ${waves.dex.root-directory}"/snapshots"

  snapshot-store {
    class = "com.wavesplatform.dex.MatcherSnapshotStore"
    plugin-dispatcher = "akka.persistence.dispatchers.default-plugin-dispatcher"
    stream-dispatcher = "akka.persistence.dispatchers.default-stream-dispatcher"
    dir = ${waves.dex.snapshots-directory}
  }
}<|MERGE_RESOLUTION|>--- conflicted
+++ resolved
@@ -109,11 +109,7 @@
   #
   # {
   #   start-offset = 100   # start offset to apply the rule
-<<<<<<< HEAD
-  #   tick-size    = 0.002 # required when "merge-prices" = yes, otherwise ignored
-=======
   #   tick-size    = 0.002 # the smallest price increment
->>>>>>> e81f7251
   # }
   #
   # * Rules must be sorted in ascending order of "start-offset";
