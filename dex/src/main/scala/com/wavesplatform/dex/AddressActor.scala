--- conflicted
+++ resolved
@@ -8,23 +8,16 @@
 import akka.{actor => classic}
 import cats.instances.long.catsKernelStdGroupForLong
 import cats.kernel.Group
+import cats.syntax.either._
 import cats.syntax.group.{catsSyntaxGroup, catsSyntaxSemigroup}
 import com.wavesplatform.dex.AddressActor._
 import com.wavesplatform.dex.Matcher.StoreEvent
-<<<<<<< HEAD
-=======
-import com.wavesplatform.dex.api.CanNotPersist
 import com.wavesplatform.dex.api.websockets._
->>>>>>> 0b57e170
 import com.wavesplatform.dex.db.OrderDB
 import com.wavesplatform.dex.db.OrderDB.orderInfoOrdering
 import com.wavesplatform.dex.domain.account.Address
 import com.wavesplatform.dex.domain.asset.{Asset, AssetPair}
-<<<<<<< HEAD
-=======
-import com.wavesplatform.dex.domain.bytes.ByteStr
 import com.wavesplatform.dex.domain.model.Denormalization.denormalizeAmountAndFee
->>>>>>> 0b57e170
 import com.wavesplatform.dex.domain.order.Order
 import com.wavesplatform.dex.domain.utils.{LoggerFacade, ScorexLogging}
 import com.wavesplatform.dex.error.{ErrorFormatterContext, MatcherError, UnexpectedError, WavesNodeConnectionBroken}
@@ -73,13 +66,8 @@
       log.debug(s"Got $command")
       val orderId = command.order.id()
 
-<<<<<<< HEAD
-      if (pendingCommands.contains(orderId)) sender ! error.OrderDuplicate(orderId)
-      else if (totalActiveOrders >= MaxActiveOrders) sender ! error.ActiveOrdersLimitReached(MaxActiveOrders)
-=======
-      if (totalActiveOrders >= settings.maxActiveOrders) sender ! api.OrderRejected(error.ActiveOrdersLimitReached(settings.maxActiveOrders))
-      if (hasOrder(orderId)) sender ! api.OrderRejected(error.OrderDuplicate(orderId))
->>>>>>> 0b57e170
+      if (totalActiveOrders >= settings.maxActiveOrders) sender ! error.ActiveOrdersLimitReached(settings.maxActiveOrders)
+      if (hasOrder(orderId)) sender ! error.OrderDuplicate(orderId)
       else {
         val shouldProcess = placementQueue.isEmpty
         placementQueue = placementQueue.enqueue(orderId)
@@ -123,19 +111,15 @@
     case command: Command.CancelAllOrders =>
       val toCancelIds = getActiveLimitOrders(command.pair).map(_.id)
       if (toCancelIds.isEmpty) {
-<<<<<<< HEAD
-        log.trace(s"Got $command, nothing to cancel")
+        log.debug(s"Got $command, nothing to cancel")
         sender ! Event.BatchCancelCompleted(Map.empty)
-=======
-        log.debug(s"Got $command, nothing to cancel")
-        sender ! api.BatchCancelCompleted(Map.empty)
->>>>>>> 0b57e170
       } else {
         log.debug(s"Got $command, to cancel: ${toCancelIds.mkString(", ")}")
         context.actorOf(BatchOrderCancelActor.props(toCancelIds.toSet, self, sender, settings.batchCancelTimeout))
       }
 
     case command: Command.CancelOrders =>
+
       val allActiveOrderIds = getActiveLimitOrders(None).map(_.order.id()).toSet
       val toCancelIds       = allActiveOrderIds.intersect(command.orderIds)
       val unknownIds        = command.orderIds -- allActiveOrderIds
@@ -145,8 +129,8 @@
           .mkString(", ")}, unknown ids (${unknownIds.size}): ${unknownIds.mkString(", ")}"
       )
 
-      val initResponse = unknownIds.map(id => id -> api.OrderCancelRejected(error.OrderNotFound(id))).toMap
-      if (toCancelIds.isEmpty) sender ! api.BatchCancelCompleted(initResponse)
+      val initResponse = unknownIds.map(id => id -> error.OrderNotFound(id).asLeft[AddressActor.Event.OrderCanceled]).toMap
+      if (toCancelIds.isEmpty) sender ! Event.BatchCancelCompleted(initResponse)
       else context.actorOf(BatchOrderCancelActor.props(toCancelIds, self, sender, settings.batchCancelTimeout, initResponse))
 
     case msg: Message.BalanceChanged =>
@@ -163,34 +147,11 @@
         toCancel.foreach(x => cancel(x.order))
       }
 
-<<<<<<< HEAD
-    case Query.GetReservedBalance            => sender ! Reply.GetBalance(openVolume)
-    case Query.GetTradableBalance(forAssets) => getTradableBalance(forAssets).map(Reply.GetBalance).pipeTo(sender)
+    case Query.GetReservedBalance            => sender ! Reply.Balance(openVolume.filter(_._2 > 0))
+    case Query.GetTradableBalance(forAssets) => getTradableBalance(forAssets).map(xs => Reply.Balance(xs.filter(_._2 > 0))).pipeTo(sender)
 
     case Query.GetOrderStatus(orderId) =>
       sender ! Reply.GetOrderStatus(activeOrders.get(orderId).fold[OrderStatus](orderDB.status(orderId))(activeStatus))
-
-    case Query.GetOrdersStatuses(maybePair, onlyActive) =>
-      val matchingActiveOrders = getActiveLimitOrders(maybePair)
-        .map { ao =>
-          ao.order.id() -> OrderInfo.v3(ao, activeStatus(ao))
-        }
-        .toSeq
-        .sorted
-
-      log.trace(s"Collected ${matchingActiveOrders.length} active orders")
-      val orders = if (onlyActive) matchingActiveOrders else orderDB.loadRemainingOrders(owner, maybePair, matchingActiveOrders)
-      sender ! Reply.GetOrdersStatuses(orders)
-
-    case event: Event.StoreFailed =>
-      log.trace(s"Got $event")
-      pendingCommands.remove(event.orderId).foreach { item =>
-        item.client ! event.reason
-=======
-    case Query.GetReservedBalance            => sender ! Reply.Balance(openVolume.filter(_._2 > 0))
-    case Query.GetTradableBalance(forAssets) => getTradableBalance(forAssets).map(xs => Reply.Balance(xs.filter(_._2 > 0))).pipeTo(sender)
-
-    case Query.GetOrderStatus(orderId) => sender ! activeOrders.get(orderId).fold[OrderStatus](orderDB.status(orderId))(activeStatus)
 
     case Query.GetOrderStatusInfo(orderId) =>
       sender ! Reply.OrdersStatusInfo(
@@ -213,7 +174,7 @@
 
     case storeFailed @ Event.StoreFailed(orderId, reason, queueEvent) =>
       log.trace(s"Got $storeFailed")
-      pendingCommands.remove(orderId).foreach { _.client ! CanNotPersist(reason) }
+      pendingCommands.remove(orderId).foreach { _.client ! reason }
       queueEvent match {
         case QueueEvent.Placed(_) | QueueEvent.PlacedMarket(_) =>
           activeOrders.remove(orderId).foreach { ao =>
@@ -222,7 +183,6 @@
               addressWsMutableState = addressWsMutableState.putReservedAssets(ao.reservableBalance.keySet)
           }
         case _ =>
->>>>>>> 0b57e170
       }
 
     case event: ValidationEvent =>
@@ -253,25 +213,10 @@
         command.client ! Event.OrderAccepted(order)
       }
 
-<<<<<<< HEAD
-    case e @ OrderExecuted(submitted, counter, _, _, _) =>
-      log.trace(s"OrderExecuted(${submitted.order.id()}, ${counter.order.id()}), amount=${e.executedAmount}")
-      handleOrderExecuted(e.submittedRemaining)
-      handleOrderExecuted(e.counterRemaining)
-      for {
-        ao      <- List(submitted, counter)
-        command <- pendingCommands.remove(ao.order.id())
-      } {
-        log.trace(s"Confirming placement for ${ao.order.id()}")
-        command.client ! Event.OrderAccepted(ao.order)
-      }
-      context.system.eventStream.publish(CreateExchangeTransactionActor.OrderExecutedObserved(owner, e))
-=======
     case event: OrderExecuted =>
       log.debug(s"OrderExecuted(${event.submittedRemaining.id}, ${event.counterRemaining.id}), amount=${event.executedAmount}")
       List(event.submittedRemaining, event.counterRemaining).filter(_.order.sender.toAddress == owner).foreach(refreshOrderState(_, event))
       context.system.eventStream.publish(CreateExchangeTransactionActor.OrderExecutedObserved(owner, event))
->>>>>>> 0b57e170
 
     case event @ OrderCanceled(ao, isSystemCancel, _) =>
       val id       = ao.id
@@ -279,19 +224,8 @@
       log.debug(s"OrderCanceled($id, system=$isSystemCancel, isActive=$isActive)")
       if (isActive) refreshOrderState(ao, event)
       pendingCommands.remove(id).foreach { pc =>
-<<<<<<< HEAD
-        pc.command match {
-          case command: Command.PlaceOrder =>
-            log.trace(s"Confirming placement for $id")
-            pc.client ! Event.OrderAccepted(command.order) // TODO remove after OrderBook refactoring
-          case _: Command.CancelOrder =>
-            log.trace(s"Confirming cancelation for $id")
-            pc.client ! Event.OrderCanceled(id)
-        }
-=======
         log.trace(s"Confirming cancellation for $id")
-        pc.client ! api.OrderCanceled(id)
->>>>>>> 0b57e170
+        pc.client ! Event.OrderCanceled(id)
       }
 
     case command @ OrderCancelFailed(id, reason) =>
@@ -300,7 +234,7 @@
         case None => log.debug(s"$prefix is stale")
         case Some(pc) =>
           log.trace(s"$prefix, sending a response to a client")
-          pc.client ! api.OrderCancelRejected(reason)
+          pc.client ! reason
       }
 
     case command @ CancelExpiredOrder(id) =>
@@ -601,31 +535,19 @@
 
   sealed trait Query extends Message
   object Query {
-<<<<<<< HEAD
-    case class GetOrderStatus(orderId: Order.Id)                                    extends Query
-    case class GetOrdersStatuses(assetPair: Option[AssetPair], onlyActive: Boolean) extends Query
-    case object GetReservedBalance                                                  extends Query
-    case class GetTradableBalance(forAssets: Set[Asset])                            extends Query
-=======
-    case class GetOrderStatus(orderId: ByteStr)                                              extends Query
-    case class GetOrderStatusInfo(orderId: ByteStr)                                          extends Query
+    case class GetOrderStatus(orderId: Order.Id)                                             extends Query
+    case class GetOrderStatusInfo(orderId: Order.Id)                                         extends Query
     case class GetOrdersStatuses(assetPair: Option[AssetPair], orderListType: OrderListType) extends Query
     case object GetReservedBalance                                                           extends Query
     case class GetTradableBalance(forAssets: Set[Asset])                                     extends Query
->>>>>>> 0b57e170
   }
 
   sealed trait Reply
   object Reply {
-<<<<<<< HEAD
-    case class GetOrderStatus(x: OrderStatus)                                 extends Reply
-    case class GetOrdersStatuses(xs: Seq[(Order.Id, OrderInfo[OrderStatus])]) extends Reply
-    case class GetBalance(balance: Map[Asset, Long])                          extends Reply
-=======
-    case class OrdersStatuses(xs: Seq[(ByteStr, OrderInfo[OrderStatus])])             extends Reply
+    case class GetOrderStatus(x: OrderStatus)                                         extends Reply
+    case class OrdersStatuses(xs: Seq[(Order.Id, OrderInfo[OrderStatus])])            extends Reply
     case class Balance(balance: Map[Asset, Long])                                     extends Reply
     case class OrdersStatusInfo(maybeOrderStatusInfo: Option[OrderInfo[OrderStatus]]) extends Reply
->>>>>>> 0b57e170
   }
 
   sealed trait Command         extends Message
@@ -639,38 +561,27 @@
       def toAcceptedOrder(tradableBalance: Map[Asset, Long]): AcceptedOrder = if (isMarket) MarketOrder(order, tradableBalance) else LimitOrder(order)
     }
 
-<<<<<<< HEAD
     case class CancelOrder(orderId: Order.Id)                            extends OneOrderCommand
-=======
-    case class CancelOrder(orderId: ByteStr)                             extends OneOrderCommand
-    case class CancelOrders(orderIds: Set[ByteStr])                      extends Command
->>>>>>> 0b57e170
+    case class CancelOrders(orderIds: Set[Order.Id])                     extends Command
     case class CancelAllOrders(pair: Option[AssetPair], timestamp: Long) extends Command
   }
 
   sealed trait Event
-  sealed trait ValidationEvent extends Event {
+
+  sealed trait ValidationEvent extends Event with Product with Serializable {
     def orderId: Order.Id
   }
 
-<<<<<<< HEAD
-=======
-  sealed trait ValidationEvent extends Event with Product with Serializable
-
->>>>>>> 0b57e170
   object Event {
     case class ValidationFailed(orderId: Order.Id, error: MatcherError) extends ValidationEvent
     case class ValidationPassed(acceptedOrder: AcceptedOrder) extends ValidationEvent {
       override def orderId: Order.Id = acceptedOrder.id
     }
-<<<<<<< HEAD
-    case class StoreFailed(orderId: Order.Id, reason: MatcherError) extends Event
+    case class StoreFailed(orderId: Order.Id, reason: MatcherError, queueEvent: QueueEvent) extends Event
     // Now it doesn't matter whether an order executed or just added
     case class OrderAccepted(order: Order)                                                      extends Event
     case class OrderCanceled(orderId: Order.Id)                                                 extends Event
     case class BatchCancelCompleted(result: Map[Order.Id, Either[MatcherError, OrderCanceled]]) extends Event
-=======
-    case class StoreFailed(orderId: Order.Id, reason: MatcherError, queueEvent: QueueEvent) extends Event
   }
 
   sealed trait WsCommand extends Message
@@ -678,7 +589,6 @@
     case class AddWsSubscription(client: typed.ActorRef[WsAddressState])    extends WsCommand
     case class RemoveWsSubscription(client: typed.ActorRef[WsAddressState]) extends WsCommand
     private[AddressActor] case object PrepareDiffForWsSubscribers           extends WsCommand
->>>>>>> 0b57e170
   }
 
   private case class CancelExpiredOrder(orderId: Order.Id)
