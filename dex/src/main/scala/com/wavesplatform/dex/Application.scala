--- conflicted
+++ resolved
@@ -418,10 +418,6 @@
     _ <- {
       log.info(s"Offsets: earliest snapshot = $earliestSnapshotOffset, first = $firstQueueOffset, last = $lastOffsetQueue")
       if (lastOffsetQueue < earliestSnapshotOffset)
-<<<<<<< HEAD
-        Future.failed(RecoveryError("The queue doesn't have messages to recover all orders and continue work. Did you clear the queue?"))
-      else if (earliestSnapshotOffset > -1 && earliestSnapshotOffset < firstQueueOffset) {
-=======
         Future.failed(RecoveryError("The queue doesn't have messages to recover all orders and continue work. Did you change the queue?"))
       else if (earliestSnapshotOffset < firstQueueOffset) {
         /*
@@ -431,7 +427,6 @@
          2. Ignore and warn - then we could have probably unexpected matches, but orders will be preserved and we don't need to reset
             the state of the Matcher in order to start it. We chose the second.
          */
->>>>>>> 801608e7
         log.warn(s"The queue doesn't contain required offsets to recover all orders. Check retention settings of the queue. Continue...")
         Future.unit
       } else Future.unit
