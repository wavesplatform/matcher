--- conflicted
+++ resolved
@@ -42,13 +42,8 @@
 import scala.util.control.NonFatal
 import scala.util.{Failure, Success}
 
-<<<<<<< HEAD
-class Matcher(settings: MatcherSettings, gRPCExtensionClient: DEXClient)(implicit val actorSystem: ActorSystem, val materializer: ActorMaterializer)
-    extends ScorexLogging {
-=======
 // TODO Remove start, merge with Application
-class Matcher(settings: MatcherSettings)(implicit val actorSystem: ActorSystem) extends Extension with ScorexLogging {
->>>>>>> ac052894
+class Matcher(settings: MatcherSettings)(implicit val actorSystem: ActorSystem) extends ScorexLogging {
 
   import com.wavesplatform.dex.Matcher._
 
@@ -326,12 +321,7 @@
 
   @volatile var matcherServerBinding: ServerBinding = _
 
-<<<<<<< HEAD
-  def shutdown(): Future[Unit] = Future {
-    log.info("Shutting down matcher")
-=======
-  override def shutdown(): Future[Unit] = {
->>>>>>> ac052894
+  def shutdown(): Future[Unit] = {
     setStatus(Status.Stopping)
     val r = for {
       _ <- {
@@ -370,29 +360,12 @@
     }
   }
 
-<<<<<<< HEAD
   def start(): Unit = {
-    def loadAllKnownAssets(): Future[Unit] = {
-      val assetsToLoad = assetPairsDB.all().flatMap(_.assets) ++ settings.mentionedAssets
-
-      Future
-        .traverse(assetsToLoad) { asset =>
-          getDecimals(assetsCache, wavesBlockchainAsyncClient.assetDescription)(asset).value.tupleLeft(asset)
-        }
-        .map { xs =>
-          val notFoundAssets = xs.collect { case (id, Left(_)) => id }
-          if (notFoundAssets.isEmpty) Unit
-          else {
-            log.error(s"Can't load assets: ${notFoundAssets.mkString(", ")}. Try to sync up your node with the network.")
-            forceStopApplication(ErrorStartingMatcher)
-=======
-  override def start(): Unit = {
     def loadAllKnownAssets(): Future[Unit] =
       Future(blocking(assetPairsDB.all()).flatMap(_.assets) ++ settings.mentionedAssets).flatMap { assetsToLoad =>
         Future
           .traverse(assetsToLoad) { asset =>
             getDecimals(assetsCache, wavesBlockchainAsyncClient.assetDescription)(asset).value.tupleLeft(asset)
->>>>>>> ac052894
           }
           .map { xs =>
             val notFoundAssets = xs.collect { case (id, Left(_)) => id }
