--- conflicted
+++ resolved
@@ -35,12 +35,7 @@
 import com.wavesplatform.transaction.Asset.{IssuedAsset, Waves}
 import com.wavesplatform.transaction.assets.exchange.{AssetPair, Order}
 import com.wavesplatform.utils.{ErrorStartingMatcher, NTP, ScorexLogging, forceStopApplication}
-<<<<<<< HEAD
 import mouse.any.anySyntaxMouse
-=======
-import mouse.any._
-
->>>>>>> 3ac85054
 import scala.concurrent.duration._
 import scala.concurrent.{Await, ExecutionContext, Future, Promise}
 import scala.util.control.NonFatal
@@ -77,7 +72,7 @@
 
   private lazy val assetsDB: AssetsDB = AssetsDB(db)
 
-  private val transactionCreator = new ExchangeTransactionCreator(matcherKeyPair, settings, hasMatcherAccountScript, assetsDB.unsafeGetHasScript)
+  private lazy val transactionCreator = new ExchangeTransactionCreator(matcherKeyPair, settings, hasMatcherAccountScript, assetsDB.unsafeGetHasScript)
 
   private implicit val errorContext: ErrorFormatterContext = {
     case Asset.Waves        => 8
@@ -92,7 +87,7 @@
     new OrderBookSnapshotHttpCache(
       settings.orderBookSnapshotHttpCache,
       time,
-      assetsDB.unsafeGetDecimals,
+      assetsDB.get(_).map(_.decimals),
       p => Option { orderBookCache.get(p) }
     )
 
