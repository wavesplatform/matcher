package com.wavesplatform.dex

import java.util.concurrent._
import java.util.concurrent.atomic.AtomicReference

import akka.actor.{ActorRef, ActorSystem, Props}
import akka.http.scaladsl.Http
import akka.http.scaladsl.Http.ServerBinding
import akka.pattern.{ask, gracefulStop}
import akka.stream.ActorMaterializer
import akka.util.Timeout
import cats.data.EitherT
import cats.instances.future.catsStdInstancesForFuture
import cats.syntax.functor._
import com.wavesplatform.account.{Address, PublicKey}
import com.wavesplatform.api.http.{ApiRoute, CompositeHttpService => _}
import com.wavesplatform.common.utils.{Base58, EitherExt2}
import com.wavesplatform.database._
import com.wavesplatform.dex.api.http.CompositeHttpService
import com.wavesplatform.dex.api.{MatcherApiRoute, MatcherApiRouteV1, OrderBookSnapshotHttpCache}
import com.wavesplatform.dex.caches.{MatchingRulesCache, RateCache}
import com.wavesplatform.dex.db._
import com.wavesplatform.dex.effect._
import com.wavesplatform.dex.error.{ErrorFormatterContext, MatcherError}
import com.wavesplatform.dex.grpc.integration.DEXClient
import com.wavesplatform.dex.grpc.integration.dto.BriefAssetDescription
import com.wavesplatform.dex.history.HistoryRouter
import com.wavesplatform.dex.market.OrderBookActor.MarketStatus
import com.wavesplatform.dex.market._
import com.wavesplatform.dex.model._
import com.wavesplatform.dex.queue._
import com.wavesplatform.dex.settings.MatcherSettings
import com.wavesplatform.extensions.Extension
import com.wavesplatform.transaction.Asset
import com.wavesplatform.transaction.Asset.{IssuedAsset, Waves}
import com.wavesplatform.transaction.assets.exchange.{AssetPair, Order}
import com.wavesplatform.utils.{ErrorStartingMatcher, NTP, ScorexLogging, forceStopApplication}
import mouse.any.anySyntaxMouse

import scala.concurrent.duration._
import scala.concurrent.{Await, ExecutionContext, Future, Promise}
import scala.util.control.NonFatal
import scala.util.{Failure, Success}

class Matcher(settings: MatcherSettings, gRPCExtensionClient: DEXClient)(implicit val actorSystem: ActorSystem, val materializer: ActorMaterializer)
    extends Extension
    with ScorexLogging {

  import com.wavesplatform.dex.Matcher._
  import gRPCExtensionClient.{grpcExecutionContext, wavesBlockchainAsyncClient}

  private val time = new NTP(settings.ntpServer)

  private val matcherKeyPair = AccountStorage.load(settings.accountStorage).map(_.keyPair).explicitGet().unsafeTap { x =>
    log.info(s"The DEX's public key: ${Base58.encode(x.publicKey.arr)}, account address: ${x.publicKey.toAddress.stringRepr}")
  }

  private def matcherPublicKey: PublicKey = matcherKeyPair
  @volatile private var lastProcessedOffset   = -1L

  @volatile private var lastProcessedOffset   = -1L
  private val status: AtomicReference[Status] = new AtomicReference(Status.Starting)

  private lazy val blacklistedAddresses = settings.blacklistedAddresses.map(Address.fromString(_).explicitGet())

  private val pairBuilder = new AssetPairBuilder(settings,
                                                 getDescription(assetsCache, wavesBlockchainAsyncClient.assetDescription)(_),
                                                 settings.blacklistedAssets)(grpcExecutionContext)

  private val orderBooks = new AtomicReference(Map.empty[AssetPair, Either[Unit, ActorRef]])

  private var hasMatcherAccountScript: Boolean = false

  private lazy val assetsCache = AssetsStorage.cache { AssetsStorage.levelDB(db) }

  private lazy val transactionCreator = {
    new ExchangeTransactionCreator(matcherKeyPair, settings, hasMatcherAccountScript, assetsCache.unsafeGetHasScript)
  }

  private implicit val errorContext: ErrorFormatterContext = {
    case Asset.Waves        => 8
    case asset: IssuedAsset => assetsCache.unsafeGetDecimals(asset)
  }

  private val orderBookCache     = new ConcurrentHashMap[AssetPair, OrderBook.AggregatedSnapshot](1000, 0.9f, 10)
  private val matchingRulesCache = new MatchingRulesCache(settings)
  private val rateCache          = RateCache(db)

  private val orderBooksSnapshotCache =
    new OrderBookSnapshotHttpCache(
      settings.orderBookSnapshotHttpCache,
      time,
      assetsCache.get(_).map(_.decimals),
      p => Option { orderBookCache.get(p) }
    )

  private val marketStatuses                                     = new ConcurrentHashMap[AssetPair, MarketStatus](1000, 0.9f, 10)
  private val getMarketStatus: AssetPair => Option[MarketStatus] = p => Option(marketStatuses.get(p))

  private def updateOrderBookCache(assetPair: AssetPair)(newSnapshot: OrderBook.AggregatedSnapshot): Unit = {
    orderBookCache.put(assetPair, newSnapshot)
    orderBooksSnapshotCache.invalidate(assetPair)
  }

<<<<<<< HEAD
  private def orderBookProps(assetPair: AssetPair, matcherActor: ActorRef, assetDecimals: Asset => Int): Props = {
    matchingRulesCache.setCurrentMatchingRuleForNewOrderBook(assetPair, lastProcessedOffset, assetDecimals)
=======
  private def orderBookProps(assetPair: AssetPair, matcherActor: ActorRef): Props = {
    matchingRulesCache.setCurrentMatchingRuleForNewOrderBook(assetPair, lastProcessedOffset)
>>>>>>> 16b03cf6
    OrderBookActor.props(
      matcherActor,
      addressActors,
      orderBookSnapshotStore,
      assetPair,
      updateOrderBookCache(assetPair),
      marketStatuses.put(assetPair, _),
      settings,
<<<<<<< HEAD
      transactionCreator.createTransaction,
      time,
      matchingRules = matchingRulesCache.getMatchingRules(assetPair, assetDecimals),
=======
      context.time,
      matchingRules = matchingRulesCache.getMatchingRules(assetPair),
>>>>>>> 16b03cf6
      updateCurrentMatchingRules = actualMatchingRule => matchingRulesCache.updateCurrentMatchingRule(assetPair, actualMatchingRule),
      normalizeMatchingRule = denormalizedMatchingRule => denormalizedMatchingRule.normalize(assetPair, assetDecimals),
    )(grpcExecutionContext)
  }

  private val matcherQueue: MatcherQueue = settings.eventsQueue.tpe match {
    case "local" =>
      log.info("Events will be stored locally")
      new LocalMatcherQueue(settings.eventsQueue.local, new LocalQueueStore(db), time)

    case "kafka" =>
      log.info("Events will be stored in Kafka")
      new KafkaMatcherQueue(settings.eventsQueue.kafka)

    case x => throw new IllegalArgumentException(s"Unknown queue type: $x")
  }

  private def validateOrder(o: Order): FutureResult[Order] = {

    import OrderValidator._

    /** Does not need additional access to the blockchain via gRPC */
    def syncValidation(orderAssetsDecimals: Asset => Int): Either[MatcherError, Order] = {

      lazy val actualTickSize = matchingRulesCache
        .getNormalizedRuleForNextOrder(o.assetPair, lastProcessedOffset, orderAssetsDecimals)
        .tickSize

      for {
        _ <- matcherSettingsAware(matcherPublicKey, blacklistedAddresses, settings, orderAssetsDecimals, rateCache)(o)
        _ <- timeAware(time)(o)
        _ <- marketAware(settings.orderFee, settings.deviation, getMarketStatus(o.assetPair))(o)
        _ <- tickSizeAware(actualTickSize)(o)
      } yield o
    }

    /** Needs additional asynchronous access to the blockchain */
    def asyncValidation(orderAssetsDescriptions: Asset => BriefAssetDescription)(implicit efc: ErrorFormatterContext): FutureResult[Order] = {
      blockchainAware(
        wavesBlockchainAsyncClient,
        transactionCreator.createTransaction,
        matcherPublicKey.toAddress,
        time,
        settings.orderFee,
        settings.orderRestrictions,
        orderAssetsDescriptions,
        rateCache,
<<<<<<< HEAD
        hasMatcherAccountScript
      )(o)(grpcExecutionContext, efc)
    }
=======
        assetDecimalsCache.get
      )(o)
      _ <- pairBuilder.validateAssetPair(o.assetPair)
      _ <- OrderValidator.tickSizeAware(matchingRulesCache.getNormalizedRuleForNextOrder(o.assetPair, lastProcessedOffset).tickSize)(o)
    } yield o
>>>>>>> 16b03cf6

    for {
      _ <- liftAsync { syncValidation(assetsCache.unsafeGetDecimals) }
      _ <- asyncValidation(assetsCache.unsafeGet)
    } yield o
  }

  private def matcherApiRoutes(apiKeyHash: Option[Array[Byte]]): Seq[ApiRoute] = {
    Seq(
      MatcherApiRoute(
        pairBuilder,
        matcherPublicKey,
        matcherActor,
        addressActors,
        matcherQueue.storeEvent,
<<<<<<< HEAD
        p => Option { orderBooks.get() } flatMap (_ get p),
        p => Option { marketStatuses.get(p) },
        getActualTickSize = assetPair => {
          matchingRulesCache.getDenormalizedRuleForNextOrder(assetPair, lastProcessedOffset, assetsCache.unsafeGetDecimals).tickSize
=======
        p => Option(orderBooks.get()).flatMap(_.get(p)),
        p => Option(marketStatuses.get(p)),
        getActualTickSize = { assetPair =>
          matchingRulesCache
            .getDenormalizedRuleForNextOrder(assetPair, lastProcessedOffset)
            .tickSize
>>>>>>> 16b03cf6
        },
        validateOrder,
        orderBooksSnapshotCache,
        settings,
        () => status.get(),
        db,
<<<<<<< HEAD
        time,
=======
        context.time,
>>>>>>> 16b03cf6
        () => lastProcessedOffset,
        () => matcherQueue.lastEventOffset,
        ExchangeTransactionCreator.getAdditionalFeeForScript(hasMatcherAccountScript),
        apiKeyHash,
        rateCache,
        Future
          .sequence {
            settings.allowedOrderVersions.map(version =>
              OrderValidator.checkOrderVersion(version, wavesBlockchainAsyncClient.isFeatureActivated).value)
          }
          .map { _.collect { case Right(version) => version } }
      ),
      MatcherApiRouteV1(
        pairBuilder,
        orderBooksSnapshotCache,
        () => status.get(),
        apiKeyHash,
        settings
      )
    )
  }

  lazy val matcherApiTypes: Set[Class[_]] = Set(
    classOf[MatcherApiRoute],
    classOf[MatcherApiRouteV1]
  )

  private val snapshotsRestore = Promise[Unit]()

  private lazy val db                  = openDB(settings.dataDir)
  private lazy val assetPairsDB        = AssetPairsDB(db)
  private lazy val orderBookSnapshotDB = OrderBookSnapshotDB(db)
  private lazy val orderDB             = OrderDB(settings, db)

  lazy val orderBookSnapshotStore: ActorRef = actorSystem.actorOf(
    OrderBookSnapshotStoreActor.props(orderBookSnapshotDB),
    "order-book-snapshot-store"
  )

  private val pongTimeout = new Timeout(settings.processConsumedTimeout * 2)

<<<<<<< HEAD
  private lazy val matcherActor: ActorRef =
    actorSystem.actorOf(
      MatcherActor.props(
        settings,
        assetPairsDB, {
          case Left(msg) =>
            log.error(s"Can't start MatcherActor: $msg")
            forceStopApplication(ErrorStartingMatcher)

          case Right((self, processedOffset)) =>
            snapshotsRestore.trySuccess(())
            matcherQueue.startConsume(
              processedOffset + 1,
              xs =>
                if (xs.isEmpty) Future.successful(Unit)
                else {

                  val eventAssets = xs.flatMap(_.event.assets)
                  val loadAssets  = Future.traverse(eventAssets)(getDescription(assetsCache, wavesBlockchainAsyncClient.assetDescription)(_).value)

                  loadAssets.flatMap { _ =>
                    val assetPairs: Set[AssetPair] = xs.map { eventWithMeta =>
                      log.debug(s"Consumed $eventWithMeta")
                      self ! eventWithMeta
                      lastProcessedOffset = eventWithMeta.offset
                      eventWithMeta.event.assetPair
                    }(collection.breakOut)

                    self
                      .ask(MatcherActor.PingAll(assetPairs))(pongTimeout)
                      .recover { case NonFatal(e) => log.error("PingAll is timed out!", e) }
                      .map(_ => ())

                  } andThen {
                    case Failure(ex) =>
                      log.error("Error while event processing occurred: ", ex)
                      forceStopApplication(ErrorStartingMatcher)
                    case _ =>
=======
  lazy val matcher: ActorRef = context.actorSystem.actorOf(
    MatcherActor.props(
      settings,
      assetPairsDB, {
        case Left(msg) =>
          log.error(s"Can't start matcher: $msg")
          forceStopApplication(ErrorStartingMatcher)

        case Right((self, processedOffset)) =>
          snapshotsRestore.trySuccess(())
          matcherQueue.startConsume(
            processedOffset + 1,
            xs => {
              if (xs.isEmpty) Future.successful(())
              else {
                val assetPairs: Set[AssetPair] = xs.map { eventWithMeta =>
                  log.debug(s"Consumed $eventWithMeta")

                  self ! eventWithMeta
                  lastProcessedOffset = eventWithMeta.offset
                  eventWithMeta.event.assetPair
                }(collection.breakOut)

                self
                  .ask(MatcherActor.PingAll(assetPairs))(pongTimeout)
                  .recover {
                    case NonFatal(e) => log.error("PingAll is timed out!", e)
>>>>>>> 16b03cf6
                  }
              }
            )
        },
        orderBooks,
        (assetPair, matcherActor) => orderBookProps(assetPair, matcherActor, assetsCache.unsafeGetDecimals),
        assetsCache.get(_)
      )(grpcExecutionContext),
      MatcherActor.name
    )

  context.actorSystem.actorOf(
    CreateExchangeTransactionActor.props(transactionCreator.createTransaction),
    CreateExchangeTransactionActor.name
  )

  private lazy val historyRouter = settings.orderHistory.map { orderHistorySettings =>
    actorSystem.actorOf(HistoryRouter.props(assetsCache.unsafeGetDecimals, settings.postgresConnection, orderHistorySettings), "history-router")
  }

  private lazy val addressActors =
    actorSystem.actorOf(
      Props(
        new AddressDirectory(
          wavesBlockchainAsyncClient.spendableBalanceChanges,
          settings,
          orderDB,
          (address, startSchedules) =>
            Props(
              new AddressActor(
                address,
<<<<<<< HEAD
                asset => wavesBlockchainAsyncClient.spendableBalance(address, asset),
                settings.actorResponseTimeout,
                time,
=======
                context.utx.spendableBalance(address, _),
                context.time,
>>>>>>> 16b03cf6
                orderDB,
                wavesBlockchainAsyncClient.forgedOrder,
                matcherQueue.storeEvent,
                orderBookCache.getOrDefault(_, OrderBook.AggregatedSnapshot()),
                startSchedules,
                settings.actorResponseTimeout - settings.actorResponseTimeout / 10 // Should be enough
              )
          ),
          historyRouter
        )
      ),
      "addresses"
    )

  @volatile var matcherServerBinding: ServerBinding = _

  override def shutdown(): Future[Unit] = Future {
    log.info("Shutting down matcher")
    setStatus(Status.Stopping)

    Await.result(matcherServerBinding.unbind(), 10.seconds)

    val stopMatcherTimeout = 5.minutes
    matcherQueue.close(stopMatcherTimeout)

    orderBooksSnapshotCache.close()
    Await.result(gracefulStop(matcherActor, stopMatcherTimeout, MatcherActor.Shutdown), stopMatcherTimeout)
    materializer.shutdown()
    log.debug("Matcher's actor system has been shut down")
    db.close()
    log.debug("Matcher's database closed")
    log.info("Matcher shutdown successful")
  }

  override def start(): Unit = {

    log.info(s"Starting matcher on: ${settings.restApi.address}:${settings.restApi.port} ...")

    def loadAllKnownAssets(): Future[Unit] = {
      val assetsToLoad = assetPairsDB.all().flatMap(_.assets) ++ settings.mentionedAssets

      Future
        .traverse(assetsToLoad) { asset =>
          getDecimals(assetsCache, wavesBlockchainAsyncClient.assetDescription)(asset).value.tupleLeft(asset)
        }
        .map { xs =>
          val notFoundAssets = xs.collect { case (id, Left(_)) => id }
          if (notFoundAssets.isEmpty) Unit
          else {
            log.error(s"Can't load assets: ${notFoundAssets.mkString(", ")}. Try to sync up your node with the network.")
            forceStopApplication(ErrorStartingMatcher)
          }
        }
    }

    def checkApiKeyHash(): Future[Option[Array[Byte]]] = Future { Option(settings.restApi.apiKeyHash) filter (_.nonEmpty) map Base58.decode }

    val startGuard = for {
      apiKeyHash       <- checkApiKeyHash()
      _                <- loadAllKnownAssets()
      hasMatcherScript <- wavesBlockchainAsyncClient.hasScript(matcherKeyPair)
    } yield {

      hasMatcherAccountScript = hasMatcherScript
      val combinedRoute = new CompositeHttpService(matcherApiTypes, matcherApiRoutes(apiKeyHash), settings.restApi).compositeRoute
      matcherServerBinding = Await.result(Http().bindAndHandle(combinedRoute, settings.restApi.address, settings.restApi.port), 5.seconds)

      log.info(s"Matcher bound to ${matcherServerBinding.localAddress}")
      actorSystem.actorOf(
        ExchangeTransactionBroadcastActor
          .props(
            settings.exchangeTransactionBroadcast,
            time,
            wavesBlockchainAsyncClient.wasForged,
            wavesBlockchainAsyncClient.broadcastTx
          ),
        "exchange-transaction-broadcast"
      )

      actorSystem.actorOf(MatcherTransactionWriter.props(db, settings), MatcherTransactionWriter.name)

      for {
        _ <- waitSnapshotsRestored(settings.snapshotsLoadingTimeout)
        deadline = settings.startEventsProcessingTimeout.fromNow
        lastOffsetQueue <- getLastOffset(deadline)
        _ = log.info(s"Last queue offset is $lastOffsetQueue")
        _ <- waitOffsetReached(lastOffsetQueue, deadline)
        _ = log.info("Last offset has been reached, notify addresses")
      } yield addressActors ! AddressDirectory.StartSchedules
    }

    startGuard.onComplete {
      case Success(_) => setStatus(Status.Working)
      case Failure(e) =>
        log.error(s"Can't start matcher: ${e.getMessage}", e)
        forceStopApplication(ErrorStartingMatcher)
    }
  }

  private def setStatus(newStatus: Status): Unit = {
    status.set(newStatus)
    log.info(s"Status now is $newStatus")
  }

  private def waitSnapshotsRestored(timeout: FiniteDuration): Future[Unit] = {
    val failure = Promise[Unit]()
    actorSystem.scheduler.scheduleOnce(timeout) {
      failure.failure(new TimeoutException(s"Can't restore snapshots in ${timeout.toSeconds} seconds"))
    }

    Future.firstCompletedOf[Unit](List(snapshotsRestore.future, failure.future))
  }

  private def getLastOffset(deadline: Deadline): Future[QueueEventWithMeta.Offset] = matcherQueue.lastEventOffset.recoverWith {
<<<<<<< HEAD
    case e: TimeoutException =>
      log.warn(s"During receiving last offset", e)
      if (deadline.isOverdue()) Future.failed(new RuntimeException("Can't get the last offset from queue", e))
=======
    case _: TimeoutException =>
      if (deadline.isOverdue()) Future.failed(new TimeoutException("Can't get last offset from queue"))
>>>>>>> 16b03cf6
      else getLastOffset(deadline)

    case e: Throwable =>
      log.error(s"Can't catch ${e.getClass.getName}", e)
      throw e
  }

  private def waitOffsetReached(lastQueueOffset: QueueEventWithMeta.Offset, deadline: Deadline): Future[Unit] = {
    def loop(p: Promise[Unit]): Unit = {
      log.trace(s"offsets: $lastProcessedOffset >= $lastQueueOffset, deadline: ${deadline.isOverdue()}")
      if (lastProcessedOffset >= lastQueueOffset) p.success(())
      else if (deadline.isOverdue())
        p.failure(new TimeoutException(s"Can't process all events in ${settings.startEventsProcessingTimeout.toMinutes} minutes"))
      else actorSystem.scheduler.scheduleOnce(5.second)(loop(p))
    }

    val p = Promise[Unit]()
    loop(p)
    p.future
  }
}

object Matcher extends ScorexLogging {

  type StoreEvent = QueueEvent => Future[Option[QueueEventWithMeta]]

  sealed trait Status

  object Status {
    case object Starting extends Status
    case object Working  extends Status
    case object Stopping extends Status
  }

  private def getDecimals(assetsCache: AssetsStorage, assetDesc: IssuedAsset => Future[Option[BriefAssetDescription]])(asset: Asset)(
      implicit ec: ExecutionContext): FutureResult[(Asset, Int)] =
    getDescription(assetsCache, assetDesc)(asset).map(x => asset -> x.decimals)(catsStdInstancesForFuture)

  private def getDescription(assetsCache: AssetsStorage, assetDesc: IssuedAsset => Future[Option[BriefAssetDescription]])(asset: Asset)(
      implicit ec: ExecutionContext): FutureResult[BriefAssetDescription] = asset match {
    case Waves => AssetsStorage.wavesLifted
    case asset: IssuedAsset =>
      assetsCache.get(asset) match {
        case Some(x) => liftValueAsync[BriefAssetDescription](x)
        case None =>
          EitherT {
            assetDesc(asset)
              .map {
                _.toRight[MatcherError](error.AssetNotFound(asset))
                  .map { desc =>
                    BriefAssetDescription(desc.name, desc.decimals, desc.hasScript) unsafeTap { assetsCache.put(asset, _) }
                  }
              }
          }
      }
  }
}<|MERGE_RESOLUTION|>--- conflicted
+++ resolved
@@ -58,7 +58,6 @@
   private def matcherPublicKey: PublicKey = matcherKeyPair
   @volatile private var lastProcessedOffset   = -1L
 
-  @volatile private var lastProcessedOffset   = -1L
   private val status: AtomicReference[Status] = new AtomicReference(Status.Starting)
 
   private lazy val blacklistedAddresses = settings.blacklistedAddresses.map(Address.fromString(_).explicitGet())
@@ -102,13 +101,8 @@
     orderBooksSnapshotCache.invalidate(assetPair)
   }
 
-<<<<<<< HEAD
   private def orderBookProps(assetPair: AssetPair, matcherActor: ActorRef, assetDecimals: Asset => Int): Props = {
     matchingRulesCache.setCurrentMatchingRuleForNewOrderBook(assetPair, lastProcessedOffset, assetDecimals)
-=======
-  private def orderBookProps(assetPair: AssetPair, matcherActor: ActorRef): Props = {
-    matchingRulesCache.setCurrentMatchingRuleForNewOrderBook(assetPair, lastProcessedOffset)
->>>>>>> 16b03cf6
     OrderBookActor.props(
       matcherActor,
       addressActors,
@@ -117,14 +111,8 @@
       updateOrderBookCache(assetPair),
       marketStatuses.put(assetPair, _),
       settings,
-<<<<<<< HEAD
-      transactionCreator.createTransaction,
       time,
       matchingRules = matchingRulesCache.getMatchingRules(assetPair, assetDecimals),
-=======
-      context.time,
-      matchingRules = matchingRulesCache.getMatchingRules(assetPair),
->>>>>>> 16b03cf6
       updateCurrentMatchingRules = actualMatchingRule => matchingRulesCache.updateCurrentMatchingRule(assetPair, actualMatchingRule),
       normalizeMatchingRule = denormalizedMatchingRule => denormalizedMatchingRule.normalize(assetPair, assetDecimals),
     )(grpcExecutionContext)
@@ -172,17 +160,9 @@
         settings.orderRestrictions,
         orderAssetsDescriptions,
         rateCache,
-<<<<<<< HEAD
         hasMatcherAccountScript
       )(o)(grpcExecutionContext, efc)
     }
-=======
-        assetDecimalsCache.get
-      )(o)
-      _ <- pairBuilder.validateAssetPair(o.assetPair)
-      _ <- OrderValidator.tickSizeAware(matchingRulesCache.getNormalizedRuleForNextOrder(o.assetPair, lastProcessedOffset).tickSize)(o)
-    } yield o
->>>>>>> 16b03cf6
 
     for {
       _ <- liftAsync { syncValidation(assetsCache.unsafeGetDecimals) }
@@ -198,30 +178,17 @@
         matcherActor,
         addressActors,
         matcherQueue.storeEvent,
-<<<<<<< HEAD
         p => Option { orderBooks.get() } flatMap (_ get p),
         p => Option { marketStatuses.get(p) },
         getActualTickSize = assetPair => {
           matchingRulesCache.getDenormalizedRuleForNextOrder(assetPair, lastProcessedOffset, assetsCache.unsafeGetDecimals).tickSize
-=======
-        p => Option(orderBooks.get()).flatMap(_.get(p)),
-        p => Option(marketStatuses.get(p)),
-        getActualTickSize = { assetPair =>
-          matchingRulesCache
-            .getDenormalizedRuleForNextOrder(assetPair, lastProcessedOffset)
-            .tickSize
->>>>>>> 16b03cf6
         },
         validateOrder,
         orderBooksSnapshotCache,
         settings,
         () => status.get(),
         db,
-<<<<<<< HEAD
         time,
-=======
-        context.time,
->>>>>>> 16b03cf6
         () => lastProcessedOffset,
         () => matcherQueue.lastEventOffset,
         ExchangeTransactionCreator.getAdditionalFeeForScript(hasMatcherAccountScript),
@@ -263,7 +230,6 @@
 
   private val pongTimeout = new Timeout(settings.processConsumedTimeout * 2)
 
-<<<<<<< HEAD
   private lazy val matcherActor: ActorRef =
     actorSystem.actorOf(
       MatcherActor.props(
@@ -302,35 +268,6 @@
                       log.error("Error while event processing occurred: ", ex)
                       forceStopApplication(ErrorStartingMatcher)
                     case _ =>
-=======
-  lazy val matcher: ActorRef = context.actorSystem.actorOf(
-    MatcherActor.props(
-      settings,
-      assetPairsDB, {
-        case Left(msg) =>
-          log.error(s"Can't start matcher: $msg")
-          forceStopApplication(ErrorStartingMatcher)
-
-        case Right((self, processedOffset)) =>
-          snapshotsRestore.trySuccess(())
-          matcherQueue.startConsume(
-            processedOffset + 1,
-            xs => {
-              if (xs.isEmpty) Future.successful(())
-              else {
-                val assetPairs: Set[AssetPair] = xs.map { eventWithMeta =>
-                  log.debug(s"Consumed $eventWithMeta")
-
-                  self ! eventWithMeta
-                  lastProcessedOffset = eventWithMeta.offset
-                  eventWithMeta.event.assetPair
-                }(collection.breakOut)
-
-                self
-                  .ask(MatcherActor.PingAll(assetPairs))(pongTimeout)
-                  .recover {
-                    case NonFatal(e) => log.error("PingAll is timed out!", e)
->>>>>>> 16b03cf6
                   }
               }
             )
@@ -341,11 +278,6 @@
       )(grpcExecutionContext),
       MatcherActor.name
     )
-
-  context.actorSystem.actorOf(
-    CreateExchangeTransactionActor.props(transactionCreator.createTransaction),
-    CreateExchangeTransactionActor.name
-  )
 
   private lazy val historyRouter = settings.orderHistory.map { orderHistorySettings =>
     actorSystem.actorOf(HistoryRouter.props(assetsCache.unsafeGetDecimals, settings.postgresConnection, orderHistorySettings), "history-router")
@@ -362,14 +294,8 @@
             Props(
               new AddressActor(
                 address,
-<<<<<<< HEAD
                 asset => wavesBlockchainAsyncClient.spendableBalance(address, asset),
-                settings.actorResponseTimeout,
                 time,
-=======
-                context.utx.spendableBalance(address, _),
-                context.time,
->>>>>>> 16b03cf6
                 orderDB,
                 wavesBlockchainAsyncClient.forgedOrder,
                 matcherQueue.storeEvent,
@@ -432,6 +358,10 @@
       _                <- loadAllKnownAssets()
       hasMatcherScript <- wavesBlockchainAsyncClient.hasScript(matcherKeyPair)
     } yield {
+      actorSystem.actorOf(
+        CreateExchangeTransactionActor.props(transactionCreator.createTransaction),
+        CreateExchangeTransactionActor.name
+      )
 
       hasMatcherAccountScript = hasMatcherScript
       val combinedRoute = new CompositeHttpService(matcherApiTypes, matcherApiRoutes(apiKeyHash), settings.restApi).compositeRoute
@@ -484,14 +414,9 @@
   }
 
   private def getLastOffset(deadline: Deadline): Future[QueueEventWithMeta.Offset] = matcherQueue.lastEventOffset.recoverWith {
-<<<<<<< HEAD
     case e: TimeoutException =>
       log.warn(s"During receiving last offset", e)
-      if (deadline.isOverdue()) Future.failed(new RuntimeException("Can't get the last offset from queue", e))
-=======
-    case _: TimeoutException =>
-      if (deadline.isOverdue()) Future.failed(new TimeoutException("Can't get last offset from queue"))
->>>>>>> 16b03cf6
+      if (deadline.isOverdue()) Future.failed(new TimeoutException("Can't get the last offset from queue"))
       else getLastOffset(deadline)
 
     case e: Throwable =>
