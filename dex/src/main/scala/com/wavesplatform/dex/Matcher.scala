package com.wavesplatform.dex

import java.io.File
import java.util.concurrent._
import java.util.concurrent.atomic.AtomicReference

import akka.actor.{ActorRef, ActorSystem, Props}
import akka.http.scaladsl.Http
import akka.http.scaladsl.Http.ServerBinding
import akka.pattern.{AskTimeoutException, ask, gracefulStop}
import akka.stream.ActorMaterializer
import akka.util.Timeout
import com.wavesplatform.account.{Address, PublicKey}
import com.wavesplatform.api.http.{ApiRoute, CompositeHttpService => _}
import com.wavesplatform.common.utils.EitherExt2
import com.wavesplatform.database._
import com.wavesplatform.dex.Matcher.Status
import com.wavesplatform.dex.api.http.CompositeHttpService
import com.wavesplatform.dex.api.{MatcherApiRoute, MatcherApiRouteV1, OrderBookSnapshotHttpCache}
<<<<<<< HEAD
import com.wavesplatform.dex.caches.{MatchingRulesCache, RateCache}
=======
import com.wavesplatform.dex.cache.{AssetDecimalsCache, RateCache}
>>>>>>> c0470672
import com.wavesplatform.dex.db.{AssetPairsDB, OrderBookSnapshotDB, OrderDB}
import com.wavesplatform.dex.error.{ErrorFormatterContext, MatcherError}
import com.wavesplatform.dex.history.HistoryRouter
import com.wavesplatform.dex.market.OrderBookActor.MarketStatus
import com.wavesplatform.dex.market._
import com.wavesplatform.dex.model._
import com.wavesplatform.dex.queue._
import com.wavesplatform.dex.settings.MatcherSettings
import com.wavesplatform.extensions.{Context, Extension}
import com.wavesplatform.state.VolumeAndFee
import com.wavesplatform.transaction.Asset
import com.wavesplatform.transaction.Asset.{IssuedAsset, Waves}
import com.wavesplatform.transaction.assets.exchange.{AssetPair, Order}
import com.wavesplatform.utils.{ErrorStartingMatcher, ScorexLogging, forceStopApplication}
import net.ceedubs.ficus.Ficus._

import scala.concurrent.duration._
import scala.concurrent.{Await, Future, Promise}
import scala.util.control.NonFatal
import scala.util.{Failure, Success}

class Matcher(context: Context) extends Extension with ScorexLogging {

  private val settings = context.settings.config.as[MatcherSettings]("waves.dex")

  private val matcherKeyPair = (
    for {
      address <- Address.fromString(settings.account)
      pk      <- context.wallet.privateKeyAccount(address)
    } yield pk
  ).explicitGet()

  private def matcherPublicKey: PublicKey = matcherKeyPair

  private implicit val as: ActorSystem                 = context.actorSystem
  private implicit val materializer: ActorMaterializer = ActorMaterializer()

  import as.dispatcher

  private val status: AtomicReference[Status] = new AtomicReference(Status.Starting)

  private val blacklistedAssets: Set[IssuedAsset] = settings.blacklistedAssets
    .map { assetId =>
      AssetPair.extractAssetId(assetId) match {
        case Success(Waves)          => throw new IllegalArgumentException("Can't blacklist the main coin")
        case Success(a: IssuedAsset) => a
        case Failure(e)              => throw new IllegalArgumentException("Can't parse asset id", e)
      }
    }

  private lazy val blacklistedAddresses = settings.blacklistedAddresses.map(Address.fromString(_).explicitGet())

  private val pairBuilder        = new AssetPairBuilder(settings, context.blockchain, blacklistedAssets)
  private val transactionCreator = new ExchangeTransactionCreator(context.blockchain, matcherKeyPair, settings)
  private val orderBooks         = new AtomicReference(Map.empty[AssetPair, Either[Unit, ActorRef]])

  private val assetDecimalsCache                           = new AssetDecimalsCache(context.blockchain)
  private implicit val errorContext: ErrorFormatterContext = (asset: Asset) => assetDecimalsCache.get(asset)

  private val orderBookCache     = new ConcurrentHashMap[AssetPair, OrderBook.AggregatedSnapshot](1000, 0.9f, 10)
  private val matchingRulesCache = new MatchingRulesCache(settings, context.blockchain)
  private val rateCache          = RateCache(db)

  private val orderBooksSnapshotCache =
    new OrderBookSnapshotHttpCache(
      settings.orderBookSnapshotHttpCache,
      context.time,
      assetDecimalsCache.get,
      assetPair => Option { orderBookCache.get(assetPair) }
    )

  private val marketStatuses                                     = new ConcurrentHashMap[AssetPair, MarketStatus](1000, 0.9f, 10)
  private val getMarketStatus: AssetPair => Option[MarketStatus] = p => Option(marketStatuses.get(p))

  private def updateOrderBookCache(assetPair: AssetPair)(newSnapshot: OrderBook.AggregatedSnapshot): Unit = {
    orderBookCache.put(assetPair, newSnapshot)
    orderBooksSnapshotCache.invalidate(assetPair)
  }

<<<<<<< HEAD
  private def orderBookProps(assetPair: AssetPair, matcherActor: ActorRef): Props = {
    matchingRulesCache.setCurrentMatchingRuleForNewOrderBook(assetPair)
=======
  private def normalize(assetPair: AssetPair)(rawMatchingRules: RawMatchingRules): MatchingRules =
    MatchingRules(
      rawMatchingRules.startOffset,
      normalizedTickSize = Normalization.normalizePrice(
        rawMatchingRules.tickSize,
        assetPair,
        MatcherModel.getPairDecimals(assetPair, context.blockchain).getOrElse((8, 8))
      )
    )

  private def denormalizeTickSize(assetPair: AssetPair, normalizedTickSize: Long): Either[MatcherError, Double] =
    Denormalization.denormalizePrice(normalizedTickSize, assetPair, context.blockchain)

  private def convert(assetPair: AssetPair, matchingRules: MatchingRules): RawMatchingRules =
    RawMatchingRules(
      startOffset = matchingRules.startOffset,
      tickSize = denormalizeTickSize(assetPair, matchingRules.normalizedTickSize).left.map { e =>
        log.error(
          s"Can't convert matching rules for $assetPair: ${e.mkMessage(errorContext).text}. Usually this happens when the blockchain was rolled back."
        )
        0.00000001
      }.merge
    )

  private def matchingRules(assetPair: AssetPair): NonEmptyList[RawMatchingRules] = {
    lazy val default = convert(assetPair, MatchingRules.Default)
    val xs           = settings.matchingRules.getOrElse(assetPair, NonEmptyList.one[RawMatchingRules](default))
    if (xs.head.startOffset == 0) xs else default :: xs
  }

  private def orderBookProps(assetPair: AssetPair, matcherActor: ActorRef): Props =
>>>>>>> c0470672
    OrderBookActor.props(
      matcherActor,
      addressActors,
      orderBookSnapshotStore,
      assetPair,
      updateOrderBookCache(assetPair),
      marketStatuses.put(assetPair, _),
      settings,
      transactionCreator.createTransaction,
      context.time,
      matchingRules = matchingRulesCache.getMatchingRules(assetPair),
      updateCurrentMatchingRules = actualMatchingRule => matchingRulesCache.updateCurrentMatchingRule(assetPair, actualMatchingRule),
      normalizeMatchingRule = denormalizedMatchingRule => denormalizedMatchingRule.normalize(assetPair, context.blockchain),
    )
  }

  private val matcherQueue: MatcherQueue = settings.eventsQueue.tpe match {
    case "local" =>
      log.info("Events will be stored locally")
      new LocalMatcherQueue(settings.eventsQueue.local, new LocalQueueStore(db), context.time)

    case "kafka" =>
      log.info("Events will be stored in Kafka")
      new KafkaMatcherQueue(settings.eventsQueue.kafka)(materializer)

    case x => throw new IllegalArgumentException(s"Unknown queue type: $x")
  }

<<<<<<< HEAD
=======
  private val getMarketStatus: AssetPair => Option[MarketStatus] = p => Option(marketStatuses.get(p))
  private val rateCache                                          = RateCache(db)

>>>>>>> c0470672
  private def validateOrder(o: Order): Either[MatcherError, Order] =
    for {
      _ <- OrderValidator.matcherSettingsAware(matcherPublicKey,
                                               blacklistedAddresses,
                                               blacklistedAssets,
                                               settings,
                                               rateCache,
                                               assetDecimalsCache.get)(o)
      _ <- OrderValidator.timeAware(context.time)(o)
      _ <- OrderValidator.marketAware(settings.orderFee, settings.deviation, getMarketStatus(o.assetPair), rateCache)(o)
      _ <- OrderValidator.blockchainAware(
        context.blockchain,
        transactionCreator.createTransaction,
        matcherPublicKey.toAddress,
        context.time,
        settings.orderFee,
        settings.orderRestrictions,
        rateCache,
        assetDecimalsCache.get
      )(o)
      _ <- pairBuilder.validateAssetPair(o.assetPair)
      _ <- OrderValidator.tickSizeAware(matchingRulesCache.getNormalizedRuleForNextOrder(o.assetPair, matcherQueue.lastProcessedOffset).tickSize)(o)
    } yield o

<<<<<<< HEAD
=======
  private implicit val errorContext: ErrorFormatterContext = (asset: Asset) => assetDecimalsCache.get(asset)

>>>>>>> c0470672
  lazy val matcherApiRoutes: Seq[ApiRoute] = {
    val keyHashStr = context.settings.config.getString("waves.rest-api.api-key-hash")

    Seq(
      MatcherApiRoute(
        pairBuilder,
        matcherPublicKey,
        matcher,
        addressActors,
        matcherQueue.storeEvent,
        p => Option(orderBooks.get()).flatMap(_.get(p)),
        p => Option(marketStatuses.get(p)),
        getActualTickSize = assetPair => matchingRulesCache.getDenormalizedRuleForNextOrder(assetPair, matcherQueue.lastProcessedOffset).tickSize,
        validateOrder,
        orderBooksSnapshotCache,
        settings,
        () => status.get(),
        db,
        context.time,
        () => matcherQueue.lastProcessedOffset,
        () => matcherQueue.lastEventOffset,
        ExchangeTransactionCreator.minAccountFee(context.blockchain, matcherPublicKey.toAddress),
        keyHashStr,
        rateCache,
        settings.allowedOrderVersions.filter(OrderValidator.checkOrderVersion(_, context.blockchain).isRight)
      ),
      MatcherApiRouteV1(
        pairBuilder,
        orderBooksSnapshotCache,
        () => status.get(),
        keyHashStr,
        settings
      )
    )
  }

  lazy val matcherApiTypes: Set[Class[_]] = Set(
    classOf[MatcherApiRoute],
    classOf[MatcherApiRouteV1],
  )

  private val snapshotsRestore = Promise[Unit]()

  private lazy val db                  = openDB(settings.dataDir)
  private lazy val assetPairsDB        = AssetPairsDB(db)
  private lazy val orderBookSnapshotDB = OrderBookSnapshotDB(db)
  private lazy val orderDB             = OrderDB(settings, db)

  lazy val orderBookSnapshotStore: ActorRef = {
    context.actorSystem.actorOf(OrderBookSnapshotStoreActor.props(orderBookSnapshotDB), "order-book-snapshot-store")
  }

  private val pongTimeout = new Timeout(settings.processConsumedTimeout * 2)

  lazy val matcher: ActorRef = context.actorSystem.actorOf(
    MatcherActor.props(
      settings,
      assetPairsDB, {
        case Left(msg) =>
          log.error(s"Can't start matcher: $msg")
          forceStopApplication(ErrorStartingMatcher)

        case Right((self, processedOffset)) =>
          snapshotsRestore.trySuccess(())
          matcherQueue.startConsume(
            processedOffset + 1,
            xs => {
              if (xs.isEmpty) Future.successful(())
              else {
                val assetPairs: Set[AssetPair] = xs.map { eventWithMeta =>
                  log.debug(s"Consumed $eventWithMeta")

                  self ! eventWithMeta
                  eventWithMeta.event.assetPair
                }(collection.breakOut)

                self
                  .ask(MatcherActor.PingAll(assetPairs))(pongTimeout)
                  .recover {
                    case NonFatal(e) => log.error("PingAll is timed out!", e)
                  }
                  .map(_ => ())
              }
            }
          )
      },
      orderBooks,
      orderBookProps,
      context.blockchain.assetDescription
    ),
    MatcherActor.name
  )

  private lazy val historyRouter = settings.orderHistory.map { orderHistorySettings =>
    context.actorSystem.actorOf(HistoryRouter.props(context.blockchain, settings.postgresConnection, orderHistorySettings), "history-router")
  }

  private lazy val addressActors =
    context.actorSystem.actorOf(
      Props(
        new AddressDirectory(
          context.spendableBalanceChanged,
          settings,
          orderDB,
          (address, startSchedules) =>
<<<<<<< HEAD
            Props(new AddressActor(
              address,
              context.utx.spendableBalance(address, _),
              5.seconds,
              context.time,
              orderDB,
              id => context.blockchain.filledVolumeAndFee(id) != VolumeAndFee.empty,
              matcherQueue.storeEvent,
              startSchedules
            )),
=======
            Props(
              new AddressActor(
                address,
                context.utx.spendableBalance(address, _),
                5.seconds,
                context.time,
                orderDb,
                id => context.blockchain.filledVolumeAndFee(id) != VolumeAndFee.empty,
                matcherQueue.storeEvent,
                orderBookCache.get,
                startSchedules
              )
          ),
>>>>>>> c0470672
          historyRouter
        )
      ),
      "addresses"
    )

  @volatile var matcherServerBinding: ServerBinding = _

  override def shutdown(): Future[Unit] = Future {
    log.info("Shutting down matcher")
    setStatus(Status.Stopping)

    Await.result(matcherServerBinding.unbind(), 10.seconds)

    val stopMatcherTimeout = 5.minutes
    matcherQueue.close(stopMatcherTimeout)

    orderBooksSnapshotCache.close()
    Await.result(gracefulStop(matcher, stopMatcherTimeout, MatcherActor.Shutdown), stopMatcherTimeout)
    materializer.shutdown()
    log.debug("Matcher's actor system has been shut down")
    db.close()
    log.debug("Matcher's database closed")
    log.info("Matcher shutdown successful")
  }

  private def checkDirectory(directory: File): Unit = if (!directory.exists()) {
    log.error(s"Failed to create directory '${directory.getPath}'")
    sys.exit(1)
  }

  override def start(): Unit = {
    val journalDir  = new File(settings.journalDataDir)
    val snapshotDir = new File(settings.snapshotsDataDir)
    journalDir.mkdirs()
    snapshotDir.mkdirs()

    checkDirectory(journalDir)
    checkDirectory(snapshotDir)

    log.info(s"Starting matcher on: ${settings.bindAddress}:${settings.port} ...")

    val combinedRoute = new CompositeHttpService(matcherApiTypes, matcherApiRoutes, context.settings.restAPISettings).compositeRoute
    matcherServerBinding = Await.result(Http().bindAndHandle(combinedRoute, settings.bindAddress, settings.port), 5.seconds)

    log.info(s"Matcher bound to ${matcherServerBinding.localAddress}")
    context.actorSystem.actorOf(
      ExchangeTransactionBroadcastActor
        .props(
          settings.exchangeTransactionBroadcast,
          context.time,
          tx => context.utx.putIfNew(tx).resultE.isRight,
          context.blockchain.containsTransaction(_),
          txs => txs.foreach(context.broadcastTransaction)
        ),
      "exchange-transaction-broadcast"
    )

    context.actorSystem.actorOf(MatcherTransactionWriter.props(db, settings), MatcherTransactionWriter.name)

    val startGuard = for {
      _ <- waitSnapshotsRestored(settings.snapshotsLoadingTimeout)
      deadline = settings.startEventsProcessingTimeout.fromNow
      lastOffsetQueue <- getLastOffset(deadline)
      _ = log.info(s"Last queue offset is $lastOffsetQueue")
      _ <- waitOffsetReached(lastOffsetQueue, deadline)
      _ = log.info("Last offset has been reached, notify addresses")
    } yield addressActors ! AddressDirectory.StartSchedules

    startGuard.onComplete {
      case Success(_) => setStatus(Status.Working)
      case Failure(e) =>
        log.error(s"Can't start matcher: ${e.getMessage}", e)
        forceStopApplication(ErrorStartingMatcher)
    }
  }

  private def setStatus(newStatus: Status): Unit = {
    status.set(newStatus)
    log.info(s"Status now is $newStatus")
  }

  private def waitSnapshotsRestored(timeout: FiniteDuration): Future[Unit] = {
    val failure = Promise[Unit]()
    context.actorSystem.scheduler.scheduleOnce(timeout) {
      failure.failure(new TimeoutException(s"Can't restore snapshots in ${timeout.toSeconds} seconds"))
    }

    Future.firstCompletedOf[Unit](List(snapshotsRestore.future, failure.future))
  }

  private def getLastOffset(deadline: Deadline): Future[QueueEventWithMeta.Offset] = matcherQueue.lastEventOffset.recoverWith {
    case _: AskTimeoutException =>
      if (deadline.isOverdue()) Future.failed(new TimeoutException("Can't get last offset from queue"))
      else getLastOffset(deadline)
  }

  private def waitOffsetReached(lastQueueOffset: QueueEventWithMeta.Offset, deadline: Deadline): Future[Unit] = {
    def loop(p: Promise[Unit]): Unit = {
      val currentOffset = matcherQueue.lastProcessedOffset
      log.trace(s"offsets: $currentOffset >= $lastQueueOffset, deadline: ${deadline.isOverdue()}")
      if (currentOffset >= lastQueueOffset) p.success(())
      else if (deadline.isOverdue())
        p.failure(new TimeoutException(s"Can't process all events in ${settings.startEventsProcessingTimeout.toMinutes} minutes"))
      else context.actorSystem.scheduler.scheduleOnce(5.second)(loop(p))
    }

    val p = Promise[Unit]()
    loop(p)
    p.future
  }
}

object Matcher extends ScorexLogging {

  type StoreEvent = QueueEvent => Future[Option[QueueEventWithMeta]]

  sealed trait Status
  object Status {
    case object Starting extends Status
    case object Working  extends Status
    case object Stopping extends Status
  }
}<|MERGE_RESOLUTION|>--- conflicted
+++ resolved
@@ -17,11 +17,7 @@
 import com.wavesplatform.dex.Matcher.Status
 import com.wavesplatform.dex.api.http.CompositeHttpService
 import com.wavesplatform.dex.api.{MatcherApiRoute, MatcherApiRouteV1, OrderBookSnapshotHttpCache}
-<<<<<<< HEAD
-import com.wavesplatform.dex.caches.{MatchingRulesCache, RateCache}
-=======
-import com.wavesplatform.dex.cache.{AssetDecimalsCache, RateCache}
->>>>>>> c0470672
+import com.wavesplatform.dex.caches.{AssetDecimalsCache, MatchingRulesCache, RateCache}
 import com.wavesplatform.dex.db.{AssetPairsDB, OrderBookSnapshotDB, OrderDB}
 import com.wavesplatform.dex.error.{ErrorFormatterContext, MatcherError}
 import com.wavesplatform.dex.history.HistoryRouter
@@ -101,42 +97,8 @@
     orderBooksSnapshotCache.invalidate(assetPair)
   }
 
-<<<<<<< HEAD
   private def orderBookProps(assetPair: AssetPair, matcherActor: ActorRef): Props = {
     matchingRulesCache.setCurrentMatchingRuleForNewOrderBook(assetPair)
-=======
-  private def normalize(assetPair: AssetPair)(rawMatchingRules: RawMatchingRules): MatchingRules =
-    MatchingRules(
-      rawMatchingRules.startOffset,
-      normalizedTickSize = Normalization.normalizePrice(
-        rawMatchingRules.tickSize,
-        assetPair,
-        MatcherModel.getPairDecimals(assetPair, context.blockchain).getOrElse((8, 8))
-      )
-    )
-
-  private def denormalizeTickSize(assetPair: AssetPair, normalizedTickSize: Long): Either[MatcherError, Double] =
-    Denormalization.denormalizePrice(normalizedTickSize, assetPair, context.blockchain)
-
-  private def convert(assetPair: AssetPair, matchingRules: MatchingRules): RawMatchingRules =
-    RawMatchingRules(
-      startOffset = matchingRules.startOffset,
-      tickSize = denormalizeTickSize(assetPair, matchingRules.normalizedTickSize).left.map { e =>
-        log.error(
-          s"Can't convert matching rules for $assetPair: ${e.mkMessage(errorContext).text}. Usually this happens when the blockchain was rolled back."
-        )
-        0.00000001
-      }.merge
-    )
-
-  private def matchingRules(assetPair: AssetPair): NonEmptyList[RawMatchingRules] = {
-    lazy val default = convert(assetPair, MatchingRules.Default)
-    val xs           = settings.matchingRules.getOrElse(assetPair, NonEmptyList.one[RawMatchingRules](default))
-    if (xs.head.startOffset == 0) xs else default :: xs
-  }
-
-  private def orderBookProps(assetPair: AssetPair, matcherActor: ActorRef): Props =
->>>>>>> c0470672
     OrderBookActor.props(
       matcherActor,
       addressActors,
@@ -165,12 +127,6 @@
     case x => throw new IllegalArgumentException(s"Unknown queue type: $x")
   }
 
-<<<<<<< HEAD
-=======
-  private val getMarketStatus: AssetPair => Option[MarketStatus] = p => Option(marketStatuses.get(p))
-  private val rateCache                                          = RateCache(db)
-
->>>>>>> c0470672
   private def validateOrder(o: Order): Either[MatcherError, Order] =
     for {
       _ <- OrderValidator.matcherSettingsAware(matcherPublicKey,
@@ -195,11 +151,6 @@
       _ <- OrderValidator.tickSizeAware(matchingRulesCache.getNormalizedRuleForNextOrder(o.assetPair, matcherQueue.lastProcessedOffset).tickSize)(o)
     } yield o
 
-<<<<<<< HEAD
-=======
-  private implicit val errorContext: ErrorFormatterContext = (asset: Asset) => assetDecimalsCache.get(asset)
-
->>>>>>> c0470672
   lazy val matcherApiRoutes: Seq[ApiRoute] = {
     val keyHashStr = context.settings.config.getString("waves.rest-api.api-key-hash")
 
@@ -305,32 +256,19 @@
           settings,
           orderDB,
           (address, startSchedules) =>
-<<<<<<< HEAD
-            Props(new AddressActor(
-              address,
-              context.utx.spendableBalance(address, _),
-              5.seconds,
-              context.time,
-              orderDB,
-              id => context.blockchain.filledVolumeAndFee(id) != VolumeAndFee.empty,
-              matcherQueue.storeEvent,
-              startSchedules
-            )),
-=======
             Props(
               new AddressActor(
                 address,
                 context.utx.spendableBalance(address, _),
                 5.seconds,
                 context.time,
-                orderDb,
+                orderDB,
                 id => context.blockchain.filledVolumeAndFee(id) != VolumeAndFee.empty,
                 matcherQueue.storeEvent,
                 orderBookCache.get,
                 startSchedules
               )
           ),
->>>>>>> c0470672
           historyRouter
         )
       ),
