package com.wavesplatform.dex.api

import akka.actor.ActorRef
import akka.http.scaladsl.marshalling.ToResponseMarshallable
import akka.http.scaladsl.model.StatusCodes
import akka.http.scaladsl.server
import akka.http.scaladsl.server._
import akka.http.scaladsl.server.directives.FutureDirectives
import akka.pattern.{AskTimeoutException, ask}
import akka.stream.Materializer
import akka.util.Timeout
import com.google.common.primitives.Longs
import com.wavesplatform.dex.Matcher.StoreEvent
import com.wavesplatform.dex._
import com.wavesplatform.dex.api.http.{ApiRoute, AuthRoute, PlayJsonException, SwaggerDocService}
import com.wavesplatform.dex.caches.RateCache
import com.wavesplatform.dex.domain.account.{Address, PublicKey}
import com.wavesplatform.dex.domain.asset.Asset.Waves
import com.wavesplatform.dex.domain.asset.{Asset, AssetPair}
import com.wavesplatform.dex.domain.bytes.ByteStr
import com.wavesplatform.dex.domain.bytes.codec.Base58
import com.wavesplatform.dex.domain.crypto
import com.wavesplatform.dex.domain.order.Order
import com.wavesplatform.dex.domain.order.Order.Id
import com.wavesplatform.dex.domain.order.OrderJson.orderFormat
import com.wavesplatform.dex.domain.utils.ScorexLogging
import com.wavesplatform.dex.effect.FutureResult
import com.wavesplatform.dex.error.MatcherError
import com.wavesplatform.dex.grpc.integration.exceptions.WavesNodeConnectionLostException
import com.wavesplatform.dex.market.MatcherActor.{
  ForceSaveSnapshots,
  ForceStartOrderBook,
  GetMarkets,
  GetSnapshotOffsets,
  MarketData,
  SnapshotOffsetsResponse
}
import com.wavesplatform.dex.market.OrderBookActor._
import com.wavesplatform.dex.metrics.TimerExt
import com.wavesplatform.dex.model._
import com.wavesplatform.dex.queue.{QueueEvent, QueueEventWithMeta}
<<<<<<< HEAD
import com.wavesplatform.dex.settings.{MatcherSettings, OrderFeeSettings}
=======
import com.wavesplatform.dex.settings.OrderFeeSettings.OrderFeeSettings
import com.wavesplatform.dex.settings.{MatcherSettings, formatValue}
>>>>>>> cf267aef
import com.wavesplatform.dex.time.Time
import io.swagger.annotations._
import javax.ws.rs.Path
import kamon.Kamon
import org.iq80.leveldb.DB
import play.api.libs.json._

import scala.concurrent.{ExecutionContext, Future}
import scala.reflect.ClassTag
import scala.util.Success

@Path("/matcher")
@Api(value = "/matcher/")
case class MatcherApiRoute(assetPairBuilder: AssetPairBuilder,
                           matcherPublicKey: PublicKey,
                           matcher: ActorRef,
                           addressActor: ActorRef,
                           storeEvent: StoreEvent,
                           orderBook: AssetPair => Option[Either[Unit, ActorRef]],
                           getMarketStatus: AssetPair => Option[MarketStatus],
                           getActualTickSize: AssetPair => BigDecimal,
                           orderValidator: Order => FutureResult[Order],
                           orderBookSnapshot: OrderBookSnapshotHttpCache,
                           matcherSettings: MatcherSettings,
                           matcherStatus: () => Matcher.Status,
                           db: DB,
                           time: Time,
                           currentOffset: () => QueueEventWithMeta.Offset,
                           lastOffset: () => Future[QueueEventWithMeta.Offset],
                           matcherAccountFee: Long,
                           apiKeyHash: Option[Array[Byte]],
                           rateCache: RateCache,
                           validatedAllowedOrderVersions: () => Future[Set[Byte]],
                           getActualOrderFeeSettings: () => OrderFeeSettings)(implicit mat: Materializer)
    extends ApiRoute
    with AuthRoute
    with ScorexLogging {

  import PathMatchers._

  private implicit val executionContext: ExecutionContext = mat.executionContext
  private implicit val timeout: Timeout                   = matcherSettings.actorResponseTimeout

  private type LogicResponseHandler = PartialFunction[Any, ToResponseMarshallable]

  private val timer      = Kamon.timer("matcher.api-requests")
  private val placeTimer = timer.refine("action" -> "place")

  private def invalidJsonResponse(fields: List[String] = Nil): StandardRoute = complete { InvalidJsonResponse(error.InvalidJson(fields)) }

  private val invalidJsonParsingRejectionsHandler =
    server.RejectionHandler
      .newBuilder()
      .handle {
        case ValidationRejection(_, Some(e: PlayJsonException)) => invalidJsonResponse(e.errors.map(_._1.toString).toList)
        case _: UnsupportedRequestContentTypeRejection          => invalidJsonResponse()
      }
      .result()

  private val gRPCExceptionsHandler: ExceptionHandler = ExceptionHandler {
    case ex: WavesNodeConnectionLostException =>
      log.error("Waves Node connection lost", ex)
      complete { WavesNodeUnavailable(error.WavesNodeConnectionBroken) }
    case ex =>
      log.error("An unexpected error occurred", ex)
      complete { WavesNodeUnavailable(error.UnexpectedError) }
  }

  override lazy val route: Route = pathPrefix("matcher") {
    getMatcherPublicKey ~ orderBookInfo ~ getSettings ~ getRates ~ getCurrentOffset ~ getLastOffset ~
      getOldestSnapshotOffset ~ getAllSnapshotOffsets ~
      matcherStatusBarrier {
        handleExceptions(gRPCExceptionsHandler) {
          handleRejections(invalidJsonParsingRejectionsHandler) {
            getOrderBook ~ marketStatus ~ placeLimitOrder ~ placeMarketOrder ~ getAssetPairAndPublicKeyOrderHistory ~ getPublicKeyOrderHistory ~
              getAllOrderHistory ~ tradableBalance ~ reservedBalance ~ orderStatus ~
              historyDelete ~ cancel ~ cancelAll ~ orderbooks ~ orderBookDelete ~ getTransactionsByOrder ~ forceCancelOrder ~
              upsertRate ~ deleteRate ~ saveSnapshots
          }
        }
      }
  }

  private def wrapMessage(message: String): JsObject = Json.obj("message" -> message)

  private def unavailableOrderBookBarrier(p: AssetPair): Directive0 = orderBook(p) match {
    case Some(x) => if (x.isRight) pass else complete(OrderBookUnavailable(error.OrderBookBroken(p)))
    case None    => forceCheckOrderBook(p)
  }

  private def forceCheckOrderBook(p: AssetPair): Directive0 = onComplete(matcher ? ForceStartOrderBook(p)).flatMap {
    case Success(_) => pass
    case _          => complete(OrderBookUnavailable(error.OrderBookBroken(p)))
  }

  private def withAssetPair(p: AssetPair,
                            redirectToInverse: Boolean = false,
                            suffix: String = "",
                            formatError: MatcherError => ToResponseMarshallable = InfoNotFound.apply): Directive1[AssetPair] = {
    FutureDirectives.onSuccess { assetPairBuilder.validateAssetPair(p).value } flatMap {
      case Right(_) => provide(p)
      case Left(e) if redirectToInverse =>
        FutureDirectives.onSuccess { assetPairBuilder.validateAssetPair(p.reverse).value } flatMap {
          case Right(_) => redirect(s"/matcher/orderbook/${p.priceAssetStr}/${p.amountAssetStr}$suffix", StatusCodes.MovedPermanently)
          case Left(_)  => complete { formatError(e) }
        }
      case Left(e) => complete { formatError(e) }
    }
  }

  private def withAsset(a: Asset): Directive1[Asset] = {
    FutureDirectives.onSuccess { assetPairBuilder.validateAssetId(a).value } flatMap {
      case Right(_) => provide(a)
      case Left(e)  => complete { InfoNotFound(e) }
    }
  }

  private def withCancelRequest(f: CancelOrderRequest => Route): Route =
    post {
      entity(as[CancelOrderRequest]) { req =>
        if (req.isSignatureValid()) f(req) else complete(InvalidSignature)
      } ~ complete(StatusCodes.BadRequest)
    } ~ complete(StatusCodes.MethodNotAllowed)

  private def placeOrder(endpoint: PathMatcher[Unit], isMarket: Boolean): Route = path(endpoint) {
    (pathEndOrSingleSlash & entity(as[Order])) { order =>
      withAssetPair(order.assetPair, formatError = e => StatusCodes.BadRequest -> ApiError.from(e, "OrderRejected")) { pair =>
        unavailableOrderBookBarrier(pair) {
          complete(
            placeTimer.measureFuture {
              orderValidator(order).value flatMap {
                case Right(o) =>
                  placeTimer.measureFuture {
                    askAddressActor(order.sender, AddressActor.Command.PlaceOrder(o, isMarket)) {
                      case AddressActor.Event.OrderAccepted(x) => StatusCodes.OK -> ApiSuccessfulPlace(x)
                      case x: error.MatcherError =>
                        if (x == error.CanNotPersistEvent) StatusCodes.ServiceUnavailable -> ApiError.from(x, "WavesNodeUnavailable")
                        else StatusCodes.BadRequest                                       -> ApiError.from(x, "OrderRejected")
                    }
                  }
                case Left(e) => Future.successful[ToResponseMarshallable] { StatusCodes.BadRequest -> ApiError.from(e, "OrderRejected") }
              }
            }
          )
        }
      }
    }
  }

  private def signedGet(publicKey: PublicKey): Directive0 =
    (headerValueByName("Timestamp") & headerValueByName("Signature")).tflatMap {
      case (timestamp, sig) =>
        Base58.tryDecodeWithLimit(sig).map(crypto.verify(_, publicKey ++ Longs.toByteArray(timestamp.toLong), publicKey)) match {
          case Success(true) => pass
          case _             => complete(InvalidSignature)
        }
    }

  @Path("/")
  @ApiOperation(value = "Matcher Public Key", notes = "Get matcher public key", httpMethod = "GET", response = classOf[String])
  def getMatcherPublicKey: Route = (pathEndOrSingleSlash & get) {
    complete(JsString(Base58.encode(matcherPublicKey)))
  }

  @Path("/settings")
  @ApiOperation(value = "Matcher Settings", notes = "Get matcher settings", httpMethod = "GET", response = classOf[Any])
  def getSettings: Route = (path("settings") & get) {
    complete(
      validatedAllowedOrderVersions() map { allowedOrderVersions =>
        import ApiMatcherPublicSettings.OrderFeePublicSettings._
        SimpleResponse(
<<<<<<< HEAD
          code = StatusCodes.OK,
          js = Json.toJsObject(
            ApiMatcherPublicSettings(
              priceAssets = matcherSettings.priceAssets,
              orderFee = matcherSettings.orderFee match {
                case OrderFeeSettings.DynamicSettings(baseFee)              => Dynamic(baseFee + matcherAccountFee, rateCache.getAllRates)
                case OrderFeeSettings.FixedSettings(defaultAssetId, minFee) => Fixed(defaultAssetId, minFee)
                case OrderFeeSettings.PercentSettings(assetType, minFee)    => Percent(assetType, minFee)
              },
              orderVersions = allowedOrderVersions.toSeq.sorted
            ))
=======
          StatusCodes.OK,
          Json.obj(
            "priceAssets"   -> matcherSettings.priceAssets,
            "orderFee"      -> getActualOrderFeeSettings().getJson(matcherAccountFee, rateCache.getJson).value,
            "orderVersions" -> allowedOrderVersions.toSeq.sorted
          )
>>>>>>> cf267aef
        )
      }
    )
  }

  @Path("/settings/rates")
  @ApiOperation(
    value = "Asset rates",
    notes = "Get current rates of assets (price of 1 Waves in the specified asset)",
    httpMethod = "GET",
    response = classOf[Map[String, Double]]
  )
  def getRates: Route = (path("settings" / "rates") & get) { complete(StatusCodes.OK -> ApiRates(rateCache.getAllRates)) }

  @Path("/settings/rates/{assetId}")
  @ApiOperation(
    value = "Add or update rate for the specified asset",
    httpMethod = "PUT",
    authorizations = Array(new Authorization(SwaggerDocService.apiKeyDefinitionName)),
    response = classOf[Option[Double]]
  )
  @ApiImplicitParams(
    Array(
      new ApiImplicitParam(name = "assetId", value = "Asset for which rate is added or updated", dataType = "string", paramType = "path"),
      new ApiImplicitParam(name = "rate",
                           value = "Rate associated with the specified asset",
                           dataType = "double",
                           paramType = "body",
                           required = true)
    )
  )
  def upsertRate: Route = {
    (path("settings" / "rates" / AssetPM) & put & withAuth) { a =>
      entity(as[Double]) { rate =>
        if (rate <= 0) complete { RateError(error.NonPositiveAssetRate) } else
          withAsset(a) { asset =>
            complete(
              if (asset == Waves) RateError(error.WavesImmutableRate)
              else {
                val assetStr = asset.toString
                rateCache.upsertRate(asset, rate) match {
                  case None     => StatusCodes.Created -> wrapMessage(s"The rate $rate for the asset $assetStr added")
                  case Some(pv) => StatusCodes.OK      -> wrapMessage(s"The rate for the asset $assetStr updated, old value = $pv, new value = $rate")
                }
              }
            )
          }
      }
    }
  }

  @Path("/settings/rates/{assetId}")
  @ApiOperation(
    value = "Delete rate for the specified asset",
    httpMethod = "DELETE",
    authorizations = Array(new Authorization(SwaggerDocService.apiKeyDefinitionName)),
    response = classOf[Option[Double]]
  )
  @ApiImplicitParams(
    Array(
      new ApiImplicitParam(name = "assetId", value = "Asset for which rate is deleted", dataType = "string", paramType = "path")
    )
  )
  def deleteRate: Route = (path("settings" / "rates" / AssetPM) & delete & withAuth) { a =>
    withAsset(a) { asset =>
      complete(
        if (asset == Waves) RateError(error.WavesImmutableRate)
        else {
          val assetStr = asset.toString
          rateCache.deleteRate(asset) match {
            case None     => RateError(error.RateNotFound(asset), StatusCodes.NotFound)
            case Some(pv) => StatusCodes.OK -> wrapMessage(s"The rate for the asset $assetStr deleted, old value = $pv")
          }
        }
      )
    }
  }

  @Path("/orderbook/{amountAsset}/{priceAsset}")
  @ApiOperation(
    value = "Get Order Book for a given Asset Pair",
    notes = "Get Order Book for a given Asset Pair",
    httpMethod = "GET",
    response = classOf[Any]
  )
  @ApiImplicitParams(
    Array(
      new ApiImplicitParam(name = "amountAsset", value = "Amount Asset Id in Pair, or 'WAVES'", dataType = "string", paramType = "path"),
      new ApiImplicitParam(name = "priceAsset", value = "Price Asset Id in Pair, or 'WAVES'", dataType = "string", paramType = "path"),
      new ApiImplicitParam(name = "depth",
                           value = "Limit the number of bid/ask records returned",
                           required = false,
                           dataType = "integer",
                           paramType = "query")
    )
  )
  def getOrderBook: Route = (path("orderbook" / AssetPairPM) & get) { p =>
    parameters('depth.as[Int].?) { depth =>
      withAssetPair(p, redirectToInverse = true) { pair =>
        complete { orderBookSnapshot.get(pair, depth) }
      }
    }
  }

  @Path("/orderbook/{amountAsset}/{priceAsset}/status")
  @ApiOperation(
    value = "Get Market Status",
    notes = "Get current market data such as last trade, best bid and ask",
    httpMethod = "GET",
    response = classOf[Any]
  )
  @ApiImplicitParams(
    Array(
      new ApiImplicitParam(name = "amountAsset", value = "Amount Asset Id in Pair, or 'WAVES'", dataType = "string", paramType = "path"),
      new ApiImplicitParam(name = "priceAsset", value = "Price Asset Id in Pair, or 'WAVES'", dataType = "string", paramType = "path")
    )
  )
  def marketStatus: Route = (path("orderbook" / AssetPairPM / "status") & get) { p =>
    withAssetPair(p, redirectToInverse = true, suffix = "/status") { pair =>
      getMarketStatus(pair).fold(complete(StatusCodes.NotFound -> Json.obj("message" -> "There is no information about this asset pair"))) { ms =>
        complete(StatusCodes.OK -> ms)
      }
    }
  }

  @Path("/orderbook/{amountAsset}/{priceAsset}/info")
  @ApiOperation(value = "Get order restrictions for the specified asset pair", httpMethod = "GET", response = classOf[Any])
  @ApiImplicitParams(
    Array(
      new ApiImplicitParam(name = "amountAsset", value = "Amount Asset Id in Pair, or 'WAVES'", dataType = "string", paramType = "path"),
      new ApiImplicitParam(name = "priceAsset", value = "Price Asset Id in Pair, or 'WAVES'", dataType = "string", paramType = "path")
    )
  )
  def orderBookInfo: Route = (path("orderbook" / AssetPairPM / "info") & get) { p =>
    withAssetPair(p, redirectToInverse = true, suffix = "/info") { pair =>
      complete(StatusCodes.OK -> orderBookInfoJson(pair))
    }
  }

  private def orderBookInfoJson(pair: AssetPair): JsObject = Json.toJsObject(
    ApiOrderBookInfo(
      restrictions = matcherSettings.orderRestrictions.get(pair),
      matchingRules = ApiOrderBookInfo.MatchingRuleSettings(tickSize = getActualTickSize(pair).toDouble)
    )
  )

  @Path("/orderbook")
  @ApiOperation(
    value = "Place order",
    notes = "Place a new limit order (buy or sell)",
    httpMethod = "POST",
    produces = "application/json",
    consumes = "application/json",
    response = classOf[Any]
  )
  @ApiImplicitParams(
    Array(
      new ApiImplicitParam(
        name = "body",
        value = "Json with data",
        required = true,
        paramType = "body",
        dataType = "com.wavesplatform.dex.domain.order.Order"
      )
    )
  )
  def placeLimitOrder: Route = placeOrder("orderbook", isMarket = false)

  @Path("/orderbook/market")
  @ApiOperation(
    value = "Place market order",
    notes = "Place a new market order (buy or sell)",
    httpMethod = "POST",
    produces = "application/json",
    consumes = "application/json",
    response = classOf[Any]
  )
  @ApiImplicitParams(
    Array(
      new ApiImplicitParam(
        name = "body",
        value = "Json with data",
        required = true,
        paramType = "body",
        dataType = "com.wavesplatform.dex.domain.order.Order"
      )
    )
  )
  def placeMarketOrder: Route = placeOrder("orderbook" / "market", isMarket = true)

  @Path("/orderbook")
  @ApiOperation(
    value = "Get the open trading markets",
    notes = "Get the open trading markets along with trading pairs meta data",
    httpMethod = "GET",
    response = classOf[Any]
  )
  def orderbooks: Route = (path("orderbook") & pathEndOrSingleSlash & get) {
    complete(
      (matcher ? GetMarkets).mapTo[Seq[MarketData]].map { markets =>
        StatusCodes.OK -> Json.obj(
          "matcherPublicKey" -> Base58.encode(matcherPublicKey),
          "markets" -> JsArray(
            markets.map { m =>
              Json
                .obj(
                  "amountAsset"     -> m.pair.amountAssetStr,
                  "amountAssetName" -> m.amountAssetName,
                  "amountAssetInfo" -> m.amountAssetInfo,
                  "priceAsset"      -> m.pair.priceAssetStr,
                  "priceAssetName"  -> m.priceAssetName,
                  "priceAssetInfo"  -> m.priceAssetInfo,
                  "created"         -> m.created
                )
                .deepMerge(orderBookInfoJson(m.pair))
            }
          )
        )
      }
    )
  }

  private def handleCancelRequest(assetPair: Option[AssetPair], sender: Address, orderId: Option[ByteStr], timestamp: Option[Long]): Route =
    complete(
      (timestamp, orderId) match {
        case (Some(ts), None) =>
          askAddressActor(sender, AddressActor.Command.CancelAllOrders(assetPair, ts)) {
            case AddressActor.Event.BatchCancelCompleted(xs) =>
              api.BatchCancelCompleted(xs.map {
                case (id, Right(_)) => id -> api.OrderCanceled(id)
                case (id, Left(e))  => id -> api.OrderCancelRejected(e)
              })
          }
        case (None, Some(oid)) =>
          askAddressActor(sender, AddressActor.Command.CancelOrder(oid)) {
            case AddressActor.Event.OrderCanceled(x) => StatusCodes.OK -> ApiSuccessfulCancel(x)
            case x: error.MatcherError =>
              if (x == error.CanNotPersistEvent) StatusCodes.ServiceUnavailable -> ApiError.from(x, "WavesNodeUnavailable")
              else StatusCodes.BadRequest                                       -> ApiError.from(x, "OrderCancelRejected")
          }
        case _ => StatusCodes.BadRequest -> ApiError.from(error.CancelRequestIsIncomplete, "OrderCancelRejected")
      }
    )

  private def handleCancelRequest(assetPair: Option[AssetPair]): Route =
    withCancelRequest { req =>
      assetPair.fold(pass)(unavailableOrderBookBarrier).apply {
        handleCancelRequest(assetPair, req.sender, req.orderId, req.timestamp)
      }
    }

  @Path("/orderbook/{amountAsset}/{priceAsset}/cancel")
  @ApiOperation(
    value = "Cancel order",
    notes = "Cancel previously submitted order if it's not already filled completely",
    httpMethod = "POST",
    produces = "application/json",
    consumes = "application/json",
    response = classOf[Any]
  )
  @ApiImplicitParams(
    Array(
      new ApiImplicitParam(name = "amountAsset", value = "Amount Asset Id in Pair, or 'WAVES'", dataType = "string", paramType = "path"),
      new ApiImplicitParam(name = "priceAsset", value = "Price Asset Id in Pair, or 'WAVES'", dataType = "string", paramType = "path"),
      new ApiImplicitParam(
        name = "body",
        value = "Json with data",
        required = true,
        paramType = "body",
        dataType = "com.wavesplatform.dex.api.CancelOrderRequest"
      )
    )
  )
  def cancel: Route = (path("orderbook" / AssetPairPM / "cancel") & post) { p =>
    withAssetPair(p, formatError = e => OrderCancelRejected(e)) { pair =>
      unavailableOrderBookBarrier(pair) {
        handleCancelRequest(Some(pair))
      }
    }
  }

  @Path("/orderbook/cancel")
  @ApiOperation(
    value = "Cancel all active orders",
    httpMethod = "POST",
    produces = "application/json",
    consumes = "application/json",
    response = classOf[Any]
  )
  @ApiImplicitParams(
    Array(
      new ApiImplicitParam(
        name = "body",
        value = "Json with data",
        required = true,
        paramType = "body",
        dataType = "com.wavesplatform.dex.api.CancelOrderRequest"
      )
    )
  )
  def cancelAll: Route = (path("orderbook" / "cancel") & post) {
    handleCancelRequest(None)
  }

  @Path("/orderbook/{amountAsset}/{priceAsset}/delete")
  @Deprecated
  @ApiOperation(
    value = "Delete Order from History by Id",
    notes = "This method is deprecated and doesn't work anymore. Please don't use it.",
    httpMethod = "POST",
    produces = "application/json",
    consumes = "application/json",
    response = classOf[Any]
  )
  @ApiImplicitParams(
    Array(
      new ApiImplicitParam(name = "amountAsset", value = "Amount Asset Id in Pair, or 'WAVES'", dataType = "string", paramType = "path"),
      new ApiImplicitParam(name = "priceAsset", value = "Price Asset Id in Pair, or 'WAVES'", dataType = "string", paramType = "path"),
      new ApiImplicitParam(
        name = "body",
        value = "Json with data",
        required = true,
        paramType = "body",
        dataType = "com.wavesplatform.dex.api.CancelOrderRequest"
      )
    )
  )
  def historyDelete: Route = (path("orderbook" / AssetPairPM / "delete") & post) { _ =>
    post {
      entity(as[CancelOrderRequest]) { req =>
        complete {
          req.orderId.fold[MatcherResponse](NotImplemented(error.FeatureNotImplemented))(OrderDeleted)
        }
      }
    } ~ get(complete(StatusCodes.MethodNotAllowed))
  }

  private val tupledOrderBookHistoryItem: ((Id, OrderInfo[OrderStatus])) => ApiOrderBookHistoryItem =
    Function.tupled(ApiOrderBookHistoryItem.fromOrderInfo)
  private def loadOrders(address: Address, pair: Option[AssetPair], activeOnly: Boolean): Route = complete {
    askMapAddressActor[AddressActor.Reply.GetOrdersStatuses](address, AddressActor.Query.GetOrdersStatuses(pair, activeOnly)) { reply =>
      StatusCodes.OK -> reply.xs.map(tupledOrderBookHistoryItem)
    }
  }

  @Path("/orderbook/{amountAsset}/{priceAsset}/publicKey/{publicKey}")
  @ApiOperation(
    value = "Order History by Asset Pair and Public Key",
    notes = "Get Order History for a given Asset Pair and Public Key",
    httpMethod = "GET",
    response = classOf[Array[Any]]
  )
  @ApiImplicitParams(
    Array(
      new ApiImplicitParam(name = "amountAsset", value = "Amount Asset Id in Pair, or 'WAVES'", dataType = "string", paramType = "path"),
      new ApiImplicitParam(name = "priceAsset", value = "Price Asset Id in Pair, or 'WAVES'", dataType = "string", paramType = "path"),
      new ApiImplicitParam(name = "publicKey", value = "Public Key", required = true, dataType = "string", paramType = "path"),
      new ApiImplicitParam(
        name = "activeOnly",
        value = "Return active only orders (Accepted and PartiallyFilled)",
        required = false,
        dataType = "boolean",
        paramType = "query",
        defaultValue = "false"
      ),
      new ApiImplicitParam(name = "Timestamp", value = "Timestamp", required = true, dataType = "integer", paramType = "header"),
      new ApiImplicitParam(name = "Signature",
                           value = "Signature of [Public Key ++ Timestamp] bytes",
                           required = true,
                           dataType = "string",
                           paramType = "header")
    )
  )
  def getAssetPairAndPublicKeyOrderHistory: Route = (path("orderbook" / AssetPairPM / "publicKey" / PublicKeyPM) & get) { (p, publicKey) =>
    withAssetPair(p, redirectToInverse = true, s"/publicKey/$publicKey") { pair =>
      parameters('activeOnly.as[Boolean].?) { activeOnly =>
        signedGet(publicKey) {
          loadOrders(publicKey, Some(pair), activeOnly.getOrElse(false))
        }
      }
    }
  }

  @Path("/orderbook/{publicKey}")
  @ApiOperation(
    value = "Order History by Public Key",
    notes = "Get Order History for a given Public Key",
    httpMethod = "GET",
    response = classOf[Array[Any]]
  )
  @ApiImplicitParams(
    Array(
      new ApiImplicitParam(name = "publicKey", value = "Public Key", required = true, dataType = "string", paramType = "path"),
      new ApiImplicitParam(
        name = "activeOnly",
        value = "Return active only orders (Accepted and PartiallyFilled)",
        required = false,
        dataType = "boolean",
        paramType = "query",
        defaultValue = "false"
      ),
      new ApiImplicitParam(name = "Timestamp", value = "Timestamp", required = true, dataType = "integer", paramType = "header"),
      new ApiImplicitParam(name = "Signature",
                           value = "Signature of [Public Key ++ Timestamp] bytes",
                           required = true,
                           dataType = "string",
                           paramType = "header")
    )
  )
  def getPublicKeyOrderHistory: Route = (path("orderbook" / PublicKeyPM) & get) { publicKey =>
    parameters('activeOnly.as[Boolean].?) { activeOnly =>
      signedGet(publicKey) {
        loadOrders(publicKey, None, activeOnly.getOrElse(false))
      }
    }
  }

  @Path("/orders/cancel/{orderId}")
  @ApiOperation(
    value = "Cancel Order by ID without signature",
    notes = "Cancel Order by ID without signature",
    httpMethod = "POST",
    authorizations = Array(new Authorization(SwaggerDocService.apiKeyDefinitionName)),
    response = classOf[Any]
  )
  @ApiImplicitParams(
    Array(
      new ApiImplicitParam(name = "orderId", value = "Order Id", required = true, dataType = "string", paramType = "path")
    )
  )
  def forceCancelOrder: Route = (path("orders" / "cancel" / ByteStrPM) & post & withAuth) { orderId =>
    DBUtils.order(db, orderId) match {
      case Some(order) => handleCancelRequest(None, order.sender, Some(orderId), None)
      case None        => complete(OrderCancelRejected(error.OrderNotFound(orderId)))
    }
  }

  @Path("/orders/{address}")
  @ApiOperation(
    value = "All Order History by address",
    notes = "Get All Order History for a given address",
    httpMethod = "GET",
    authorizations = Array(new Authorization(SwaggerDocService.apiKeyDefinitionName)),
    response = classOf[Any]
  )
  @ApiImplicitParams(
    Array(
      new ApiImplicitParam(name = "address", value = "Address", dataType = "string", paramType = "path"),
      new ApiImplicitParam(
        name = "activeOnly",
        value = "Return active only orders (Accepted and PartiallyFilled)",
        required = false,
        dataType = "boolean",
        paramType = "query",
        defaultValue = "false"
      ),
    )
  )
  def getAllOrderHistory: Route = (path("orders" / AddressPM) & get & withAuth) { address =>
    parameters('activeOnly.as[Boolean].?) { activeOnly =>
      loadOrders(address, None, activeOnly.getOrElse(true))
    }
  }

  @Path("/orderbook/{amountAsset}/{priceAsset}/tradableBalance/{address}")
  @ApiOperation(
    value = "Tradable balance for Asset Pair",
    notes = "Get Tradable balance for the given Asset Pair",
    httpMethod = "GET",
    response = classOf[Map[String, Long]]
  )
  @ApiImplicitParams(
    Array(
      new ApiImplicitParam(name = "amountAsset", value = "Amount Asset Id in Pair, or 'WAVES'", dataType = "string", paramType = "path"),
      new ApiImplicitParam(name = "priceAsset", value = "Price Asset Id in Pair, or 'WAVES'", dataType = "string", paramType = "path"),
      new ApiImplicitParam(name = "address", value = "Account Address", required = true, dataType = "string", paramType = "path")
    )
  )
  def tradableBalance: Route = (path("orderbook" / AssetPairPM / "tradableBalance" / AddressPM) & get) { (pair, address) =>
    withAssetPair(pair, redirectToInverse = true, s"/tradableBalance/$address") { pair =>
      complete {
        askMapAddressActor[AddressActor.Reply.GetBalance](address, AddressActor.Query.GetTradableBalance(pair.assets)) { r =>
          ApiBalance(r.balance)
        }
      }
    }
  }

  @Path("/balance/reserved/{publicKey}")
  @ApiOperation(
    value = "Reserved Balance",
    notes = "Get non-zero balance of open orders",
    httpMethod = "GET",
    response = classOf[Map[String, Long]]
  )
  @ApiImplicitParams(
    Array(
      new ApiImplicitParam(name = "publicKey", value = "Public Key", required = true, dataType = "string", paramType = "path"),
      new ApiImplicitParam(name = "Timestamp", value = "Timestamp", required = true, dataType = "integer", paramType = "header"),
      new ApiImplicitParam(name = "Signature",
                           value = "Signature of [Public Key ++ Timestamp] bytes",
                           required = true,
                           dataType = "string",
                           paramType = "header")
    )
  )
  def reservedBalance: Route = (path("balance" / "reserved" / PublicKeyPM) & get) { publicKey =>
    signedGet(publicKey) {
      complete {
        askMapAddressActor[AddressActor.Reply.GetBalance](publicKey, AddressActor.Query.GetReservedBalance) { r =>
          ApiBalance(r.balance)
        }
      }
    }
  }

  @Path("/orderbook/{amountAsset}/{priceAsset}/{orderId}")
  @ApiOperation(
    value = "Order Status",
    notes = "Get Order status for a given Asset Pair during the last 30 days",
    httpMethod = "GET",
    response = classOf[Any]
  )
  @ApiImplicitParams(
    Array(
      new ApiImplicitParam(name = "amountAsset", value = "Amount Asset Id in Pair, or 'WAVES'", dataType = "string", paramType = "path"),
      new ApiImplicitParam(name = "priceAsset", value = "Price Asset Id in Pair, or 'WAVES'", dataType = "string", paramType = "path"),
      new ApiImplicitParam(name = "orderId", value = "Order Id", required = true, dataType = "string", paramType = "path")
    )
  )
  def orderStatus: Route = (path("orderbook" / AssetPairPM / ByteStrPM) & get) { (p, orderId) =>
    withAssetPair(p, redirectToInverse = true, s"/$orderId") { _ =>
      complete {
        DBUtils.order(db, orderId) match {
          case Some(order) =>
            askMapAddressActor[AddressActor.Reply.GetOrderStatus](order.sender, AddressActor.Query.GetOrderStatus(orderId)) { r =>
              ApiOrderStatus.from(r.x)
            }

          case None =>
            Future.successful(DBUtils.orderInfo(db, orderId).fold(ApiOrderStatus.from(OrderStatus.NotFound))(x => ApiOrderStatus.from(x.status)))
        }
      }
    }
  }

  @Path("/orderbook/{amountAsset}/{priceAsset}")
  @ApiOperation(
    value = "Remove Order Book for a given Asset Pair",
    notes = "Remove Order Book for a given Asset Pair. Attention! Use this method only when clients can't place orders on this pair!",
    httpMethod = "DELETE",
    authorizations = Array(new Authorization(SwaggerDocService.apiKeyDefinitionName)),
    response = classOf[Any]
  )
  @ApiImplicitParams(
    Array(
      new ApiImplicitParam(name = "amountAsset", value = "Amount Asset Id in Pair, or 'WAVES'", dataType = "string", paramType = "path"),
      new ApiImplicitParam(name = "priceAsset", value = "Price Asset Id in Pair, or 'WAVES'", dataType = "string", paramType = "path")
    )
  )
  def orderBookDelete: Route = (path("orderbook" / AssetPairPM) & delete & withAuth) { pair =>
    orderBook(pair) match {
      case Some(Right(_)) =>
        complete(storeEvent(QueueEvent.OrderBookDeleted(pair)).map {
          case None => NotImplemented(error.FeatureDisabled)
          case _    => SimpleResponse(StatusCodes.Accepted, "Deleting order book")
        })
      case _ => complete(OrderBookUnavailable(error.OrderBookBroken(pair)))
    }
  }

  @Path("/transactions/{orderId}")
  @ApiOperation(
    value = "Get Exchange Transactions for order",
    notes = "Get all exchange transactions created by DEX on execution of the given order",
    httpMethod = "GET",
    response = classOf[Array[Any]]
  )
  @ApiImplicitParams(
    Array(
      new ApiImplicitParam(name = "orderId", value = "Order Id", dataType = "string", paramType = "path")
    )
  )
  def getTransactionsByOrder: Route = (path("transactions" / ByteStrPM) & get) { orderId =>
    complete(StatusCodes.OK -> Json.toJson(DBUtils.transactionsForOrder(db, orderId)))
  }

  @Path("/debug/currentOffset")
  @ApiOperation(
    value = "Get a current offset in the queue",
    httpMethod = "GET",
    authorizations = Array(new Authorization(SwaggerDocService.apiKeyDefinitionName)),
    response = classOf[QueueEventWithMeta.Offset]
  )
  def getCurrentOffset: Route = (path("debug" / "currentOffset") & get & withAuth) {
    complete(StatusCodes.OK -> currentOffset())
  }

  @Path("/debug/lastOffset")
  @ApiOperation(
    value = "Get the last offset in the queue",
    httpMethod = "GET",
    authorizations = Array(new Authorization(SwaggerDocService.apiKeyDefinitionName)),
    response = classOf[QueueEventWithMeta.Offset]
  )
  def getLastOffset: Route = (path("debug" / "lastOffset") & get & withAuth) {
    complete(lastOffset().map(StatusCodes.OK -> _))
  }

  @Path("/debug/oldestSnapshotOffset")
  @ApiOperation(
    value = "Get the oldest snapshot's offset in the queue",
    httpMethod = "GET",
    authorizations = Array(new Authorization(SwaggerDocService.apiKeyDefinitionName)),
    response = classOf[QueueEventWithMeta.Offset]
  )
  def getOldestSnapshotOffset: Route = (path("debug" / "oldestSnapshotOffset") & get & withAuth) {
    complete {
      (matcher ? GetSnapshotOffsets).mapTo[SnapshotOffsetsResponse].map { response =>
        val defined = response.offsets.valuesIterator.collect { case Some(x) => x }
        val min     = if (defined.isEmpty) -1L else defined.min
        StatusCodes.OK -> min
      }
    }
  }

  @Path("/debug/allSnapshotOffsets")
  @ApiOperation(
    value = "Get all snapshots' offsets in the queue",
    httpMethod = "GET",
    authorizations = Array(new Authorization(SwaggerDocService.apiKeyDefinitionName)),
    response = classOf[Map[String, QueueEventWithMeta.Offset]]
  )
  def getAllSnapshotOffsets: Route = (path("debug" / "allSnapshotOffsets") & get & withAuth) {
    complete {
      (matcher ? GetSnapshotOffsets).mapTo[SnapshotOffsetsResponse].map { x =>
        StatusCodes.OK -> ApiSnapshotOffsets(x.offsets.collect { case (assetPair, Some(offset)) => assetPair -> offset })
      }
    }
  }

  @Path("/debug/saveSnapshots")
  @ApiOperation(
    value = "Saves snapshots for all order books",
    httpMethod = "POST",
    authorizations = Array(new Authorization(SwaggerDocService.apiKeyDefinitionName)),
    response = classOf[String]
  )
  def saveSnapshots: Route = (path("debug" / "saveSnapshots") & post & withAuth) {
    complete {
      matcher ! ForceSaveSnapshots
      StatusCodes.OK -> ApiMessage("Saving started")
    }
  }

  @inline
  private def askMapAddressActor[A: ClassTag](sender: Address, msg: AddressActor.Message)(
      f: A => ToResponseMarshallable): Future[ToResponseMarshallable] = {
    (addressActor ? AddressDirectory.Envelope(sender, msg))
      .mapTo[A]
      .map(f)
      .recover {
        case e: AskTimeoutException =>
          log.error(s"Error processing $msg", e)
          TimedOut
      }
  }

  private val handleUnknownResponse: LogicResponseHandler = {
    case x =>
      log.error(s"Can't handle $x")
      api.InternalError
  }

  @inline
  private def askAddressActor(sender: Address, msg: AddressActor.Message)(handleResponse: LogicResponseHandler): Future[ToResponseMarshallable] = {
    (addressActor ? AddressDirectory.Envelope(sender, msg))
      .map(handleResponse.orElse(handleUnknownResponse))
      .recover {
        case e: AskTimeoutException =>
          log.error(s"Error processing $msg", e)
          TimedOut
      }
  }
}<|MERGE_RESOLUTION|>--- conflicted
+++ resolved
@@ -12,7 +12,7 @@
 import com.google.common.primitives.Longs
 import com.wavesplatform.dex.Matcher.StoreEvent
 import com.wavesplatform.dex._
-import com.wavesplatform.dex.api.http.{ApiRoute, AuthRoute, PlayJsonException, SwaggerDocService}
+import com.wavesplatform.dex.api.http.{ApiRoute, AuthRoute, PlayJsonException, SwaggerDocService, HasStatusBarrier}
 import com.wavesplatform.dex.caches.RateCache
 import com.wavesplatform.dex.domain.account.{Address, PublicKey}
 import com.wavesplatform.dex.domain.asset.Asset.Waves
@@ -27,24 +27,12 @@
 import com.wavesplatform.dex.effect.FutureResult
 import com.wavesplatform.dex.error.MatcherError
 import com.wavesplatform.dex.grpc.integration.exceptions.WavesNodeConnectionLostException
-import com.wavesplatform.dex.market.MatcherActor.{
-  ForceSaveSnapshots,
-  ForceStartOrderBook,
-  GetMarkets,
-  GetSnapshotOffsets,
-  MarketData,
-  SnapshotOffsetsResponse
-}
+import com.wavesplatform.dex.market.MatcherActor.{ForceSaveSnapshots, ForceStartOrderBook, GetMarkets, GetSnapshotOffsets, MarketData, SnapshotOffsetsResponse}
 import com.wavesplatform.dex.market.OrderBookActor._
 import com.wavesplatform.dex.metrics.TimerExt
 import com.wavesplatform.dex.model._
 import com.wavesplatform.dex.queue.{QueueEvent, QueueEventWithMeta}
-<<<<<<< HEAD
 import com.wavesplatform.dex.settings.{MatcherSettings, OrderFeeSettings}
-=======
-import com.wavesplatform.dex.settings.OrderFeeSettings.OrderFeeSettings
-import com.wavesplatform.dex.settings.{MatcherSettings, formatValue}
->>>>>>> cf267aef
 import com.wavesplatform.dex.time.Time
 import io.swagger.annotations._
 import javax.ws.rs.Path
@@ -81,6 +69,7 @@
                            getActualOrderFeeSettings: () => OrderFeeSettings)(implicit mat: Materializer)
     extends ApiRoute
     with AuthRoute
+    with HasStatusBarrier
     with ScorexLogging {
 
   import PathMatchers._
@@ -214,28 +203,19 @@
   def getSettings: Route = (path("settings") & get) {
     complete(
       validatedAllowedOrderVersions() map { allowedOrderVersions =>
-        import ApiMatcherPublicSettings.OrderFeePublicSettings._
+
         SimpleResponse(
-<<<<<<< HEAD
           code = StatusCodes.OK,
           js = Json.toJsObject(
             ApiMatcherPublicSettings(
               priceAssets = matcherSettings.priceAssets,
-              orderFee = matcherSettings.orderFee match {
-                case OrderFeeSettings.DynamicSettings(baseFee)              => Dynamic(baseFee + matcherAccountFee, rateCache.getAllRates)
-                case OrderFeeSettings.FixedSettings(defaultAssetId, minFee) => Fixed(defaultAssetId, minFee)
-                case OrderFeeSettings.PercentSettings(assetType, minFee)    => Percent(assetType, minFee)
-              },
+              orderFee = ApiMatcherPublicSettings.ApiOrderFeeSettings.fromSettings(
+                settings = getActualOrderFeeSettings(),
+                matcherAccountFee = matcherAccountFee,
+                allRates = rateCache.getAllRates
+              ),
               orderVersions = allowedOrderVersions.toSeq.sorted
             ))
-=======
-          StatusCodes.OK,
-          Json.obj(
-            "priceAssets"   -> matcherSettings.priceAssets,
-            "orderFee"      -> getActualOrderFeeSettings().getJson(matcherAccountFee, rateCache.getJson).value,
-            "orderVersions" -> allowedOrderVersions.toSeq.sorted
-          )
->>>>>>> cf267aef
         )
       }
     )
