--- conflicted
+++ resolved
@@ -64,11 +64,7 @@
                            matcherAccountFee: Long,
                            apiKeyHash: Option[Array[Byte]],
                            rateCache: RateCache,
-<<<<<<< HEAD
-                           validatedAllowedOrderVersions: Future[Set[Byte]])
-=======
-                           validatedAllowedOrderVersions: Set[Byte])(implicit val errorContext: ErrorFormatterContext, system: ActorSystem)
->>>>>>> 16b03cf6
+                           validatedAllowedOrderVersions: Future[Set[Byte]])(system: ActorSystem)
     extends ApiRoute
     with AuthRoute
     with ScorexLogging {
@@ -107,7 +103,6 @@
     getMatcherPublicKey ~ orderBookInfo ~ getSettings ~ getRates ~ getCurrentOffset ~ getLastOffset ~
       getOldestSnapshotOffset ~ getAllSnapshotOffsets ~
       matcherStatusBarrier {
-<<<<<<< HEAD
         handleExceptions(gRPCExceptionsHandler) {
           handleRejections(invalidJsonParsingRejectionsHandler) {
             getOrderBook ~ marketStatus ~ placeLimitOrder ~ placeMarketOrder ~ getAssetPairAndPublicKeyOrderHistory ~ getPublicKeyOrderHistory ~
@@ -115,13 +110,6 @@
               historyDelete ~ cancel ~ cancelAll ~ orderbooks ~ orderBookDelete ~ getTransactionsByOrder ~ forceCancelOrder ~
               upsertRate ~ deleteRate ~ saveSnapshots
           }
-=======
-        handleRejections(invalidJsonParsingRejectionsHandler) {
-          getOrderBook ~ marketStatus ~ placeLimitOrder ~ placeMarketOrder ~ getAssetPairAndPublicKeyOrderHistory ~ getPublicKeyOrderHistory ~
-            getAllOrderHistory ~ tradableBalance ~ reservedBalance ~ orderStatus ~
-            historyDelete ~ cancel ~ cancelAll ~ orderbooks ~ orderBookDelete ~ getTransactionsByOrder ~ forceCancelOrder ~
-            upsertRate ~ deleteRate ~ saveSnapshots
->>>>>>> 16b03cf6
         }
       }
   }
@@ -265,13 +253,8 @@
               else {
                 val assetStr = AssetPair.assetIdStr(asset)
                 rateCache.upsertRate(asset, rate) match {
-<<<<<<< HEAD
                   case None     => StatusCodes.Created -> wrapMessage(s"The rate $rate for the asset $assetStr added")
                   case Some(pv) => StatusCodes.OK      -> wrapMessage(s"The rate for the asset $assetStr updated, old value = $pv, new value = $rate")
-=======
-                  case None     => StatusCodes.Created -> wrapMessage(s"Rate $rate for the asset $assetStr added")
-                  case Some(pv) => StatusCodes.OK      -> wrapMessage(s"Rate for the asset $assetStr updated, old value = $pv, new value = $rate")
->>>>>>> 16b03cf6
                 }
               }
             )
