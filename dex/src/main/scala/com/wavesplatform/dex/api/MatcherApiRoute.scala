--- conflicted
+++ resolved
@@ -16,11 +16,7 @@
 import com.wavesplatform.dex.AddressDirectory.{Envelope => Env}
 import com.wavesplatform.dex.Matcher.StoreEvent
 import com.wavesplatform.dex._
-<<<<<<< HEAD
 import com.wavesplatform.dex.caches.RateCache
-=======
-import com.wavesplatform.dex.cache.RateCache
->>>>>>> c0470672
 import com.wavesplatform.dex.error.{ErrorFormatterContext, MatcherError}
 import com.wavesplatform.dex.market.MatcherActor.{ForceSaveSnapshots, ForceStartOrderBook, GetMarkets, GetSnapshotOffsets, MarketData, SnapshotOffsetsResponse}
 import com.wavesplatform.dex.market.OrderBookActor._
@@ -140,7 +136,7 @@
     } ~ complete(StatusCodes.MethodNotAllowed)
 
   private def placeOrder(endpoint: PathMatcher[Unit], isMarket: Boolean): Route = path(endpoint) {
-    (pathEndOrSingleSlash & post & jsonEntity[Order]) { order =>
+    (pathEndOrSingleSlash & entity(as[Order])) { order =>
       withAssetPair(order.assetPair, formatError = e => OrderRejected(e)) { pair =>
         unavailableOrderBookBarrier(pair) {
           complete(
@@ -327,20 +323,6 @@
         dataType = "com.wavesplatform.transaction.assets.exchange.Order"
       )
     ))
-<<<<<<< HEAD
-  def place: Route = path("orderbook") {
-    (pathEndOrSingleSlash & entity(as[Order])) { order =>
-      withAssetPair(order.assetPair, formatError = e => OrderRejected(e)) { pair =>
-        unavailableOrderBookBarrier(pair) {
-          complete(placeTimer.measureFuture(orderValidator(order) match {
-            case Right(_)    => placeTimer.measureFuture(askAddressActor(order.sender, AddressActor.PlaceOrder(order)))
-            case Left(error) => Future.successful[ToResponseMarshallable](OrderRejected(error))
-          }))
-        }
-      }
-    }
-  }
-=======
   def placeLimitOrder: Route = placeOrder("orderbook", isMarket = false)
 
   @Path("/orderbook/market")
@@ -360,7 +342,6 @@
       )
     ))
   def placeMarketOrder: Route = placeOrder("orderbook" / "market", isMarket = true)
->>>>>>> c0470672
 
   @Path("/orderbook")
   @ApiOperation(value = "Get the open trading markets", notes = "Get the open trading markets along with trading pairs meta data", httpMethod = "GET")
