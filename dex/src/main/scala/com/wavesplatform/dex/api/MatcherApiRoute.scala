--- conflicted
+++ resolved
@@ -219,18 +219,11 @@
         SimpleResponse(
           StatusCodes.OK,
           Json.obj(
-<<<<<<< HEAD
-            "priceAssets"   -> matcherSettings.priceAssets,
-            "orderFee"      -> getActualOrderFeeSettings().getJson(matcherAccountFee, rateCache.getJson).value,
-            "orderVersions" -> allowedOrderVersions.toSeq.sorted,
-            "networkByte"   -> matcherSettings.addressSchemeCharacter.toInt
-=======
             "matcherPublicKey" -> matcherPublicKey,
             "priceAssets"      -> matcherSettings.priceAssets,
             "orderFee"         -> getActualOrderFeeSettings().getJson(matcherAccountFee, rateCache.getJson).value,
             "orderVersions"    -> allowedOrderVersions.toSeq.sorted,
             "networkByte"      -> matcherSettings.addressSchemeCharacter.toInt
->>>>>>> 0b5f6f65
           )
         )
       }
@@ -330,13 +323,8 @@
   )
   def getOrderBook: Route = (path("orderbook" / AssetPairPM) & get) { p =>
     parameters('depth.as[Int].?) { depth =>
-<<<<<<< HEAD
-      withAssetPair(p, redirectToInverse = true) { pair =>
+      withAssetPair(p, redirectToInverse = true, depth.fold("")(d => s"?depth=$d")) { pair =>
         complete { orderBookHttpInfo.getHttpView(pair, MatcherModel.Normalized, depth) }
-=======
-      withAssetPair(p, redirectToInverse = true, depth.fold("")(d => s"?depth=$d")) { pair =>
-        complete { orderBookSnapshot.get(pair, depth) }
->>>>>>> 0b5f6f65
       }
     }
   }
@@ -548,11 +536,6 @@
       ),
     )
   )
-<<<<<<< HEAD
-  def cancelAllById: Route = (path("orders" / AddressPM / "cancel") & post & withAuth) { address =>
-    entity(as[Set[ByteStr]]) { xs =>
-      complete { askAddressActor(address, AddressActor.Command.CancelOrders(xs)) }
-=======
   def cancelAllById: Route = (path("orders" / AddressPM / "cancel") & post & withAuth & withUserPublicKeyOpt) { (address, userPublicKey) =>
     userPublicKey match {
       case Some(upk) if upk.toAddress != address => invalidUserPublicKey
@@ -560,7 +543,6 @@
         entity(as[Set[ByteStr]]) { xs =>
           complete { askAddressActor(address, AddressActor.Command.CancelOrders(xs)) }
         }
->>>>>>> 0b5f6f65
     }
   }
 
@@ -796,12 +778,6 @@
     )
   )
   def reservedBalance: Route = (path("balance" / "reserved" / PublicKeyPM) & get) { publicKey =>
-<<<<<<< HEAD
-    (signedGet(publicKey) | withAuth) {
-      complete {
-        askMapAddressActor[AddressActor.Reply.Balance](publicKey, AddressActor.Query.GetReservedBalance) { r =>
-          stringifyAssetIds(r.balance)
-=======
     (signedGet(publicKey).tmap(_ => Option.empty[PublicKey]) | (withAuth & withUserPublicKeyOpt)) {
       case Some(upk) if upk != publicKey => invalidUserPublicKey
       case _ =>
@@ -809,7 +785,6 @@
           askMapAddressActor[AddressActor.Reply.Balance](publicKey, AddressActor.Query.GetReservedBalance) { r =>
             stringifyAssetIds(r.balance)
           }
->>>>>>> 0b5f6f65
         }
     }
   }
