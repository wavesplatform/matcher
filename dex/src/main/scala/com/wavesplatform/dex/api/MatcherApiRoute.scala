package com.wavesplatform.dex.api

import akka.actor.ActorRef
import akka.http.scaladsl.marshalling.{ToResponseMarshallable, ToResponseMarshaller}
import akka.http.scaladsl.model.StatusCodes
import akka.http.scaladsl.server
import akka.http.scaladsl.server._
import akka.http.scaladsl.server.directives.FutureDirectives
import akka.pattern.{AskTimeoutException, ask}
import akka.stream.Materializer
import akka.util.Timeout
import com.google.common.primitives.Longs
import com.wavesplatform.dex.Matcher.StoreEvent
import com.wavesplatform.dex._
import com.wavesplatform.dex.api.http.{ApiRoute, AuthRoute, PlayJsonException, SwaggerDocService}
import com.wavesplatform.dex.caches.RateCache
import com.wavesplatform.dex.domain.account.{Address, PublicKey}
import com.wavesplatform.dex.domain.asset.Asset.Waves
import com.wavesplatform.dex.domain.asset.{Asset, AssetPair}
import com.wavesplatform.dex.domain.bytes.ByteStr
import com.wavesplatform.dex.domain.bytes.codec.Base58
import com.wavesplatform.dex.domain.crypto
import com.wavesplatform.dex.domain.order.Order
import com.wavesplatform.dex.domain.order.OrderJson.orderFormat
import com.wavesplatform.dex.domain.utils.ScorexLogging
import com.wavesplatform.dex.effect.FutureResult
import com.wavesplatform.dex.error.MatcherError
import com.wavesplatform.dex.grpc.integration.exceptions.WavesNodeConnectionLostException
import com.wavesplatform.dex.market.MatcherActor.{ForceSaveSnapshots, ForceStartOrderBook, GetMarkets, GetSnapshotOffsets, MarketData, SnapshotOffsetsResponse}
import com.wavesplatform.dex.market.OrderBookActor._
import com.wavesplatform.dex.metrics.TimerExt
import com.wavesplatform.dex.model._
import com.wavesplatform.dex.queue.{QueueEvent, QueueEventWithMeta}
import com.wavesplatform.dex.settings.{MatcherSettings, OrderFeeSettings}
import com.wavesplatform.dex.time.Time
import io.swagger.annotations._
import javax.ws.rs.Path
import kamon.Kamon
import org.iq80.leveldb.DB
import play.api.libs.json._

import scala.concurrent.{ExecutionContext, Future}
import scala.reflect.ClassTag
import scala.util.Success

@Path("/matcher")
@Api(value = "/matcher/")
case class MatcherApiRoute(assetPairBuilder: AssetPairBuilder,
                           matcherPublicKey: PublicKey,
                           matcher: ActorRef,
                           addressActor: ActorRef,
                           storeEvent: StoreEvent,
                           orderBook: AssetPair => Option[Either[Unit, ActorRef]],
                           getMarketStatus: AssetPair => Option[MarketStatus],
                           getActualTickSize: AssetPair => BigDecimal,
                           orderValidator: Order => FutureResult[Order],
                           orderBookSnapshot: OrderBookSnapshotHttpCache,
                           matcherSettings: MatcherSettings,
                           matcherStatus: () => Matcher.Status,
                           db: DB,
                           time: Time,
                           currentOffset: () => QueueEventWithMeta.Offset,
                           lastOffset: () => Future[QueueEventWithMeta.Offset],
                           matcherAccountFee: Long,
                           apiKeyHash: Option[Array[Byte]],
                           rateCache: RateCache,
                           validatedAllowedOrderVersions: () => Future[Set[Byte]])(implicit mat: Materializer)
    extends ApiRoute
    with AuthRoute
    with ScorexLogging {

  import MatcherApiRoute._
  import PathMatchers._

  private implicit val executionContext: ExecutionContext         = mat.executionContext
  private implicit val timeout: Timeout                           = matcherSettings.actorResponseTimeout
  private implicit val trm: ToResponseMarshaller[MatcherResponse] = MatcherResponse.toResponseMarshaller

  private val timer      = Kamon.timer("matcher.api-requests")
  private val placeTimer = timer.refine("action" -> "place")

  private def invalidJsonResponse(fields: List[String] = Nil): StandardRoute = complete { InvalidJsonResponse(error.InvalidJson(fields)) }

  private val invalidJsonParsingRejectionsHandler =
    server.RejectionHandler
      .newBuilder()
      .handle {
        case ValidationRejection(_, Some(e: PlayJsonException)) => invalidJsonResponse(e.errors.map(_._1.toString).toList)
        case _: UnsupportedRequestContentTypeRejection          => invalidJsonResponse()
      }
      .result()

  private val gRPCExceptionsHandler: ExceptionHandler = ExceptionHandler {
    case ex: WavesNodeConnectionLostException =>
      log.error("Waves Node connection lost", ex)
      complete { WavesNodeUnavailable(error.WavesNodeConnectionBroken) }
    case ex =>
      log.error("An unexpected error occurred", ex)
      complete { WavesNodeUnavailable(error.UnexpectedError) }
  }

  override lazy val route: Route = pathPrefix("matcher") {
    getMatcherPublicKey ~ orderBookInfo ~ getSettings ~ getRates ~ getCurrentOffset ~ getLastOffset ~
      getOldestSnapshotOffset ~ getAllSnapshotOffsets ~
      matcherStatusBarrier {
        handleExceptions(gRPCExceptionsHandler) {
          handleRejections(invalidJsonParsingRejectionsHandler) {
            getOrderBook ~ marketStatus ~ placeLimitOrder ~ placeMarketOrder ~ getAssetPairAndPublicKeyOrderHistory ~ getPublicKeyOrderHistory ~
              getAllOrderHistory ~ tradableBalance ~ reservedBalance ~ orderStatus ~
              historyDelete ~ cancel ~ cancelAll ~ orderbooks ~ orderBookDelete ~ getTransactionsByOrder ~ forceCancelOrder ~
              upsertRate ~ deleteRate ~ saveSnapshots
          }
        }
      }
  }

  private def wrapMessage(message: String): JsObject = Json.obj("message" -> message)

  private def matcherStatusBarrier: Directive0 = matcherStatus() match {
    case Matcher.Status.Working  => pass
    case Matcher.Status.Starting => complete(DuringStart)
    case Matcher.Status.Stopping => complete(DuringShutdown)
  }

  private def unavailableOrderBookBarrier(p: AssetPair): Directive0 = orderBook(p) match {
    case Some(x) => if (x.isRight) pass else complete(OrderBookUnavailable(error.OrderBookBroken(p)))
    case None    => forceCheckOrderBook(p)
  }

  private def forceCheckOrderBook(p: AssetPair): Directive0 = onComplete(matcher ? ForceStartOrderBook(p)).flatMap {
    case Success(_) => pass
    case _          => complete(OrderBookUnavailable(error.OrderBookBroken(p)))
  }

  private def withAssetPair(p: AssetPair,
                            redirectToInverse: Boolean = false,
                            suffix: String = "",
                            formatError: MatcherError => ToResponseMarshallable = InfoNotFound.apply): Directive1[AssetPair] = {
    FutureDirectives.onSuccess { assetPairBuilder.validateAssetPair(p).value } flatMap {
      case Right(_) => provide(p)
      case Left(e) if redirectToInverse =>
        FutureDirectives.onSuccess { assetPairBuilder.validateAssetPair(p.reverse).value } flatMap {
          case Right(_) => redirect(s"/matcher/orderbook/${p.priceAssetStr}/${p.amountAssetStr}$suffix", StatusCodes.MovedPermanently)
          case Left(_)  => complete { formatError(e) }
        }
      case Left(e) => complete { formatError(e) }
    }
  }

  private def withAsset(a: Asset): Directive1[Asset] = {
    FutureDirectives.onSuccess { assetPairBuilder.validateAssetId(a).value } flatMap {
      case Right(_) => provide(a)
      case Left(e)  => complete { InfoNotFound(e) }
    }
  }

  private def withCancelRequest(f: CancelOrderRequest => Route): Route =
    post {
      entity(as[CancelOrderRequest]) { req =>
        if (req.isSignatureValid()) f(req) else complete(InvalidSignature)
      } ~ complete(StatusCodes.BadRequest)
    } ~ complete(StatusCodes.MethodNotAllowed)

  private def placeOrder(endpoint: PathMatcher[Unit], isMarket: Boolean): Route = path(endpoint) {
    (pathEndOrSingleSlash & entity(as[Order])) { order =>
      withAssetPair(order.assetPair, formatError = e => OrderRejected(e)) { pair =>
        unavailableOrderBookBarrier(pair) {
          complete(
            placeTimer.measureFuture {
              orderValidator(order).value flatMap {
                case Right(o) => placeTimer.measureFuture { askAddressActor(order.sender, AddressActor.Command.PlaceOrder(o, isMarket)) }
                case Left(e)  => Future.successful[ToResponseMarshallable] { OrderRejected(e) }
              }
            }
          )
        }
      }
    }
  }

  private def signedGet(publicKey: PublicKey): Directive0 =
    (headerValueByName("Timestamp") & headerValueByName("Signature")).tflatMap {
      case (timestamp, sig) =>
        Base58.tryDecodeWithLimit(sig).map(crypto.verify(_, publicKey ++ Longs.toByteArray(timestamp.toLong), publicKey)) match {
          case Success(true) => pass
          case _             => complete(InvalidSignature)
        }
    }

  @inline private def askAddressActor(sender: Address, msg: AddressActor.Command): Future[ToResponseMarshallable] = {
    askMapAddressActor[MatcherResponse](sender, msg)(x => x)
  }

  @inline
  private def askMapAddressActor[A: ClassTag](sender: Address, msg: AddressActor.Message)(
      f: A => ToResponseMarshallable): Future[ToResponseMarshallable] = {
    (addressActor ? AddressDirectory.Envelope(sender, msg))
      .mapTo[A]
      .map(f)
      .recover {
        case e: AskTimeoutException =>
          log.error(s"Error processing $msg", e)
          TimedOut
      }
  }

  @Path("/")
  @ApiOperation(value = "Matcher Public Key", notes = "Get matcher public key", httpMethod = "GET", response = classOf[String])
  def getMatcherPublicKey: Route = (pathEndOrSingleSlash & get) {
    complete(JsString(Base58.encode(matcherPublicKey)))
  }

  @Path("/settings")
  @ApiOperation(value = "Matcher Settings", notes = "Get matcher settings", httpMethod = "GET", response = classOf[Any])
  def getSettings: Route = (path("settings") & get) {
    complete(
<<<<<<< HEAD
      validatedAllowedOrderVersions map { allowedOrderVersions =>
        import MatcherPublicSettings.OrderFeePublicSettings._
=======
      validatedAllowedOrderVersions() map { allowedOrderVersions =>
>>>>>>> 9764c4b8
        SimpleResponse(
          code = StatusCodes.OK,
          js = Json.toJsObject(
            MatcherPublicSettings(
              priceAssets = matcherSettings.priceAssets,
              orderFee = matcherSettings.orderFee match {
                case OrderFeeSettings.DynamicSettings(baseFee)              => Dynamic(baseFee + matcherAccountFee, rateCache.getAllRates)
                case OrderFeeSettings.FixedSettings(defaultAssetId, minFee) => Fixed(defaultAssetId, minFee)
                case OrderFeeSettings.PercentSettings(assetType, minFee)    => Percent(assetType, minFee)
              },
              orderVersions = allowedOrderVersions.toSeq.sorted
            ))
        )
      }
    )
  }

  @Path("/settings/rates")
  @ApiOperation(
    value = "Asset rates",
    notes = "Get current rates of assets (price of 1 Waves in the specified asset)",
    httpMethod = "GET",
    response = classOf[Map[String, Double]]
  )
  def getRates: Route = (path("settings" / "rates") & get) { complete(StatusCodes.OK -> rateCache.getJson) }

  @Path("/settings/rates/{assetId}")
  @ApiOperation(
    value = "Add or update rate for the specified asset",
    httpMethod = "PUT",
    authorizations = Array(new Authorization(SwaggerDocService.apiKeyDefinitionName)),
    response = classOf[Option[Double]]
  )
  @ApiImplicitParams(
    Array(
      new ApiImplicitParam(name = "assetId", value = "Asset for which rate is added or updated", dataType = "string", paramType = "path"),
      new ApiImplicitParam(name = "rate",
                           value = "Rate associated with the specified asset",
                           dataType = "double",
                           paramType = "body",
                           required = true)
    )
  )
  def upsertRate: Route = {
    (path("settings" / "rates" / AssetPM) & put & withAuth) { a =>
      entity(as[Double]) { rate =>
        if (rate <= 0) complete { RateError(error.NonPositiveAssetRate) } else
          withAsset(a) { asset =>
            complete(
              if (asset == Waves) RateError(error.WavesImmutableRate)
              else {
                val assetStr = asset.toString
                rateCache.upsertRate(asset, rate) match {
                  case None     => StatusCodes.Created -> wrapMessage(s"The rate $rate for the asset $assetStr added")
                  case Some(pv) => StatusCodes.OK      -> wrapMessage(s"The rate for the asset $assetStr updated, old value = $pv, new value = $rate")
                }
              }
            )
          }
      }
    }
  }

  @Path("/settings/rates/{assetId}")
  @ApiOperation(
    value = "Delete rate for the specified asset",
    httpMethod = "DELETE",
    authorizations = Array(new Authorization(SwaggerDocService.apiKeyDefinitionName)),
    response = classOf[Option[Double]]
  )
  @ApiImplicitParams(
    Array(
      new ApiImplicitParam(name = "assetId", value = "Asset for which rate is deleted", dataType = "string", paramType = "path")
    )
  )
  def deleteRate: Route = (path("settings" / "rates" / AssetPM) & delete & withAuth) { a =>
    withAsset(a) { asset =>
      complete(
        if (asset == Waves) RateError(error.WavesImmutableRate)
        else {
          val assetStr = asset.toString
          rateCache.deleteRate(asset) match {
            case None     => RateError(error.RateNotFound(asset), StatusCodes.NotFound)
            case Some(pv) => StatusCodes.OK -> wrapMessage(s"The rate for the asset $assetStr deleted, old value = $pv")
          }
        }
      )
    }
  }

  @Path("/orderbook/{amountAsset}/{priceAsset}")
  @ApiOperation(
    value = "Get Order Book for a given Asset Pair",
    notes = "Get Order Book for a given Asset Pair",
    httpMethod = "GET",
    response = classOf[Any]
  )
  @ApiImplicitParams(
    Array(
      new ApiImplicitParam(name = "amountAsset", value = "Amount Asset Id in Pair, or 'WAVES'", dataType = "string", paramType = "path"),
      new ApiImplicitParam(name = "priceAsset", value = "Price Asset Id in Pair, or 'WAVES'", dataType = "string", paramType = "path"),
      new ApiImplicitParam(name = "depth",
                           value = "Limit the number of bid/ask records returned",
                           required = false,
                           dataType = "integer",
                           paramType = "query")
    )
  )
  def getOrderBook: Route = (path("orderbook" / AssetPairPM) & get) { p =>
    parameters('depth.as[Int].?) { depth =>
      withAssetPair(p, redirectToInverse = true) { pair =>
        complete { orderBookSnapshot.get(pair, depth) }
      }
    }
  }

  @Path("/orderbook/{amountAsset}/{priceAsset}/status")
  @ApiOperation(
    value = "Get Market Status",
    notes = "Get current market data such as last trade, best bid and ask",
    httpMethod = "GET",
    response = classOf[Any]
  )
  @ApiImplicitParams(
    Array(
      new ApiImplicitParam(name = "amountAsset", value = "Amount Asset Id in Pair, or 'WAVES'", dataType = "string", paramType = "path"),
      new ApiImplicitParam(name = "priceAsset", value = "Price Asset Id in Pair, or 'WAVES'", dataType = "string", paramType = "path")
    )
  )
  def marketStatus: Route = (path("orderbook" / AssetPairPM / "status") & get) { p =>
    withAssetPair(p, redirectToInverse = true, suffix = "/status") { pair =>
      getMarketStatus(pair).fold(complete(StatusCodes.NotFound -> Json.obj("message" -> "There is no information about this asset pair"))) { ms =>
        complete(StatusCodes.OK -> ms)
      }
    }
  }

  @Path("/orderbook/{amountAsset}/{priceAsset}/info")
  @ApiOperation(value = "Get order restrictions for the specified asset pair", httpMethod = "GET", response = classOf[Any])
  @ApiImplicitParams(
    Array(
      new ApiImplicitParam(name = "amountAsset", value = "Amount Asset Id in Pair, or 'WAVES'", dataType = "string", paramType = "path"),
      new ApiImplicitParam(name = "priceAsset", value = "Price Asset Id in Pair, or 'WAVES'", dataType = "string", paramType = "path")
    )
  )
  def orderBookInfo: Route = (path("orderbook" / AssetPairPM / "info") & get) { p =>
    withAssetPair(p, redirectToInverse = true, suffix = "/info") { pair =>
      complete(StatusCodes.OK -> orderBookInfoJson(pair))
    }
  }

  private def orderBookInfoJson(pair: AssetPair): JsObject = Json.toJsObject(
    OrderBookInfo(
      restrictions = matcherSettings.orderRestrictions.get(pair),
      matchingRules = OrderBookInfo.MatchingRuleSettings(tickSize = getActualTickSize(pair).toDouble)
    )
  )

  @Path("/orderbook")
  @ApiOperation(
    value = "Place order",
    notes = "Place a new limit order (buy or sell)",
    httpMethod = "POST",
    produces = "application/json",
    consumes = "application/json",
    response = classOf[Any]
  )
  @ApiImplicitParams(
    Array(
      new ApiImplicitParam(
        name = "body",
        value = "Json with data",
        required = true,
        paramType = "body",
        dataType = "com.wavesplatform.dex.domain.order.Order"
      )
    )
  )
  def placeLimitOrder: Route = placeOrder("orderbook", isMarket = false)

  @Path("/orderbook/market")
  @ApiOperation(
    value = "Place market order",
    notes = "Place a new market order (buy or sell)",
    httpMethod = "POST",
    produces = "application/json",
    consumes = "application/json",
    response = classOf[Any]
  )
  @ApiImplicitParams(
    Array(
      new ApiImplicitParam(
        name = "body",
        value = "Json with data",
        required = true,
        paramType = "body",
        dataType = "com.wavesplatform.dex.domain.order.Order"
      )
    )
  )
  def placeMarketOrder: Route = placeOrder("orderbook" / "market", isMarket = true)

  @Path("/orderbook")
  @ApiOperation(
    value = "Get the open trading markets",
    notes = "Get the open trading markets along with trading pairs meta data",
    httpMethod = "GET",
    response = classOf[Any]
  )
  def orderbooks: Route = (path("orderbook") & pathEndOrSingleSlash & get) {
    complete(
      (matcher ? GetMarkets).mapTo[Seq[MarketData]].map { markets =>
        StatusCodes.OK -> Json.obj(
          "matcherPublicKey" -> Base58.encode(matcherPublicKey),
          "markets" -> JsArray(
            markets.map { m =>
              Json
                .obj(
                  "amountAsset"     -> m.pair.amountAssetStr,
                  "amountAssetName" -> m.amountAssetName,
                  "amountAssetInfo" -> m.amountAssetInfo,
                  "priceAsset"      -> m.pair.priceAssetStr,
                  "priceAssetName"  -> m.priceAssetName,
                  "priceAssetInfo"  -> m.priceAssetinfo,
                  "created"         -> m.created
                )
                .deepMerge(orderBookInfoJson(m.pair))
            }
          )
        )
      }
    )
  }

  private def handleCancelRequest(assetPair: Option[AssetPair], sender: Address, orderId: Option[ByteStr], timestamp: Option[Long]): Route =
    complete(
      (timestamp, orderId) match {
        case (Some(ts), None)  => askAddressActor(sender, AddressActor.Command.CancelAllOrders(assetPair, ts))
        case (None, Some(oid)) => askAddressActor(sender, AddressActor.Command.CancelOrder(oid))
        case _                 => OrderCancelRejected(error.CancelRequestIsIncomplete)
      }
    )

  private def handleCancelRequest(assetPair: Option[AssetPair]): Route =
    withCancelRequest { req =>
      assetPair.fold(pass)(unavailableOrderBookBarrier).apply {
        handleCancelRequest(assetPair, req.sender, req.orderId, req.timestamp)
      }
    }

  @Path("/orderbook/{amountAsset}/{priceAsset}/cancel")
  @ApiOperation(
    value = "Cancel order",
    notes = "Cancel previously submitted order if it's not already filled completely",
    httpMethod = "POST",
    produces = "application/json",
    consumes = "application/json",
    response = classOf[Any]
  )
  @ApiImplicitParams(
    Array(
      new ApiImplicitParam(name = "amountAsset", value = "Amount Asset Id in Pair, or 'WAVES'", dataType = "string", paramType = "path"),
      new ApiImplicitParam(name = "priceAsset", value = "Price Asset Id in Pair, or 'WAVES'", dataType = "string", paramType = "path"),
      new ApiImplicitParam(
        name = "body",
        value = "Json with data",
        required = true,
        paramType = "body",
        dataType = "com.wavesplatform.dex.api.CancelOrderRequest"
      )
    )
  )
  def cancel: Route = (path("orderbook" / AssetPairPM / "cancel") & post) { p =>
    withAssetPair(p, formatError = e => OrderCancelRejected(e)) { pair =>
      unavailableOrderBookBarrier(pair) {
        handleCancelRequest(Some(pair))
      }
    }
  }

  @Path("/orderbook/cancel")
  @ApiOperation(
    value = "Cancel all active orders",
    httpMethod = "POST",
    produces = "application/json",
    consumes = "application/json",
    response = classOf[Any]
  )
  @ApiImplicitParams(
    Array(
      new ApiImplicitParam(
        name = "body",
        value = "Json with data",
        required = true,
        paramType = "body",
        dataType = "com.wavesplatform.dex.api.CancelOrderRequest"
      )
    )
  )
  def cancelAll: Route = (path("orderbook" / "cancel") & post) {
    handleCancelRequest(None)
  }

  @Path("/orderbook/{amountAsset}/{priceAsset}/delete")
  @Deprecated
  @ApiOperation(
    value = "Delete Order from History by Id",
    notes = "This method is deprecated and doesn't work anymore. Please don't use it.",
    httpMethod = "POST",
    produces = "application/json",
    consumes = "application/json",
    response = classOf[Any]
  )
  @ApiImplicitParams(
    Array(
      new ApiImplicitParam(name = "amountAsset", value = "Amount Asset Id in Pair, or 'WAVES'", dataType = "string", paramType = "path"),
      new ApiImplicitParam(name = "priceAsset", value = "Price Asset Id in Pair, or 'WAVES'", dataType = "string", paramType = "path"),
      new ApiImplicitParam(
        name = "body",
        value = "Json with data",
        required = true,
        paramType = "body",
        dataType = "com.wavesplatform.dex.api.CancelOrderRequest"
      )
    )
  )
  def historyDelete: Route = (path("orderbook" / AssetPairPM / "delete") & post) { _ =>
    post {
      entity(as[CancelOrderRequest]) { req =>
        complete {
          req.orderId.fold[MatcherResponse](NotImplemented(error.FeatureNotImplemented))(OrderDeleted)
        }
      }
    } ~ get(complete(StatusCodes.MethodNotAllowed))
  }

  private def loadOrders(address: Address, pair: Option[AssetPair], activeOnly: Boolean): Route = complete {
    askMapAddressActor[AddressActor.Reply.OrdersStatuses](address, AddressActor.Query.GetOrdersStatuses(pair, activeOnly)) { reply =>
      StatusCodes.OK -> reply.xs.map {
        case (id, oi) =>
          Json.obj(
            "id"        -> id.toString,
            "type"      -> oi.side.toString,
            "orderType" -> oi.orderType,
            "amount"    -> oi.amount,
            "fee"       -> oi.matcherFee,
            "price"     -> oi.price,
            "timestamp" -> oi.timestamp,
            "filled"    -> oi.status.filledAmount,
            "filledFee" -> oi.status.filledFee,
            "feeAsset"  -> oi.feeAsset,
            "status"    -> oi.status.name,
            "assetPair" -> oi.assetPair.json
          )
      }
    }
  }

  @Path("/orderbook/{amountAsset}/{priceAsset}/publicKey/{publicKey}")
  @ApiOperation(
    value = "Order History by Asset Pair and Public Key",
    notes = "Get Order History for a given Asset Pair and Public Key",
    httpMethod = "GET",
    response = classOf[Array[Any]]
  )
  @ApiImplicitParams(
    Array(
      new ApiImplicitParam(name = "amountAsset", value = "Amount Asset Id in Pair, or 'WAVES'", dataType = "string", paramType = "path"),
      new ApiImplicitParam(name = "priceAsset", value = "Price Asset Id in Pair, or 'WAVES'", dataType = "string", paramType = "path"),
      new ApiImplicitParam(name = "publicKey", value = "Public Key", required = true, dataType = "string", paramType = "path"),
      new ApiImplicitParam(
        name = "activeOnly",
        value = "Return active only orders (Accepted and PartiallyFilled)",
        required = false,
        dataType = "boolean",
        paramType = "query",
        defaultValue = "false"
      ),
      new ApiImplicitParam(name = "Timestamp", value = "Timestamp", required = true, dataType = "integer", paramType = "header"),
      new ApiImplicitParam(name = "Signature",
                           value = "Signature of [Public Key ++ Timestamp] bytes",
                           required = true,
                           dataType = "string",
                           paramType = "header")
    )
  )
  def getAssetPairAndPublicKeyOrderHistory: Route = (path("orderbook" / AssetPairPM / "publicKey" / PublicKeyPM) & get) { (p, publicKey) =>
    withAssetPair(p, redirectToInverse = true, s"/publicKey/$publicKey") { pair =>
      parameters('activeOnly.as[Boolean].?) { activeOnly =>
        signedGet(publicKey) {
          loadOrders(publicKey, Some(pair), activeOnly.getOrElse(false))
        }
      }
    }
  }

  @Path("/orderbook/{publicKey}")
  @ApiOperation(
    value = "Order History by Public Key",
    notes = "Get Order History for a given Public Key",
    httpMethod = "GET",
    response = classOf[Array[Any]]
  )
  @ApiImplicitParams(
    Array(
      new ApiImplicitParam(name = "publicKey", value = "Public Key", required = true, dataType = "string", paramType = "path"),
      new ApiImplicitParam(
        name = "activeOnly",
        value = "Return active only orders (Accepted and PartiallyFilled)",
        required = false,
        dataType = "boolean",
        paramType = "query",
        defaultValue = "false"
      ),
      new ApiImplicitParam(name = "Timestamp", value = "Timestamp", required = true, dataType = "integer", paramType = "header"),
      new ApiImplicitParam(name = "Signature",
                           value = "Signature of [Public Key ++ Timestamp] bytes",
                           required = true,
                           dataType = "string",
                           paramType = "header")
    )
  )
  def getPublicKeyOrderHistory: Route = (path("orderbook" / PublicKeyPM) & get) { publicKey =>
    parameters('activeOnly.as[Boolean].?) { activeOnly =>
      signedGet(publicKey) {
        loadOrders(publicKey, None, activeOnly.getOrElse(false))
      }
    }
  }

  @Path("/orders/cancel/{orderId}")
  @ApiOperation(
    value = "Cancel Order by ID without signature",
    notes = "Cancel Order by ID without signature",
    httpMethod = "POST",
    authorizations = Array(new Authorization(SwaggerDocService.apiKeyDefinitionName)),
    response = classOf[Any]
  )
  @ApiImplicitParams(
    Array(
      new ApiImplicitParam(name = "orderId", value = "Order Id", required = true, dataType = "string", paramType = "path")
    )
  )
  def forceCancelOrder: Route = (path("orders" / "cancel" / ByteStrPM) & post & withAuth) { orderId =>
    DBUtils.order(db, orderId) match {
      case Some(order) => handleCancelRequest(None, order.sender, Some(orderId), None)
      case None        => complete(OrderCancelRejected(error.OrderNotFound(orderId)))
    }
  }

  @Path("/orders/{address}")
  @ApiOperation(
    value = "All Order History by address",
    notes = "Get All Order History for a given address",
    httpMethod = "GET",
    authorizations = Array(new Authorization(SwaggerDocService.apiKeyDefinitionName)),
    response = classOf[Any]
  )
  @ApiImplicitParams(
    Array(
      new ApiImplicitParam(name = "address", value = "Address", dataType = "string", paramType = "path"),
      new ApiImplicitParam(
        name = "activeOnly",
        value = "Return active only orders (Accepted and PartiallyFilled)",
        required = false,
        dataType = "boolean",
        paramType = "query",
        defaultValue = "false"
      ),
    )
  )
  def getAllOrderHistory: Route = (path("orders" / AddressPM) & get & withAuth) { address =>
    parameters('activeOnly.as[Boolean].?) { activeOnly =>
      loadOrders(address, None, activeOnly.getOrElse(true))
    }
  }

  @Path("/orderbook/{amountAsset}/{priceAsset}/tradableBalance/{address}")
  @ApiOperation(
    value = "Tradable balance for Asset Pair",
    notes = "Get Tradable balance for the given Asset Pair",
    httpMethod = "GET",
    response = classOf[Map[String, Long]]
  )
  @ApiImplicitParams(
    Array(
      new ApiImplicitParam(name = "amountAsset", value = "Amount Asset Id in Pair, or 'WAVES'", dataType = "string", paramType = "path"),
      new ApiImplicitParam(name = "priceAsset", value = "Price Asset Id in Pair, or 'WAVES'", dataType = "string", paramType = "path"),
      new ApiImplicitParam(name = "address", value = "Account Address", required = true, dataType = "string", paramType = "path")
    )
  )
  def tradableBalance: Route = (path("orderbook" / AssetPairPM / "tradableBalance" / AddressPM) & get) { (pair, address) =>
    withAssetPair(pair, redirectToInverse = true, s"/tradableBalance/$address") { pair =>
      complete {
        askMapAddressActor[AddressActor.Reply.Balance](address, AddressActor.Query.GetTradableBalance(pair.assets)) { r =>
          stringifyAssetIds(r.balance)
        }
      }
    }
  }

  @Path("/balance/reserved/{publicKey}")
  @ApiOperation(
    value = "Reserved Balance",
    notes = "Get non-zero balance of open orders",
    httpMethod = "GET",
    response = classOf[Map[String, Long]]
  )
  @ApiImplicitParams(
    Array(
      new ApiImplicitParam(name = "publicKey", value = "Public Key", required = true, dataType = "string", paramType = "path"),
      new ApiImplicitParam(name = "Timestamp", value = "Timestamp", required = true, dataType = "integer", paramType = "header"),
      new ApiImplicitParam(name = "Signature",
                           value = "Signature of [Public Key ++ Timestamp] bytes",
                           required = true,
                           dataType = "string",
                           paramType = "header")
    )
  )
  def reservedBalance: Route = (path("balance" / "reserved" / PublicKeyPM) & get) { publicKey =>
    signedGet(publicKey) {
      complete {
        askMapAddressActor[AddressActor.Reply.Balance](publicKey, AddressActor.Query.GetReservedBalance) { r =>
          stringifyAssetIds(r.balance)
        }
      }
    }
  }

  @Path("/orderbook/{amountAsset}/{priceAsset}/{orderId}")
  @ApiOperation(
    value = "Order Status",
    notes = "Get Order status for a given Asset Pair during the last 30 days",
    httpMethod = "GET",
    response = classOf[Any]
  )
  @ApiImplicitParams(
    Array(
      new ApiImplicitParam(name = "amountAsset", value = "Amount Asset Id in Pair, or 'WAVES'", dataType = "string", paramType = "path"),
      new ApiImplicitParam(name = "priceAsset", value = "Price Asset Id in Pair, or 'WAVES'", dataType = "string", paramType = "path"),
      new ApiImplicitParam(name = "orderId", value = "Order Id", required = true, dataType = "string", paramType = "path")
    )
  )
  def orderStatus: Route = (path("orderbook" / AssetPairPM / ByteStrPM) & get) { (p, orderId) =>
    withAssetPair(p, redirectToInverse = true, s"/$orderId") { _ =>
      complete {
        DBUtils.order(db, orderId) match {
          case Some(order) => askMapAddressActor[OrderStatus](order.sender, AddressActor.Query.GetOrderStatus(orderId))(_.json)
          case None        => Future.successful(DBUtils.orderInfo(db, orderId).fold[OrderStatus](OrderStatus.NotFound)(_.status).json)
        }
      }
    }
  }

  @Path("/orderbook/{amountAsset}/{priceAsset}")
  @ApiOperation(
    value = "Remove Order Book for a given Asset Pair",
    notes = "Remove Order Book for a given Asset Pair. Attention! Use this method only when clients can't place orders on this pair!",
    httpMethod = "DELETE",
    authorizations = Array(new Authorization(SwaggerDocService.apiKeyDefinitionName)),
    response = classOf[Any]
  )
  @ApiImplicitParams(
    Array(
      new ApiImplicitParam(name = "amountAsset", value = "Amount Asset Id in Pair, or 'WAVES'", dataType = "string", paramType = "path"),
      new ApiImplicitParam(name = "priceAsset", value = "Price Asset Id in Pair, or 'WAVES'", dataType = "string", paramType = "path")
    )
  )
  def orderBookDelete: Route = (path("orderbook" / AssetPairPM) & delete & withAuth) { pair =>
    orderBook(pair) match {
      case Some(Right(_)) =>
        complete(storeEvent(QueueEvent.OrderBookDeleted(pair)).map {
          case None => NotImplemented(error.FeatureDisabled)
          case _    => SimpleResponse(StatusCodes.Accepted, "Deleting order book")
        })
      case _ => complete(OrderBookUnavailable(error.OrderBookBroken(pair)))
    }
  }

  @Path("/transactions/{orderId}")
  @ApiOperation(
    value = "Get Exchange Transactions for order",
    notes = "Get all exchange transactions created by DEX on execution of the given order",
    httpMethod = "GET",
    response = classOf[Array[Any]]
  )
  @ApiImplicitParams(
    Array(
      new ApiImplicitParam(name = "orderId", value = "Order Id", dataType = "string", paramType = "path")
    )
  )
  def getTransactionsByOrder: Route = (path("transactions" / ByteStrPM) & get) { orderId =>
    complete(StatusCodes.OK -> Json.toJson(DBUtils.transactionsForOrder(db, orderId)))
  }

  @Path("/debug/currentOffset")
  @ApiOperation(
    value = "Get a current offset in the queue",
    httpMethod = "GET",
    authorizations = Array(new Authorization(SwaggerDocService.apiKeyDefinitionName)),
    response = classOf[QueueEventWithMeta.Offset]
  )
  def getCurrentOffset: Route = (path("debug" / "currentOffset") & get & withAuth) {
    complete(StatusCodes.OK -> currentOffset())
  }

  @Path("/debug/lastOffset")
  @ApiOperation(
    value = "Get the last offset in the queue",
    httpMethod = "GET",
    authorizations = Array(new Authorization(SwaggerDocService.apiKeyDefinitionName)),
    response = classOf[QueueEventWithMeta.Offset]
  )
  def getLastOffset: Route = (path("debug" / "lastOffset") & get & withAuth) {
    complete(lastOffset().map(StatusCodes.OK -> _))
  }

  @Path("/debug/oldestSnapshotOffset")
  @ApiOperation(
    value = "Get the oldest snapshot's offset in the queue",
    httpMethod = "GET",
    authorizations = Array(new Authorization(SwaggerDocService.apiKeyDefinitionName)),
    response = classOf[QueueEventWithMeta.Offset]
  )
  def getOldestSnapshotOffset: Route = (path("debug" / "oldestSnapshotOffset") & get & withAuth) {
    complete {
      (matcher ? GetSnapshotOffsets).mapTo[SnapshotOffsetsResponse].map { response =>
        val defined = response.offsets.valuesIterator.collect { case Some(x) => x }
        val min     = if (defined.isEmpty) -1L else defined.min
        StatusCodes.OK -> min
      }
    }
  }

  @Path("/debug/allSnapshotOffsets")
  @ApiOperation(
    value = "Get all snapshots' offsets in the queue",
    httpMethod = "GET",
    authorizations = Array(new Authorization(SwaggerDocService.apiKeyDefinitionName)),
    response = classOf[Map[String, QueueEventWithMeta.Offset]]
  )
  def getAllSnapshotOffsets: Route = (path("debug" / "allSnapshotOffsets") & get & withAuth) {
    complete {
      (matcher ? GetSnapshotOffsets).mapTo[SnapshotOffsetsResponse].map { x =>
        val js = Json.obj(
          x.offsets.collect {
            case (assetPair, Some(offset)) => assetPair.key -> Json.toJsFieldJsValueWrapper(offset)
          }.toSeq: _*
        )

        StatusCodes.OK -> js
      }
    }
  }

  @Path("/debug/saveSnapshots")
  @ApiOperation(
    value = "Saves snapshots for all order books",
    httpMethod = "POST",
    authorizations = Array(new Authorization(SwaggerDocService.apiKeyDefinitionName)),
    response = classOf[String]
  )
  def saveSnapshots: Route = (path("debug" / "saveSnapshots") & post & withAuth) {
    complete {
      matcher ! ForceSaveSnapshots
      SimpleResponse(StatusCodes.OK, "Saving started")
    }
  }
}

object MatcherApiRoute {
  private def stringifyAssetIds(balances: Map[Asset, Long]): Map[String, Long] =
    balances.map { case (aid, v) => aid.toString -> v }
}<|MERGE_RESOLUTION|>--- conflicted
+++ resolved
@@ -214,12 +214,8 @@
   @ApiOperation(value = "Matcher Settings", notes = "Get matcher settings", httpMethod = "GET", response = classOf[Any])
   def getSettings: Route = (path("settings") & get) {
     complete(
-<<<<<<< HEAD
-      validatedAllowedOrderVersions map { allowedOrderVersions =>
+      validatedAllowedOrderVersions() map { allowedOrderVersions =>
         import MatcherPublicSettings.OrderFeePublicSettings._
-=======
-      validatedAllowedOrderVersions() map { allowedOrderVersions =>
->>>>>>> 9764c4b8
         SimpleResponse(
           code = StatusCodes.OK,
           js = Json.toJsObject(
