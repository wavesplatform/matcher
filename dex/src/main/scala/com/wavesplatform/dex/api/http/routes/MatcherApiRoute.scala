--- conflicted
+++ resolved
@@ -135,13 +135,8 @@
   private val orderBookRoutes: Route = pathPrefix("orderbook") {
     protect {
       getOrderBookInfo ~ getOrderStatusInfoByIdWithSignature ~ getOrderBook ~ getOrderBookStatus ~ placeLimitOrder ~
-<<<<<<< HEAD
       placeMarketOrder ~ getOrderHistoryByAssetPairAndPublicKey ~ getOrderHistoryByPublicKey ~ tradableBalance ~
-      orderStatus ~ deleteOrderHistory ~ cancel ~ cancelAll ~ getOrderBooks ~ orderBookDelete
-=======
-      placeMarketOrder ~ getAssetPairAndPublicKeyOrderHistory ~ getPublicKeyOrderHistory ~ tradableBalance ~
-      orderStatus ~ historyDelete ~ cancel ~ cancelAll ~ getOrderBooks ~ deleteOrderBook
->>>>>>> e03202c2
+      orderStatus ~ deleteOrderHistory ~ cancel ~ cancelAll ~ getOrderBooks ~ deleteOrderBook
     }
   }
 
