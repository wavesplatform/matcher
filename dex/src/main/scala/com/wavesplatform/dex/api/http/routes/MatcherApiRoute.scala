package com.wavesplatform.dex.api.http.routes

import akka.actor.{typed, ActorRef}
import akka.http.scaladsl.marshalling.ToResponseMarshallable
import akka.http.scaladsl.model.{HttpEntity, HttpResponse, StatusCodes}
import akka.http.scaladsl.server
import akka.http.scaladsl.server._
import akka.http.scaladsl.server.directives.FutureDirectives
import akka.pattern.{ask, AskTimeoutException}
import akka.stream.Materializer
import akka.util.Timeout
import cats.syntax.option._
import com.google.common.primitives.Longs
<<<<<<< HEAD
import com.typesafe.config.{Config, ConfigObject, ConfigRenderOptions, ConfigValue, ConfigValueType}
=======
import com.typesafe.config.Config
>>>>>>> 0e8cd14f
import com.wavesplatform.dex._
import com.wavesplatform.dex.actors.MatcherActor._
import com.wavesplatform.dex.actors.address.AddressActor.OrderListType
import com.wavesplatform.dex.actors.address.{AddressActor, AddressDirectoryActor}
import com.wavesplatform.dex.api.http._
import com.wavesplatform.dex.api.http.entities._
import com.wavesplatform.dex.api.http.headers.{`X-User-Public-Key`, CustomContentTypes}
import com.wavesplatform.dex.api.http.protocol.HttpCancelOrder
import com.wavesplatform.dex.api.routes.{ApiRoute, AuthRoute}
import com.wavesplatform.dex.api.ws.actors.WsExternalClientDirectoryActor
import com.wavesplatform.dex.app.MatcherStatus
import com.wavesplatform.dex.caches.RateCache
import com.wavesplatform.dex.db.OrderDB
import com.wavesplatform.dex.domain.account.{Address, PublicKey}
import com.wavesplatform.dex.domain.asset.Asset.Waves
import com.wavesplatform.dex.domain.asset.{Asset, AssetPair}
import com.wavesplatform.dex.domain.bytes.ByteStr
import com.wavesplatform.dex.domain.bytes.codec.Base58
import com.wavesplatform.dex.domain.crypto
import com.wavesplatform.dex.domain.error.ValidationError
import com.wavesplatform.dex.domain.order.Order
import com.wavesplatform.dex.domain.order.Order.Id
import com.wavesplatform.dex.domain.order.OrderJson.orderFormat
import com.wavesplatform.dex.domain.transaction.ExchangeTransactionV2
import com.wavesplatform.dex.domain.utils.ScorexLogging
import com.wavesplatform.dex.effect.FutureResult
import com.wavesplatform.dex.error.MatcherError
import com.wavesplatform.dex.grpc.integration.exceptions.WavesNodeConnectionLostException
import com.wavesplatform.dex.metrics.TimerExt
import com.wavesplatform.dex.model._
import com.wavesplatform.dex.queue.MatcherQueue.StoreEvent
import com.wavesplatform.dex.queue.{QueueEvent, QueueEventWithMeta}
<<<<<<< HEAD
import com.wavesplatform.dex.settings.utils.ConfigOps
=======
>>>>>>> 0e8cd14f
import com.wavesplatform.dex.settings.utils.ConfigOps.ConfigOps
import com.wavesplatform.dex.settings.{MatcherSettings, OrderFeeSettings}
import io.swagger.annotations._
import javax.ws.rs.Path
import kamon.Kamon
import play.api.libs.json._

import scala.concurrent.{ExecutionContext, Future}
import scala.reflect.ClassTag
import scala.util.Success

@Path("/matcher")
@Api()
class MatcherApiRoute(
<<<<<<< HEAD
    assetPairBuilder: AssetPairBuilder,
    matcherPublicKey: PublicKey,
    config: Config,
    matcher: ActorRef,
    addressActor: ActorRef,
    storeEvent: StoreEvent,
    orderBook: AssetPair => Option[Either[Unit, ActorRef]],
    orderBookHttpInfo: OrderBookHttpInfo,
    getActualTickSize: AssetPair => BigDecimal,
    orderValidator: Order => FutureResult[Order],
    matcherSettings: MatcherSettings,
    override val matcherStatus: () => MatcherStatus,
    orderDb: OrderDB,
    currentOffset: () => QueueEventWithMeta.Offset,
    lastOffset: () => Future[QueueEventWithMeta.Offset],
    matcherAccountFee: Long,
    override val apiKeyHash: Option[Array[Byte]],
    rateCache: RateCache,
    validatedAllowedOrderVersions: () => Future[Set[Byte]],
    getActualOrderFeeSettings: () => OrderFeeSettings,
    externalClientDirectoryRef: typed.ActorRef[WsExternalClientDirectoryActor.Message]
=======
  assetPairBuilder: AssetPairBuilder,
  matcherPublicKey: PublicKey,
  config: Config,
  matcher: ActorRef,
  addressActor: ActorRef,
  storeEvent: StoreEvent,
  orderBook: AssetPair => Option[Either[Unit, ActorRef]],
  orderBookHttpInfo: OrderBookHttpInfo,
  getActualTickSize: AssetPair => BigDecimal,
  orderValidator: Order => FutureResult[Order],
  matcherSettings: MatcherSettings,
  override val matcherStatus: () => MatcherStatus,
  orderDb: OrderDB,
  currentOffset: () => QueueEventWithMeta.Offset,
  lastOffset: () => Future[QueueEventWithMeta.Offset],
  matcherAccountFee: Long,
  override val apiKeyHash: Option[Array[Byte]],
  rateCache: RateCache,
  validatedAllowedOrderVersions: () => Future[Set[Byte]],
  getActualOrderFeeSettings: () => OrderFeeSettings,
  externalClientDirectoryRef: typed.ActorRef[WsExternalClientDirectoryActor.Message]
>>>>>>> 0e8cd14f
)(implicit mat: Materializer)
    extends ApiRoute
    with AuthRoute
    with HasStatusBarrier
    with ScorexLogging {

  import com.wavesplatform.dex.api.routes.PathMatchers._

  implicit private val executionContext: ExecutionContext = mat.executionContext
  implicit private val timeout: Timeout = matcherSettings.actorResponseTimeout

  private type LogicResponseHandler = PartialFunction[Any, ToResponseMarshallable]

  private val timer = Kamon.timer("matcher.api-requests")
  private val placeTimer = timer.withTag("action", "place")

  private val excludedConfigKeys = Set("user", "pass", "seed", "private", "java", "sun", "api")
  private val filteredConfig = config.withoutKeys(excludedConfigKeys)

  private def invalidJsonResponse(error: MatcherError): StandardRoute = complete(InvalidJsonResponse(error))
  private val invalidUserPublicKey: StandardRoute = complete(SimpleErrorResponse(StatusCodes.Forbidden, error.UserPublicKeyIsNotValid))

  private val invalidJsonParsingRejectionsHandler =
    server.RejectionHandler
      .newBuilder()
      .handle {
        case ValidationRejection(_, Some(e: PlayJsonException)) => invalidJsonResponse(error.InvalidJson(e.errors.map(_._1.toString).toList))
        case _: UnsupportedRequestContentTypeRejection => invalidJsonResponse(error.UnsupportedContentType)
      }
      .result()

  private val gRPCExceptionsHandler: ExceptionHandler = ExceptionHandler {
    case ex: WavesNodeConnectionLostException =>
      log.error("Waves Node connection lost", ex)
      complete(WavesNodeUnavailable(error.WavesNodeConnectionBroken))
    case ex =>
      log.error("An unexpected error occurred", ex)
      complete(WavesNodeUnavailable(error.UnexpectedError))
  }

  private def protect(unprotected: Route) = matcherStatusBarrier {
    handleExceptions(gRPCExceptionsHandler)(handleRejections(invalidJsonParsingRejectionsHandler)(unprotected))
  }

  private val ratesRoutes: Route = pathPrefix("rates")(getRates ~ protect(upsertRate ~ deleteRate))
  private val settingsRoutes: Route = pathPrefix("settings")(getSettings ~ ratesRoutes)
  private val balanceRoutes: Route = pathPrefix("balance")(protect(reservedBalance))
  private val transactionsRoutes: Route = pathPrefix("transactions")(protect(getTransactionsByOrder))

  private val debugRoutes: Route = pathPrefix("debug") {
    getConfig ~ getCurrentOffset ~ getLastOffset ~ getOldestSnapshotOffset ~ getAllSnapshotOffsets ~ protect(saveSnapshots)
  }

  private val orderBookRoutes: Route = pathPrefix("orderbook") {
    protect {
      orderBookInfo ~ getOrderStatusInfoByIdWithSignature ~ getOrderBook ~ marketStatus ~ placeLimitOrder ~
      placeMarketOrder ~ getAssetPairAndPublicKeyOrderHistory ~ getPublicKeyOrderHistory ~ tradableBalance ~
      orderStatus ~ historyDelete ~ cancel ~ cancelAll ~ orderbooks ~ orderBookDelete
    }
  }

  private val ordersRoutes: Route = pathPrefix("orders") {
    protect(getAllOrderHistory ~ getOrderStatusInfoByIdWithApiKey ~ cancelAllById ~ forceCancelOrder)
  }

  override lazy val route: Route = pathPrefix("matcher") {
    getMatcherPublicKey ~ settingsRoutes ~ debugRoutes ~ orderBookRoutes ~ ordersRoutes ~ balanceRoutes ~ transactionsRoutes
  }

  private def unavailableOrderBookBarrier(p: AssetPair): Directive0 = orderBook(p) match {
    case Some(x) => if (x.isRight) pass else complete(OrderBookUnavailable(error.OrderBookBroken(p)))
    case None => forceCheckOrderBook(p)
  }

  private def forceCheckOrderBook(p: AssetPair): Directive0 = onComplete(matcher ? ForceStartOrderBook(p)).flatMap {
    case Success(_) => pass
    case _ => complete(OrderBookUnavailable(error.OrderBookBroken(p)))
  }

  private def withAssetPair(
    p: AssetPair,
    redirectToInverse: Boolean = false,
    suffix: String = "",
    formatError: MatcherError => ToResponseMarshallable = InfoNotFound.apply
  ): Directive1[AssetPair] =
    FutureDirectives.onSuccess(assetPairBuilder.validateAssetPair(p).value) flatMap {
      case Right(_) => provide(p)
      case Left(e) if redirectToInverse =>
        FutureDirectives.onSuccess(assetPairBuilder.validateAssetPair(p.reverse).value) flatMap {
          case Right(_) => redirect(s"/matcher/orderbook/${p.priceAssetStr}/${p.amountAssetStr}$suffix", StatusCodes.MovedPermanently)
          case Left(_) => complete(formatError(e))
        }
      case Left(e) => complete(formatError(e))
    }

  private def withAsset(a: Asset): Directive1[Asset] =
    FutureDirectives.onSuccess(assetPairBuilder.validateAssetId(a).value) flatMap {
      case Right(_) => provide(a)
      case Left(e) => complete(InfoNotFound(e))
    }

  private def withCorrectAddress(addressOrError: Either[ValidationError.InvalidAddress, Address])(f: Address => Route): Route =
    addressOrError.fold(ia => complete(InvalidAddress(ia.reason)), f)

  private def withCancelRequest(f: HttpCancelOrder => Route): Route =
    post {
      entity(as[HttpCancelOrder]) { req =>
        if (req.isSignatureValid()) f(req) else complete(InvalidSignature)
      } ~ complete(StatusCodes.BadRequest)
    } ~ complete(StatusCodes.MethodNotAllowed)

  private def placeOrder(endpoint: Option[PathMatcher[Unit]], isMarket: Boolean): Route = {
    val route = (pathEndOrSingleSlash & entity(as[Order])) { order =>
      withAssetPair(order.assetPair, formatError = e => StatusCodes.BadRequest -> HttpError.from(e, "OrderRejected")) { pair =>
        unavailableOrderBookBarrier(pair) {
          complete(
            placeTimer.measureFuture {
              orderValidator(order).value flatMap {
                case Right(o) =>
                  placeTimer.measureFuture {
                    askAddressActor(o.sender, AddressActor.Command.PlaceOrder(o, isMarket)) {
                      case AddressActor.Event.OrderAccepted(x) => SimpleResponse(HttpSuccessfulPlace(x))
                      case x: error.MatcherError =>
                        if (x == error.CanNotPersistEvent) StatusCodes.ServiceUnavailable -> HttpError.from(x, "WavesNodeUnavailable")
                        else StatusCodes.BadRequest -> HttpError.from(x, "OrderRejected")
                    }
                  }
                case Left(e) => Future.successful[ToResponseMarshallable](StatusCodes.BadRequest -> HttpError.from(e, "OrderRejected"))
              }
            }
          )
        }
      }
    }

    endpoint.fold(route)(path(_)(route))
  }

  private def signedGet(publicKey: PublicKey): Directive0 =
    (headerValueByName("Timestamp") & headerValueByName("Signature")).tflatMap { case (timestamp, sig) =>
      Base58.tryDecodeWithLimit(sig).map(crypto.verify(_, publicKey ++ Longs.toByteArray(timestamp.toLong), publicKey)) match {
        case Success(true) => pass
        case _ => complete(InvalidSignature)
      }
    }

  @Path("/")
  @ApiOperation(
    value = "Matcher Public Key",
    notes = "Get Matcher Public Key in Base58",
    httpMethod = "GET",
    tags = Array("info"),
    response = classOf[String]
  )
  def getMatcherPublicKey: Route = (pathEndOrSingleSlash & get)(complete(matcherPublicKey.toJson))

  @Path("/settings")
  @ApiOperation(
    value = "Matcher Settings",
    notes = "Get Matcher Public Settings",
    httpMethod = "GET",
    tags = Array("info"),
    response = classOf[HttpMatcherPublicSettings]
  )
  def getSettings: Route = (pathEndOrSingleSlash & get) {
    complete(
      validatedAllowedOrderVersions() map { allowedOrderVersions =>
        SimpleResponse(
          HttpMatcherPublicSettings(
            matcherPublicKey = matcherPublicKey,
            matcherVersion = Version.VersionString,
            priceAssets = matcherSettings.priceAssets,
            orderFee = HttpOrderFeeMode.fromSettings(
              settings = getActualOrderFeeSettings(),
              matcherAccountFee = matcherAccountFee,
              allRates = rateCache.getAllRates
            ),
            orderVersions = allowedOrderVersions.toSeq.sorted,
            networkByte = matcherSettings.addressSchemeCharacter.toInt
          )
        )
      }
    )
  }

  @Path("/settings/rates")
  @ApiOperation(
    value = "Asset rates",
    notes = "Get current rates of assets (price of 1 Waves in the specified asset), returns Map[Base58 encoded Asset ID, Double]",
    httpMethod = "GET",
    tags = Array("rates"),
    response = classOf[HttpRates]
  )
  def getRates: Route = (pathEndOrSingleSlash & get)(complete(rateCache.getAllRates.toJson))

  @Path("/settings/rates/{assetId}")
  @ApiOperation(
    value = "Add or update rate for the specified asset",
    httpMethod = "PUT",
    authorizations = Array(new Authorization(SwaggerDocService.apiKeyDefinitionName)),
    tags = Array("rates"),
    response = classOf[HttpMessage]
  )
  @ApiImplicitParams(
    Array(
      new ApiImplicitParam(name = "assetId", value = "Asset for which rate is added or updated", dataType = "string", paramType = "path"),
      new ApiImplicitParam(
        name = "rate",
        value = "Rate associated with the specified asset",
        dataType = "double",
        paramType = "body",
        required = true
      )
    )
  )
  def upsertRate: Route =
    (path(AssetPM) & put & withAuth) { a =>
      entity(as[Double]) { rate =>
        if (rate <= 0) complete(RateError(error.NonPositiveAssetRate))
        else
          withAsset(a) { asset =>
            complete(
              if (asset == Waves) RateError(error.WavesImmutableRate)
              else {
                val assetStr = asset.toString
                val response = rateCache.upsertRate(asset, rate) match {
                  case None => SimpleResponse(StatusCodes.Created, s"The rate $rate for the asset $assetStr added")
                  case Some(pv) => SimpleResponse(StatusCodes.OK, s"The rate for the asset $assetStr updated, old value = $pv, new value = $rate")
                }
                externalClientDirectoryRef ! WsExternalClientDirectoryActor.Command.BroadcastRatesUpdates(Map(asset -> rate))
                response
              }
            )
          }
      }
    }

  @Path("/settings/rates/{assetId}")
  @ApiOperation(
    value = "Delete rate for the specified asset",
    httpMethod = "DELETE",
    authorizations = Array(new Authorization(SwaggerDocService.apiKeyDefinitionName)),
    tags = Array("rates"),
    response = classOf[HttpMessage]
  )
  @ApiImplicitParams(
    Array(
      new ApiImplicitParam(name = "assetId", value = "Asset for which rate is deleted", dataType = "string", paramType = "path")
    )
  )
  def deleteRate: Route = (path(AssetPM) & delete & withAuth) { a =>
    withAsset(a) { asset =>
      complete(
        if (asset == Waves) RateError(error.WavesImmutableRate)
        else {
          val assetStr = asset.toString
          val response = rateCache.deleteRate(asset) match {
            case None => RateError(error.RateNotFound(asset), StatusCodes.NotFound)
            case Some(pv) => SimpleResponse(StatusCodes.OK, s"The rate for the asset $assetStr deleted, old value = $pv")
          }
          externalClientDirectoryRef ! WsExternalClientDirectoryActor.Command.BroadcastRatesUpdates(Map(asset -> -1))
          response
        }
      )
    }
  }

  @Path("/orderbook/{amountAsset}/{priceAsset}")
  @ApiOperation(
    value = "Get Order Book for a given Asset Pair",
    notes = "Get Order Book for a given Asset Pair",
    httpMethod = "GET",
    tags = Array("markets"),
    response = classOf[HttpV0OrderBook]
  )
  @ApiImplicitParams(
    Array(
      new ApiImplicitParam(name = "amountAsset", value = "Amount Asset ID in Pair, or 'WAVES'", dataType = "string", paramType = "path"),
      new ApiImplicitParam(name = "priceAsset", value = "Price Asset ID in Pair, or 'WAVES'", dataType = "string", paramType = "path"),
      new ApiImplicitParam(
        name = "depth",
        value = "Limit the number of bid/ask records returned",
        required = false,
        dataType = "integer",
        paramType = "query"
      )
    )
  )
  def getOrderBook: Route = (path(AssetPairPM) & get) { p =>
    parameters("depth".as[Int].?) { depth =>
      withAssetPair(p, redirectToInverse = true, depth.fold("")(d => s"?depth=$d")) { pair =>
        complete(orderBookHttpInfo.getHttpView(pair, MatcherModel.Normalized, depth))
      }
    }
  }

  @Path("/orderbook/{amountAsset}/{priceAsset}/status")
  @ApiOperation(
    value = "Get Market Status",
    notes = "Get current market data such as last trade, best bid and ask",
    httpMethod = "GET",
    tags = Array("markets"),
    response = classOf[HttpMarketStatus]
  )
  @ApiImplicitParams(
    Array(
      new ApiImplicitParam(name = "amountAsset", value = "Amount Asset ID in Pair, or 'WAVES'", dataType = "string", paramType = "path"),
      new ApiImplicitParam(name = "priceAsset", value = "Price Asset ID in Pair, or 'WAVES'", dataType = "string", paramType = "path")
    )
  )
  def marketStatus: Route = (path(AssetPairPM / "status") & get) { p =>
    withAssetPair(p, redirectToInverse = true, suffix = "/status") { pair =>
      complete(orderBookHttpInfo.getMarketStatus(pair))
    }
  }

  @Path("/orderbook/{amountAsset}/{priceAsset}/info")
  @ApiOperation(
    value = "Get Order Restrictions for the specified Asset Pair",
    httpMethod = "GET",
    tags = Array("markets"),
    response = classOf[HttpOrderBookInfo]
  )
  @ApiImplicitParams(
    Array(
      new ApiImplicitParam(name = "amountAsset", value = "Amount Asset ID in Pair, or 'WAVES'", dataType = "string", paramType = "path"),
      new ApiImplicitParam(name = "priceAsset", value = "Price Asset ID in Pair, or 'WAVES'", dataType = "string", paramType = "path")
    )
  )
  def orderBookInfo: Route = (path(AssetPairPM / "info") & get) { p =>
    withAssetPair(p, redirectToInverse = true, suffix = "/info") { pair =>
      complete(SimpleResponse(orderBookInfo(pair)))
    }
  }

  private def orderBookInfo(pair: AssetPair) = HttpOrderBookInfo(
    restrictions = matcherSettings.orderRestrictions.get(pair).map(HttpOrderRestrictions.fromSettings),
    matchingRules = HttpMatchingRules(tickSize = getActualTickSize(pair).toDouble)
  )

  @Path("/orderbook")
  @ApiOperation(
    value = "Place Limit Order",
    notes = "Place a new limit order (buy or sell)",
    httpMethod = "POST",
    produces = "application/json",
    consumes = "application/json",
    tags = Array("place"),
    response = classOf[HttpSuccessfulPlace]
  )
  @ApiImplicitParams(
    Array(
      new ApiImplicitParam(
        name = "body",
        value = "Json with data",
        required = true,
        paramType = "body",
        dataType = "com.wavesplatform.dex.domain.order.OrderV3"
      )
    )
  )
  def placeLimitOrder: Route = placeOrder(none, isMarket = false)

  @Path("/orderbook/market")
  @ApiOperation(
    value = "Place Market Order",
    notes = "Place a new market order (buy or sell)",
    httpMethod = "POST",
    produces = "application/json",
    consumes = "application/json",
    tags = Array("place"),
    response = classOf[HttpSuccessfulPlace]
  )
  @ApiImplicitParams(
    Array(
      new ApiImplicitParam(
        name = "body",
        value = "Json with data",
        required = true,
        paramType = "body",
        dataType = "com.wavesplatform.dex.domain.order.OrderV3"
      )
    )
  )
  def placeMarketOrder: Route = placeOrder(PathMatcher("market").some, isMarket = true)

  @Path("/orderbook")
  @ApiOperation(
    value = "Get the open trading markets",
    notes = "Get the open trading markets along with trading pairs meta data",
    httpMethod = "GET",
    tags = Array("markets"),
    response = classOf[HttpTradingMarkets]
  )
  def orderbooks: Route = (pathEndOrSingleSlash & get) {
    complete(
      (matcher ? GetMarkets).mapTo[Seq[MarketData]].map { markets =>
        SimpleResponse(
          HttpTradingMarkets(
            matcherPublicKey,
            markets.map { md =>
              val meta = orderBookInfo(md.pair)
              HttpMarketDataWithMeta(
                md.pair.amountAsset,
                md.amountAssetName,
                md.amountAssetInfo.map(HttpAssetInfo.fromAssetInfo),
                md.pair.priceAsset,
                md.priceAssetName,
                md.priceAssetInfo.map(HttpAssetInfo.fromAssetInfo),
                md.created,
                meta.restrictions,
                meta.matchingRules
              )
            }
          )
        )
      }
    )
  }

  private val handleBatchCancelResponse: LogicResponseHandler = {
    case AddressActor.Event.BatchCancelCompleted(xs) =>
      HttpSuccessfulBatchCancel(
        xs.map {
          case (id, Right(_)) => Right(HttpSuccessfulSingleCancel(id))
          case (_, Left(e)) => Left(HttpError.from(e, "OrderCancelRejected"))
        }.toList
      )
    case x: error.MatcherError => StatusCodes.ServiceUnavailable -> HttpError.from(x, "BatchCancelRejected")
  }

  private def handleCancelRequest(assetPair: Option[AssetPair], sender: Address, orderId: Option[ByteStr], timestamp: Option[Long]): Route =
    complete {
      (timestamp, orderId) match {
        case (Some(ts), None) =>
          askAddressActor(sender, AddressActor.Command.CancelAllOrders(assetPair, ts, AddressActor.Command.Source.Request))(
            handleBatchCancelResponse
          )
        case (None, Some(oid)) =>
          askAddressActor(sender, AddressActor.Command.CancelOrder(oid, AddressActor.Command.Source.Request)) {
            case AddressActor.Event.OrderCanceled(x) => SimpleResponse(HttpSuccessfulSingleCancel(x))
            case x: error.MatcherError =>
              if (x == error.CanNotPersistEvent) StatusCodes.ServiceUnavailable -> HttpError.from(x, "WavesNodeUnavailable")
              else StatusCodes.BadRequest -> HttpError.from(x, "OrderCancelRejected")
          }
        case _ => StatusCodes.BadRequest -> HttpError.from(error.CancelRequestIsIncomplete, "OrderCancelRejected")
      }
    }

  private def handleCancelRequest(assetPair: Option[AssetPair]): Route =
    withCancelRequest { req =>
      assetPair.fold(pass)(unavailableOrderBookBarrier).apply {
        handleCancelRequest(assetPair, req.sender, req.orderId, req.timestamp)
      }
    }

  @Path("/orderbook/{amountAsset}/{priceAsset}/cancel")
  @ApiOperation(
    value = "Cancel Order",
    notes = "Cancel previously submitted Order if it's not already filled completely",
    httpMethod = "POST",
    produces = "application/json",
    consumes = "application/json",
    tags = Array("cancel"),
    response = classOf[HttpSuccessfulCancel]
  )
  @ApiImplicitParams(
    Array(
      new ApiImplicitParam(name = "amountAsset", value = "Amount Asset ID in Pair, or 'WAVES'", dataType = "string", paramType = "path"),
      new ApiImplicitParam(name = "priceAsset", value = "Price Asset ID in Pair, or 'WAVES'", dataType = "string", paramType = "path"),
      new ApiImplicitParam(
        name = "body",
        value = "Json with data",
        required = true,
        paramType = "body",
        dataType = "com.wavesplatform.dex.api.http.protocol.HttpCancelOrder"
      )
    )
  )
  def cancel: Route = (path(AssetPairPM / "cancel") & post) { p =>
    withAssetPair(p, formatError = e => OrderCancelRejected(e)) { pair =>
      unavailableOrderBookBarrier(pair) {
        handleCancelRequest(Some(pair))
      }
    }
  }

  @Path("/orderbook/cancel")
  @ApiOperation(
    value = "Cancel all active orders",
    httpMethod = "POST",
    produces = "application/json",
    consumes = "application/json",
    tags = Array("cancel"),
    response = classOf[HttpSuccessfulBatchCancel]
  )
  @ApiImplicitParams(
    Array(
      new ApiImplicitParam(
        name = "body",
        value = "Json with data",
        required = true,
        paramType = "body",
        dataType = "com.wavesplatform.dex.api.http.protocol.HttpCancelOrder"
      )
    )
  )
  def cancelAll: Route = (path("cancel") & post)(handleCancelRequest(None))

  @Path("/orders/{address}/cancel")
  @ApiOperation(
    value = "Cancel active orders by IDs",
    httpMethod = "POST",
    authorizations = Array(new Authorization(SwaggerDocService.apiKeyDefinitionName)),
    produces = "application/json",
    consumes = "application/json",
    tags = Array("cancel"),
    response = classOf[HttpSuccessfulBatchCancel]
  )
  @ApiImplicitParams(
    Array(
      new ApiImplicitParam(name = "address", value = "Address", dataType = "string", paramType = "path"),
      new ApiImplicitParam(
        name = "body",
        value = "Json array with Order IDs",
        required = true,
        paramType = "body",
        dataTypeClass = classOf[Array[String]]
      )
    )
  )
  def cancelAllById: Route = (path(AddressPM / "cancel") & post & withAuth & withUserPublicKeyOpt) { (addressOrError, userPublicKey) =>
    withCorrectAddress(addressOrError) { address =>
      userPublicKey match {
        case Some(upk) if upk.toAddress != address => invalidUserPublicKey
        case _ =>
          entity(as[Set[ByteStr]]) { xs =>
            complete {
              askAddressActor(address, AddressActor.Command.CancelOrders(xs, AddressActor.Command.Source.Request))(handleBatchCancelResponse)
            }
          }
      }
    }
  }

  @Path("/orders/cancel/{orderId}")
  @ApiOperation(
    value = "Cancel Order by ID without signature",
    notes = "Cancel Order by ID without signature",
    httpMethod = "POST",
    authorizations = Array(new Authorization(SwaggerDocService.apiKeyDefinitionName)),
    tags = Array("cancel"),
    response = classOf[HttpSuccessfulSingleCancel]
  )
  @ApiImplicitParams(
    Array(
      new ApiImplicitParam(name = "orderId", value = "Order ID", required = true, dataType = "string", paramType = "path"),
      new ApiImplicitParam(
        name = `X-User-Public-Key`.headerName,
        value = "User's public key",
        required = false,
        dataType = "string",
        paramType = "header",
        defaultValue = ""
      )
    )
  )
  def forceCancelOrder: Route = (path("cancel" / ByteStrPM) & post & withAuth & withUserPublicKeyOpt) { (orderId, userPublicKey) =>
    def reject: StandardRoute = complete(OrderCancelRejected(error.OrderNotFound(orderId)))
    (orderDb.get(orderId), userPublicKey) match {
      case (None, _) => reject
      case (Some(order), Some(pk)) if pk.toAddress != order.sender.toAddress => reject
      case (Some(order), _) => handleCancelRequest(None, order.sender, Some(orderId), None)
    }
  }

  @Path("/orderbook/{amountAsset}/{priceAsset}/delete")
  @Deprecated
  @ApiOperation(
    value = "Delete Order from History by Id",
    notes = "This method is deprecated and doesn't work anymore. Please don't use it.",
    httpMethod = "POST",
    produces = "application/json",
    consumes = "application/json",
    tags = Array("history"),
    response = classOf[HttpMessage]
  )
  @ApiImplicitParams(
    Array(
      new ApiImplicitParam(name = "amountAsset", value = "Amount Asset ID in Pair, or 'WAVES'", dataType = "string", paramType = "path"),
      new ApiImplicitParam(name = "priceAsset", value = "Price Asset ID in Pair, or 'WAVES'", dataType = "string", paramType = "path"),
      new ApiImplicitParam(
        name = "body",
        value = "Json with data",
        required = true,
        paramType = "body",
        dataType = "com.wavesplatform.dex.api.http.protocol.HttpCancelOrder"
      )
    )
  )
  def historyDelete: Route = path(AssetPairPM / "delete") { _ =>
    post {
      entity(as[HttpCancelOrder]) { req =>
        complete {
          req.orderId.fold[MatcherResponse](NotImplemented(error.FeatureNotImplemented))(OrderDeleted)
        }
      }
    } ~ get(complete(StatusCodes.MethodNotAllowed))
  }

  private val tupledOrderBookHistoryItem: ((Id, OrderInfo[OrderStatus])) => HttpOrderBookHistoryItem =
    Function.tupled(HttpOrderBookHistoryItem.fromOrderInfo)

  private def loadOrders(address: Address, pair: Option[AssetPair], orderListType: OrderListType): Route = complete {
    askMapAddressActor[AddressActor.Reply.OrdersStatuses](address, AddressActor.Query.GetOrdersStatuses(pair, orderListType)) { reply =>
      reply.xs.map(tupledOrderBookHistoryItem)
    }
  }

  @Path("/orderbook/{amountAsset}/{priceAsset}/publicKey/{publicKey}")
  @ApiOperation(
    value = "Order History by Asset Pair and Public Key",
    notes = "Get Order History for a given Asset Pair and Public Key",
    httpMethod = "GET",
    tags = Array("history"),
    response = classOf[Array[HttpOrderBookHistoryItem]]
  )
  @ApiImplicitParams(
    Array(
      new ApiImplicitParam(name = "amountAsset", value = "Amount Asset ID in Pair, or 'WAVES'", dataType = "string", paramType = "path"),
      new ApiImplicitParam(name = "priceAsset", value = "Price Asset ID in Pair, or 'WAVES'", dataType = "string", paramType = "path"),
      new ApiImplicitParam(name = "publicKey", value = "Public Key", required = true, dataType = "string", paramType = "path"),
      new ApiImplicitParam(
        name = "activeOnly",
        value = "Return active only orders (Accepted and PartiallyFilled)",
        required = false,
        dataType = "boolean",
        paramType = "query",
        defaultValue = "false"
      ),
      new ApiImplicitParam(
        name = "closedOnly",
        value = "Return closed only orders (Filled and Canceled)",
        required = false,
        dataType = "boolean",
        paramType = "query",
        defaultValue = "false"
      ),
      new ApiImplicitParam(name = "Timestamp", value = "Timestamp", required = true, dataType = "integer", paramType = "header"),
      new ApiImplicitParam(
        name = "Signature",
        value = "Base58 encoded Curve25519.sign(senderPrivateKey, concat(bytesOf(publicKey), bigEndianBytes(Timestamp)))",
        required = true,
        dataType = "string",
        paramType = "header"
      )
    )
  )
  def getAssetPairAndPublicKeyOrderHistory: Route = (path(AssetPairPM / "publicKey" / PublicKeyPM) & get) { (p, publicKey) =>
    withAssetPair(p, redirectToInverse = true, s"/publicKey/$publicKey") { pair =>
      parameters("activeOnly".as[Boolean].?, "closedOnly".as[Boolean].?) { (activeOnly, closedOnly) =>
        signedGet(publicKey) {
          loadOrders(publicKey, Some(pair), getOrderListType(activeOnly, closedOnly, OrderListType.All))
        }
      }
    }
  }

  @Path("/orderbook/{publicKey}")
  @ApiOperation(
    value = "Order History by Public Key",
    notes = "Get Order History for a given Public Key",
    httpMethod = "GET",
    tags = Array("history"),
    response = classOf[Array[HttpOrderBookHistoryItem]]
  )
  @ApiImplicitParams(
    Array(
      new ApiImplicitParam(name = "publicKey", value = "Public Key", required = true, dataType = "string", paramType = "path"),
      new ApiImplicitParam(
        name = "activeOnly",
        value = "Return active only orders (Accepted and PartiallyFilled)",
        required = false,
        dataType = "boolean",
        paramType = "query",
        defaultValue = "false"
      ),
      new ApiImplicitParam(
        name = "closedOnly",
        value = "Return closed only orders (Filled and Canceled)",
        required = false,
        dataType = "boolean",
        paramType = "query",
        defaultValue = "false"
      ),
      new ApiImplicitParam(name = "Timestamp", value = "Timestamp", required = true, dataType = "integer", paramType = "header"),
      new ApiImplicitParam(
        name = "Signature",
        value = "Base58 encoded Curve25519.sign(senderPrivateKey, concat(bytesOf(publicKey), bigEndianBytes(Timestamp)))",
        required = true,
        dataType = "string",
        paramType = "header"
      )
    )
  )
  def getPublicKeyOrderHistory: Route = (path(PublicKeyPM) & get) { publicKey =>
    parameters("activeOnly".as[Boolean].?, "closedOnly".as[Boolean].?) { (activeOnly, closedOnly) =>
      signedGet(publicKey) {
        loadOrders(publicKey, None, getOrderListType(activeOnly, closedOnly, OrderListType.All))
      }
    }
  }

  @Path("/orders/{address}")
  @ApiOperation(
    value = "All Order History by Address",
    notes = "Get All Order History for a given address",
    httpMethod = "GET",
    authorizations = Array(new Authorization(SwaggerDocService.apiKeyDefinitionName)),
    tags = Array("history"),
    response = classOf[Array[HttpOrderBookHistoryItem]]
  )
  @ApiImplicitParams(
    Array(
      new ApiImplicitParam(name = "address", value = "Address", dataType = "string", paramType = "path"),
      new ApiImplicitParam(
        name = "activeOnly",
        value = "Return active only orders (Accepted and PartiallyFilled)",
        required = false,
        dataType = "boolean",
        paramType = "query",
        defaultValue = "false"
      ),
      new ApiImplicitParam(
        name = "closedOnly",
        value = "Return closed only orders (Filled and Canceled)",
        required = false,
        dataType = "boolean",
        paramType = "query",
        defaultValue = "false"
      )
    )
  )
  def getAllOrderHistory: Route = (path(AddressPM) & get & withAuth & withUserPublicKeyOpt) { (addressOrError, userPublicKey) =>
    withCorrectAddress(addressOrError) { address =>
      userPublicKey match {
        case Some(upk) if upk.toAddress != address => invalidUserPublicKey
        case _ =>
          parameters("activeOnly".as[Boolean].?, "closedOnly".as[Boolean].?) { (activeOnly, closedOnly) =>
            loadOrders(address, None, getOrderListType(activeOnly, closedOnly, OrderListType.ActiveOnly))
          }
      }
    }
  }

  private def getOrderStatusInfo(id: Order.Id, address: Address): StandardRoute = complete {
    askMapAddressActor[AddressActor.Reply.OrdersStatusInfo](address, AddressActor.Query.GetOrderStatusInfo(id)) {
      _.maybeOrderStatusInfo match {
        case Some(oi) => SimpleResponse(HttpOrderBookHistoryItem.fromOrderInfo(id, oi))
        case None => InfoNotFound(error.OrderNotFound(id))
      }
    }
  }

  @Path("/orders/{address}/{orderId}")
  @ApiOperation(
    value = "Order Status Info by Address and ID without signature",
    notes = "Get Status Info of the specified order for a given address without signature",
    httpMethod = "GET",
    authorizations = Array(new Authorization(SwaggerDocService.apiKeyDefinitionName)),
    tags = Array("status"),
    response = classOf[HttpOrderBookHistoryItem]
  )
  @ApiImplicitParams(
    Array(
      new ApiImplicitParam(name = "address", value = "Address", dataType = "string", paramType = "path"),
      new ApiImplicitParam(name = "orderId", value = "Order ID", required = true, dataType = "string", paramType = "path"),
      new ApiImplicitParam(
        name = `X-User-Public-Key`.headerName,
        value = "User's public key",
        required = false,
        dataType = "string",
        paramType = "header",
        defaultValue = ""
      )
    )
  )
  def getOrderStatusInfoByIdWithApiKey: Route = (path(AddressPM / ByteStrPM) & get & withAuth & withUserPublicKeyOpt) {
    (addressOrError, orderId, userPublicKey) =>
      withCorrectAddress(addressOrError) { address =>
        userPublicKey match {
          case Some(upk) if upk.toAddress != address => invalidUserPublicKey
          case _ => getOrderStatusInfo(orderId, address)
        }
      }
  }

  // https://github.com/OAI/OpenAPI-Specification/issues/146#issuecomment-117288707
  @Path("/orderbook/{publicKey}/{orderId}#getOrderStatusInfoByIdWithSignature")
  @ApiOperation(
    value = "Order Status Info by Public Key and ID",
    notes = "Get Status Info of the specified order for a given public key",
    httpMethod = "GET",
    authorizations = Array(new Authorization(SwaggerDocService.apiKeyDefinitionName)),
    tags = Array("status"),
    response = classOf[HttpOrderBookHistoryItem]
  )
  @ApiImplicitParams(
    Array(
      new ApiImplicitParam(name = "publicKey", value = "Public Key", dataType = "string", paramType = "path"),
      new ApiImplicitParam(name = "orderId", value = "Order ID", required = true, dataType = "string", paramType = "path"),
      new ApiImplicitParam(name = "Timestamp", value = "Timestamp", required = true, dataType = "integer", paramType = "header"),
      new ApiImplicitParam(
        name = "Signature",
        value = "Base58 encoded Curve25519.sign(senderPrivateKey, concat(bytesOf(publicKey), bigEndianBytes(Timestamp)))",
        required = true,
        dataType = "string",
        paramType = "header"
      )
    )
  )
  def getOrderStatusInfoByIdWithSignature: Route = (path(PublicKeyPM / ByteStrPM) & get) { (publicKey, orderId) =>
    signedGet(publicKey)(getOrderStatusInfo(orderId, publicKey.toAddress))
  }

  @Path("/orderbook/{amountAsset}/{priceAsset}/tradableBalance/{address}")
  @ApiOperation(
    value = "Tradable Balance for Asset Pair",
    notes = "Get Tradable Balance for the given Asset Pair, returns Map[Base58 encoded Asset ID, Long]",
    httpMethod = "GET",
    tags = Array("balances"),
    response = classOf[HttpBalance]
  )
  @ApiImplicitParams(
    Array(
      new ApiImplicitParam(name = "amountAsset", value = "Amount Asset ID in Pair, or 'WAVES'", dataType = "string", paramType = "path"),
      new ApiImplicitParam(name = "priceAsset", value = "Price Asset ID in Pair, or 'WAVES'", dataType = "string", paramType = "path"),
      new ApiImplicitParam(name = "address", value = "Account Address", required = true, dataType = "string", paramType = "path")
    )
  )
  def tradableBalance: Route = (path(AssetPairPM / "tradableBalance" / AddressPM) & get) { (pair, addressOrError) =>
    withCorrectAddress(addressOrError) { address =>
      withAssetPair(pair, redirectToInverse = true, s"/tradableBalance/$address") { pair =>
        complete {
          askMapAddressActor[AddressActor.Reply.Balance](address, AddressActor.Query.GetTradableBalance(pair.assets))(_.balance.toJson)
        }
      }
    }
  }

  @Path("/balance/reserved/{publicKey}")
  @ApiOperation(
    value = "Reserved Balance",
    notes = "Get non-zero balance of open orders, returns Map[Base58 encoded Asset ID, Long]",
    httpMethod = "GET",
    tags = Array("balances"),
    response = classOf[HttpBalance]
  )
  @ApiImplicitParams(
    Array(
      new ApiImplicitParam(name = "publicKey", value = "Public Key", required = true, dataType = "string", paramType = "path"),
      new ApiImplicitParam(name = "Timestamp", value = "Timestamp", required = true, dataType = "integer", paramType = "header"),
      new ApiImplicitParam(
        name = "Signature",
        value = "Base58 encoded Curve25519.sign(senderPrivateKey, concat(bytesOf(publicKey), bigEndianBytes(Timestamp)))",
        required = true,
        dataType = "string",
        paramType = "header"
      )
    )
  )
  def reservedBalance: Route = (path("reserved" / PublicKeyPM) & get) { publicKey =>
    (signedGet(publicKey).tmap(_ => Option.empty[PublicKey]) | (withAuth & withUserPublicKeyOpt)) {
      case Some(upk) if upk != publicKey => invalidUserPublicKey
      case _ =>
        complete {
          askMapAddressActor[AddressActor.Reply.Balance](publicKey, AddressActor.Query.GetReservedBalance)(_.balance.toJson)
        }
    }
  }

  @Path("/orderbook/{amountAsset}/{priceAsset}/{orderId}")
  @ApiOperation(
    value = "Order Status",
    notes = "Get Order status for a given Asset Pair during the last 30 days",
    httpMethod = "GET",
    tags = Array("status"),
    response = classOf[HttpOrderStatus]
  )
  @ApiImplicitParams(
    Array(
      new ApiImplicitParam(name = "amountAsset", value = "Amount Asset ID in Pair, or 'WAVES'", dataType = "string", paramType = "path"),
      new ApiImplicitParam(name = "priceAsset", value = "Price Asset ID in Pair, or 'WAVES'", dataType = "string", paramType = "path"),
      new ApiImplicitParam(name = "orderId", value = "Order ID", required = true, dataType = "string", paramType = "path")
    )
  )
  def orderStatus: Route = (path(AssetPairPM / ByteStrPM) & get) { (p, orderId) =>
    withAssetPair(p, redirectToInverse = true, s"/$orderId") { _ =>
      complete {
        orderDb.get(orderId) match {
          case Some(order) =>
            askMapAddressActor[AddressActor.Reply.GetOrderStatus](order.sender, AddressActor.Query.GetOrderStatus(orderId)) { r =>
              HttpOrderStatus.from(r.x)
            }
          case None =>
            Future.successful(orderDb.getOrderInfo(orderId).fold(HttpOrderStatus.from(OrderStatus.NotFound))(x => HttpOrderStatus.from(x.status)))
        }
      }
    }
  }

  @Path("/orderbook/{amountAsset}/{priceAsset}")
  @ApiOperation(
    value = "Remove Order Book for a given Asset Pair",
    notes = "Remove Order Book for a given Asset Pair. Attention! Use this method only when clients can't place orders on this pair!",
    httpMethod = "DELETE",
    authorizations = Array(new Authorization(SwaggerDocService.apiKeyDefinitionName)),
    tags = Array("markets"),
    response = classOf[HttpMessage]
  )
  @ApiImplicitParams(
    Array(
      new ApiImplicitParam(name = "amountAsset", value = "Amount Asset ID in Pair, or 'WAVES'", dataType = "string", paramType = "path"),
      new ApiImplicitParam(name = "priceAsset", value = "Price Asset ID in Pair, or 'WAVES'", dataType = "string", paramType = "path")
    )
  )
  def orderBookDelete: Route = (path(AssetPairPM) & delete & withAuth) { pair =>
    orderBook(pair) match {
      case Some(Right(_)) =>
        complete(
          storeEvent(QueueEvent.OrderBookDeleted(pair))
            .map {
              case None => NotImplemented(error.FeatureDisabled)
              case _ => SimpleResponse(StatusCodes.Accepted, "Deleting order book")
            }
            .recover { case e: Throwable =>
              log.error("Can not persist event", e)
              CanNotPersist(error.CanNotPersistEvent)
            }
        )
      case _ => complete(OrderBookUnavailable(error.OrderBookBroken(pair)))
    }
  }

  @Path("/transactions/{orderId}")
  @ApiOperation(
    value = "Get Exchange Transactions by Order",
    notes = "Get all exchange transactions created by DEX on execution of the given order",
    httpMethod = "GET",
    tags = Array("transactions"),
    response = classOf[Array[ExchangeTransactionV2]]
  )
  @ApiImplicitParams(
    Array(
      new ApiImplicitParam(name = "orderId", value = "Order ID", dataType = "string", paramType = "path")
    )
  )
  def getTransactionsByOrder: Route = (path(ByteStrPM) & get) { orderId =>
    complete(Json.toJson(orderDb.transactionsByOrder(orderId)))
  }

  @Path("/debug/config")
  @ApiOperation(
    value = "Returns current matcher's configuration",
    httpMethod = "GET",
    authorizations = Array(new Authorization(SwaggerDocService.apiKeyDefinitionName)),
    tags = Array("debug"),
    response = classOf[HttpResponse]
  )
  def getConfig: Route = (path("config") & get & withAuth) {
    complete {
      HttpEntity(filteredConfig.rendered).withContentType(CustomContentTypes.`application/hocon`)
    }
  }

  @Path("/debug/config")
  @ApiOperation(
    value = "Returns current matcher's configuration",
    httpMethod = "GET",
    authorizations = Array(new Authorization(SwaggerDocService.apiKeyDefinitionName)),
    tags = Array("debug"),
    response = classOf[SimpleResponse]
  )
  def getConfig: Route = (path("config") & get & withAuth)  {
    complete {

      var outputConfig = config.getObject("waves").toConfig

      def pathShouldNotBeDeleted(path: String): Boolean = ("(user|pass|seed|private)".r findFirstIn path).isEmpty

      def modifyConfig(path: String, config: Config): Unit = {
        val itr = config.root().entrySet().iterator()

        while(itr.hasNext()){

          val key = itr.next().getKey
          val valueType = config.root().get(key).valueType()
          val absolutePath = if(path.length > 0) s"$path.$key" else key

          valueType match {
            case ConfigValueType.OBJECT => {
              if(pathShouldNotBeDeleted(absolutePath)) {
                if(config.getObject(key).size() == 0) {
                  outputConfig = outputConfig.withoutPath(absolutePath)
                } else {
                  modifyConfig(absolutePath, config.getObject(key).toConfig)
                }
              }
            }
            case _ => if(!pathShouldNotBeDeleted(absolutePath)) outputConfig = outputConfig.withoutPath(absolutePath)
          }
        }
      }

      modifyConfig("", outputConfig)

      SimpleResponse(
        StatusCodes.OK,
        new ConfigOps(outputConfig).rendered,
      )
    }
  }

  @Path("/debug/currentOffset")
  @ApiOperation(
    value = "Get the current offset in the queue",
    httpMethod = "GET",
    authorizations = Array(new Authorization(SwaggerDocService.apiKeyDefinitionName)),
    tags = Array("debug"),
    response = classOf[HttpOffset]
  )
  def getCurrentOffset: Route = (path("currentOffset") & get & withAuth)(complete(currentOffset().toJson))

  @Path("/debug/lastOffset")
  @ApiOperation(
    value = "Get the last offset in the queue",
    httpMethod = "GET",
    authorizations = Array(new Authorization(SwaggerDocService.apiKeyDefinitionName)),
    tags = Array("debug"),
    response = classOf[HttpOffset]
  )
  def getLastOffset: Route = (path("lastOffset") & get & withAuth) {
    complete(lastOffset() map (_.toJson))
  }

  @Path("/debug/oldestSnapshotOffset")
  @ApiOperation(
    value = "Get the oldest snapshot's offset in the queue",
    httpMethod = "GET",
    authorizations = Array(new Authorization(SwaggerDocService.apiKeyDefinitionName)),
    tags = Array("debug"),
    response = classOf[HttpOffset]
  )
  def getOldestSnapshotOffset: Route = (path("oldestSnapshotOffset") & get & withAuth) {
    complete {
      (matcher ? GetSnapshotOffsets).mapTo[SnapshotOffsetsResponse].map { response =>
        val defined = response.offsets.valuesIterator.collect { case Some(x) => x }
        (if (defined.isEmpty) -1L else defined.min).toJson
      }
    }
  }

  @Path("/debug/allSnapshotOffsets")
  @ApiOperation(
    value = "Get all snapshots' offsets in the queue",
    notes = "Returns Map[Asset Pair, Long]",
    httpMethod = "GET",
    authorizations = Array(new Authorization(SwaggerDocService.apiKeyDefinitionName)),
    tags = Array("debug"),
    response = classOf[HttpSnapshotOffsets]
  )
  def getAllSnapshotOffsets: Route = (path("allSnapshotOffsets") & get & withAuth) {
    complete {
      (matcher ? GetSnapshotOffsets).mapTo[SnapshotOffsetsResponse].map { x =>
        x.offsets.collect { case (assetPair, Some(offset)) => assetPair -> offset }.toJson
      }
    }
  }

  @Path("/debug/saveSnapshots")
  @ApiOperation(
    value = "Saves snapshots for all Order Books",
    httpMethod = "POST",
    authorizations = Array(new Authorization(SwaggerDocService.apiKeyDefinitionName)),
    tags = Array("debug"),
    response = classOf[HttpMessage]
  )
  def saveSnapshots: Route = (path("saveSnapshots") & post & withAuth) {
    complete {
      matcher ! ForceSaveSnapshots
      SimpleResponse(StatusCodes.OK, "Saving started")
    }
  }

  private def askMapAddressActor[A: ClassTag](sender: Address, msg: AddressActor.Message)(
    f: A => ToResponseMarshallable
  ): Future[ToResponseMarshallable] =
    (addressActor ? AddressDirectoryActor.Envelope(sender, msg))
      .mapTo[A]
      .map(f)
      .recover { case e: AskTimeoutException =>
        log.error(s"Error processing $msg", e)
        TimedOut
      }

  private val handleUnknownResponse: LogicResponseHandler = { case x =>
    log.error(s"Can't handle $x")
    entities.InternalError
  }

  @inline
  private def askAddressActor(sender: Address, msg: AddressActor.Message)(handleResponse: LogicResponseHandler): Future[ToResponseMarshallable] =
    (addressActor ? AddressDirectoryActor.Envelope(sender, msg))
      .map(handleResponse.orElse(handleUnknownResponse))
      .recover { case e: AskTimeoutException =>
        log.error(s"Error processing $msg", e)
        TimedOut
      }

  private def getOrderListType(activeOnly: Option[Boolean], closedOnly: Option[Boolean], default: OrderListType): OrderListType =
    if (activeOnly.isEmpty && closedOnly.isEmpty) default
    else
      (activeOnly.getOrElse(false), closedOnly.getOrElse(false)) match {
        case (true, true) => OrderListType.Empty
        case (false, true) => OrderListType.ClosedOnly
        case (true, false) => OrderListType.ActiveOnly
        case (false, false) => OrderListType.All
      }

}<|MERGE_RESOLUTION|>--- conflicted
+++ resolved
@@ -11,11 +11,7 @@
 import akka.util.Timeout
 import cats.syntax.option._
 import com.google.common.primitives.Longs
-<<<<<<< HEAD
-import com.typesafe.config.{Config, ConfigObject, ConfigRenderOptions, ConfigValue, ConfigValueType}
-=======
 import com.typesafe.config.Config
->>>>>>> 0e8cd14f
 import com.wavesplatform.dex._
 import com.wavesplatform.dex.actors.MatcherActor._
 import com.wavesplatform.dex.actors.address.AddressActor.OrderListType
@@ -48,10 +44,6 @@
 import com.wavesplatform.dex.model._
 import com.wavesplatform.dex.queue.MatcherQueue.StoreEvent
 import com.wavesplatform.dex.queue.{QueueEvent, QueueEventWithMeta}
-<<<<<<< HEAD
-import com.wavesplatform.dex.settings.utils.ConfigOps
-=======
->>>>>>> 0e8cd14f
 import com.wavesplatform.dex.settings.utils.ConfigOps.ConfigOps
 import com.wavesplatform.dex.settings.{MatcherSettings, OrderFeeSettings}
 import io.swagger.annotations._
@@ -66,53 +58,29 @@
 @Path("/matcher")
 @Api()
 class MatcherApiRoute(
-<<<<<<< HEAD
-    assetPairBuilder: AssetPairBuilder,
-    matcherPublicKey: PublicKey,
-    config: Config,
-    matcher: ActorRef,
-    addressActor: ActorRef,
-    storeEvent: StoreEvent,
-    orderBook: AssetPair => Option[Either[Unit, ActorRef]],
-    orderBookHttpInfo: OrderBookHttpInfo,
-    getActualTickSize: AssetPair => BigDecimal,
-    orderValidator: Order => FutureResult[Order],
-    matcherSettings: MatcherSettings,
-    override val matcherStatus: () => MatcherStatus,
-    orderDb: OrderDB,
-    currentOffset: () => QueueEventWithMeta.Offset,
-    lastOffset: () => Future[QueueEventWithMeta.Offset],
-    matcherAccountFee: Long,
-    override val apiKeyHash: Option[Array[Byte]],
-    rateCache: RateCache,
-    validatedAllowedOrderVersions: () => Future[Set[Byte]],
-    getActualOrderFeeSettings: () => OrderFeeSettings,
-    externalClientDirectoryRef: typed.ActorRef[WsExternalClientDirectoryActor.Message]
-=======
-  assetPairBuilder: AssetPairBuilder,
-  matcherPublicKey: PublicKey,
-  config: Config,
-  matcher: ActorRef,
-  addressActor: ActorRef,
-  storeEvent: StoreEvent,
-  orderBook: AssetPair => Option[Either[Unit, ActorRef]],
-  orderBookHttpInfo: OrderBookHttpInfo,
-  getActualTickSize: AssetPair => BigDecimal,
-  orderValidator: Order => FutureResult[Order],
-  matcherSettings: MatcherSettings,
-  override val matcherStatus: () => MatcherStatus,
-  orderDb: OrderDB,
-  currentOffset: () => QueueEventWithMeta.Offset,
-  lastOffset: () => Future[QueueEventWithMeta.Offset],
-  matcherAccountFee: Long,
-  override val apiKeyHash: Option[Array[Byte]],
-  rateCache: RateCache,
-  validatedAllowedOrderVersions: () => Future[Set[Byte]],
-  getActualOrderFeeSettings: () => OrderFeeSettings,
-  externalClientDirectoryRef: typed.ActorRef[WsExternalClientDirectoryActor.Message]
->>>>>>> 0e8cd14f
-)(implicit mat: Materializer)
-    extends ApiRoute
+                       assetPairBuilder: AssetPairBuilder,
+                       matcherPublicKey: PublicKey,
+                       config: Config,
+                       matcher: ActorRef,
+                       addressActor: ActorRef,
+                       storeEvent: StoreEvent,
+                       orderBook: AssetPair => Option[Either[Unit, ActorRef]],
+                       orderBookHttpInfo: OrderBookHttpInfo,
+                       getActualTickSize: AssetPair => BigDecimal,
+                       orderValidator: Order => FutureResult[Order],
+                       matcherSettings: MatcherSettings,
+                       override val matcherStatus: () => MatcherStatus,
+                       orderDb: OrderDB,
+                       currentOffset: () => QueueEventWithMeta.Offset,
+                       lastOffset: () => Future[QueueEventWithMeta.Offset],
+                       matcherAccountFee: Long,
+                       override val apiKeyHash: Option[Array[Byte]],
+                       rateCache: RateCache,
+                       validatedAllowedOrderVersions: () => Future[Set[Byte]],
+                       getActualOrderFeeSettings: () => OrderFeeSettings,
+                       externalClientDirectoryRef: typed.ActorRef[WsExternalClientDirectoryActor.Message]
+                     )(implicit mat: Materializer)
+  extends ApiRoute
     with AuthRoute
     with HasStatusBarrier
     with ScorexLogging {
@@ -167,8 +135,8 @@
   private val orderBookRoutes: Route = pathPrefix("orderbook") {
     protect {
       orderBookInfo ~ getOrderStatusInfoByIdWithSignature ~ getOrderBook ~ marketStatus ~ placeLimitOrder ~
-      placeMarketOrder ~ getAssetPairAndPublicKeyOrderHistory ~ getPublicKeyOrderHistory ~ tradableBalance ~
-      orderStatus ~ historyDelete ~ cancel ~ cancelAll ~ orderbooks ~ orderBookDelete
+        placeMarketOrder ~ getAssetPairAndPublicKeyOrderHistory ~ getPublicKeyOrderHistory ~ tradableBalance ~
+        orderStatus ~ historyDelete ~ cancel ~ cancelAll ~ orderbooks ~ orderBookDelete
     }
   }
 
@@ -191,11 +159,11 @@
   }
 
   private def withAssetPair(
-    p: AssetPair,
-    redirectToInverse: Boolean = false,
-    suffix: String = "",
-    formatError: MatcherError => ToResponseMarshallable = InfoNotFound.apply
-  ): Directive1[AssetPair] =
+                             p: AssetPair,
+                             redirectToInverse: Boolean = false,
+                             suffix: String = "",
+                             formatError: MatcherError => ToResponseMarshallable = InfoNotFound.apply
+                           ): Directive1[AssetPair] =
     FutureDirectives.onSuccess(assetPairBuilder.validateAssetPair(p).value) flatMap {
       case Right(_) => provide(p)
       case Left(e) if redirectToInverse =>
@@ -1086,54 +1054,6 @@
     }
   }
 
-  @Path("/debug/config")
-  @ApiOperation(
-    value = "Returns current matcher's configuration",
-    httpMethod = "GET",
-    authorizations = Array(new Authorization(SwaggerDocService.apiKeyDefinitionName)),
-    tags = Array("debug"),
-    response = classOf[SimpleResponse]
-  )
-  def getConfig: Route = (path("config") & get & withAuth)  {
-    complete {
-
-      var outputConfig = config.getObject("waves").toConfig
-
-      def pathShouldNotBeDeleted(path: String): Boolean = ("(user|pass|seed|private)".r findFirstIn path).isEmpty
-
-      def modifyConfig(path: String, config: Config): Unit = {
-        val itr = config.root().entrySet().iterator()
-
-        while(itr.hasNext()){
-
-          val key = itr.next().getKey
-          val valueType = config.root().get(key).valueType()
-          val absolutePath = if(path.length > 0) s"$path.$key" else key
-
-          valueType match {
-            case ConfigValueType.OBJECT => {
-              if(pathShouldNotBeDeleted(absolutePath)) {
-                if(config.getObject(key).size() == 0) {
-                  outputConfig = outputConfig.withoutPath(absolutePath)
-                } else {
-                  modifyConfig(absolutePath, config.getObject(key).toConfig)
-                }
-              }
-            }
-            case _ => if(!pathShouldNotBeDeleted(absolutePath)) outputConfig = outputConfig.withoutPath(absolutePath)
-          }
-        }
-      }
-
-      modifyConfig("", outputConfig)
-
-      SimpleResponse(
-        StatusCodes.OK,
-        new ConfigOps(outputConfig).rendered,
-      )
-    }
-  }
-
   @Path("/debug/currentOffset")
   @ApiOperation(
     value = "Get the current offset in the queue",
