--- conflicted
+++ resolved
@@ -469,14 +469,11 @@
 
 case object UserPublicKeyIsNotValid extends MatcherError(account, pubKey, broken, e"Provided user public key is not correct")
 
-<<<<<<< HEAD
 case class AddressAndPublicKeyAreIncompatible(address: Address, publicKey: PublicKey)
     extends MatcherError(auth, pubKey, unexpected, e"Address ${'address -> address} and public key ${'publicKey -> publicKey} are incompatible")
 
 case object AuthIsRequired extends MatcherError(auth, params, notProvided, e"The authentication is required. Please read the documentation")
 
-=======
->>>>>>> 0b5f6f65
 sealed abstract class Entity(val code: Int)
 object Entity {
   object common  extends Entity(0)
