package com.wavesplatform.dex.error

import com.wavesplatform.account.{Address, PublicKey}
import com.wavesplatform.dex.error.Class.{common => commonClass, _}
import com.wavesplatform.dex.error.Entity.{common => commonEntity, _}
import com.wavesplatform.dex.error.Implicits._
import com.wavesplatform.dex.model.MatcherModel.Denormalization
import com.wavesplatform.dex.settings.{DeviationsSettings, OrderRestrictionsSettings}
import com.wavesplatform.features.BlockchainFeature
import com.wavesplatform.transaction.Asset
import com.wavesplatform.transaction.Asset.{IssuedAsset, Waves}
import com.wavesplatform.transaction.assets.exchange.{AssetPair, Order, OrderType}
import play.api.libs.json.{JsObject, Json}

sealed abstract class MatcherError(val code: Int, val message: MatcherErrorMessage) extends Product with Serializable {
  def this(obj: Entity, part: Entity, klass: Class, message: MatcherErrorMessage) = this(
    (obj.code << 20) + (part.code << 8) + klass.code, // 32 bits = (12 for object) + (12 for part) + (8 for class)
    message
  )

  override def toString: String = s"${getClass.getCanonicalName}(error=$code)"
}

object MatcherError {
  implicit final class Ops(val self: MatcherError) extends AnyVal {
    def toJson = {
      val obj           = self.message
      val wrappedParams = if (obj.params == JsObject.empty) obj.params else Json.obj("params" -> obj.params)
      Json
        .obj(
          "error"    -> self.code,
          "message"  -> obj.text,
          "template" -> obj.template
        )
        .deepMerge(wrappedParams)
    }
  }
}

case class Amount(asset: Asset, volume: BigDecimal)
object Amount {
  private[error] def apply(asset: Asset, volume: Long)(implicit efc: ErrorFormatterContext): Amount =
    new Amount(asset, Denormalization.denormalizeAmountAndFee(volume, efc.assetDecimals(asset)))
}

case class Price(assetPair: AssetPair, volume: BigDecimal)
object Price {
  private[error] def apply(assetPair: AssetPair, volume: Long)(implicit efc: ErrorFormatterContext): Price =
    new Price(assetPair, Denormalization.denormalizePrice(volume, efc.assetDecimals(assetPair.amountAsset), efc.assetDecimals(assetPair.priceAsset)))
}

case class MatcherErrorMessage(text: String, template: String, params: JsObject)

case object MatcherIsStarting     extends MatcherError(commonEntity, commonEntity, starting, e"System is starting")
case object MatcherIsStopping     extends MatcherError(commonEntity, commonEntity, stopping, e"System is shutting down")
case object RequestTimeout        extends MatcherError(request, commonEntity, stopping, e"Request timed out. Please retry later")
case object FeatureNotImplemented extends MatcherError(commonEntity, feature, unsupported, e"This feature is not implemented")
case object FeatureDisabled       extends MatcherError(commonEntity, feature, disabled, e"This feature is disabled, contact with the administrator")

case class OrderBookBroken(theAssetPair: AssetPair)
    extends MatcherError(orderBook,
                         commonEntity,
                         broken,
                         e"The order book for ${'assetPair -> theAssetPair} is unavailable, please contact with the administrator")

case class OrderBookUnexpectedState(assetPair: AssetPair)
    extends MatcherError(orderBook,
                         commonEntity,
                         unexpected,
                         e"The order book for ${'assetPair -> assetPair} is unexpected state, please contact with the administrator")

case class OrderBookStopped(assetPair: AssetPair)
    extends MatcherError(orderBook,
                         commonEntity,
                         disabled,
                         e"The order book for ${'assetPair -> assetPair} is stopped, please contact with the administrator")

case object CanNotPersistEvent
    extends MatcherError(commonEntity, producer, broken, e"Can not persist event, please retry later or contact with the administrator")

case object CancelRequestIsIncomplete extends MatcherError(request, commonEntity, unexpected, e"Either timestamp or orderId must be specified")

case class UnexpectedMatcherPublicKey(required: PublicKey, given: PublicKey)
    extends MatcherError(
      commonEntity,
      pubKey,
      unexpected,
      e"The required matcher public key for this DEX is ${'required -> required}, but given ${'given -> given}"
    )

case class UnexpectedSender(required: Address, given: Address)
    extends MatcherError(order, pubKey, unexpected, e"The sender ${'given -> given} does not match expected ${'required -> required}")

case class OrderInvalidSignature(id: Order.Id, details: String)
    extends MatcherError(order, signature, commonClass, e"The signature of order ${'id -> id} is invalid: ${'details -> details}")

case class UnexpectedFeeAsset(required: Set[Asset], given: Asset)
    extends MatcherError(
      order,
      fee,
      unexpected,
      if (AssetPair.assetIdStr(given) == "WAVES")
        e"""Required one of the following fee asset: ${'required  -> required}. But given "WAVES" as Base58 string. Remove this field if you want to specify WAVES in JSON"""
      else e"Required one of the following fee asset: ${'required -> required}. But given ${'given -> given}"
    )

case class FeeNotEnough(required: Amount, given: Amount)
    extends MatcherError(
      order,
      fee,
      notEnough,
      e"Required ${'required -> required} as fee for this order, but given ${'given -> given}"
    )
object FeeNotEnough {
  def apply(required: Long, given: Long, asset: Asset)(implicit efc: ErrorFormatterContext): FeeNotEnough = {
    val decimals = efc.assetDecimals(asset)
    new FeeNotEnough(
      required = Amount(asset, Denormalization.denormalizeAmountAndFee(required, decimals)),
      given = Amount(asset, Denormalization.denormalizeAmountAndFee(given, decimals))
    )
  }
}

case class AssetNotFound(theAsset: IssuedAsset) extends MatcherError(asset, commonEntity, notFound, e"The asset ${'assetId -> theAsset} not found")

case class CanNotCreateExchangeTransaction(details: String)
    extends MatcherError(exchangeTx, order, commonClass, e"Can't verify the order by an exchange transaction: ${'details -> details}")

case class WrongExpiration(currentTs: Long, minExpirationOffset: Long, givenExpiration: Long)
    extends MatcherError(
      order,
      expiration,
      notEnough,
      e"""The expiration should be at least
                     |${'currentTimestamp -> currentTs} + ${'minExpirationOffset -> minExpirationOffset} = ${'minExpiration -> (currentTs + minExpirationOffset)},
                     |but it is ${'given -> givenExpiration}"""
    )

case class InvalidJson(fields: List[String])
    extends MatcherError(
      request,
      commonEntity,
      broken,
      if (fields.isEmpty) e"The provided JSON is invalid. Check the documentation"
      else e"The provided JSON contains invalid fields: ${'invalidFields -> fields}. Check the documentation"
    )

case class OrderCommonValidationFailed(details: String)
    extends MatcherError(order, commonEntity, commonClass, e"The order is invalid: ${'details -> details}")

case class InvalidAsset(theAsset: String)
    extends MatcherError(asset, commonEntity, broken, e"The asset '${'assetId -> theAsset}' is wrong. It should be 'WAVES' or a Base58 string")

case class AssetBlacklisted(theAsset: IssuedAsset)
    extends MatcherError(asset, commonEntity, blacklisted, e"The asset ${'assetId -> theAsset} is blacklisted")

case class AmountAssetBlacklisted(theAsset: IssuedAsset)
    extends MatcherError(asset, amount, blacklisted, e"The amount asset ${'assetId -> theAsset} is blacklisted")

case class PriceAssetBlacklisted(theAsset: IssuedAsset)
    extends MatcherError(asset, price, blacklisted, e"The price asset ${'assetId -> theAsset} is blacklisted")

case class FeeAssetBlacklisted(theAsset: IssuedAsset)
    extends MatcherError(asset, fee, blacklisted, e"The fee asset ${'assetId -> theAsset} is blacklisted")

case class AddressIsBlacklisted(address: Address)
    extends MatcherError(account, commonEntity, blacklisted, e"The account ${'address -> address} is blacklisted")

case class BalanceNotEnough(required: List[Amount], actual: List[Amount])
    extends MatcherError(
      account,
      balance,
      notEnough,
      e"Not enough tradable balance. The order requires ${'required -> required}, but available are ${'actual -> actual}"
    )

object BalanceNotEnough {
  def apply(required: Map[Asset, Long], actual: Map[Asset, Long])(implicit efc: ErrorFormatterContext): BalanceNotEnough =
    new BalanceNotEnough(mk(required), mk(actual))

  private def mk(input: Map[Asset, Long])(implicit efc: ErrorFormatterContext): List[Amount] =
    input
      .map { case (id, v) => Amount(id, Denormalization.denormalizeAmountAndFee(v, efc.assetDecimals(id))) }
      .toList
      .sortBy(x => AssetPair.assetIdStr(x.asset))
}

case class ActiveOrdersLimitReached(maxActiveOrders: Long)
    extends MatcherError(account, order, limitReached, e"The limit of ${'limit -> maxActiveOrders} active orders has been reached")

case class OrderDuplicate(id: Order.Id) extends MatcherError(account, order, duplicate, e"The order ${'id -> id} has already been placed")

case class OrderNotFound(id: Order.Id) extends MatcherError(order, commonEntity, notFound, e"The order ${'id -> id} not found")

case class OrderCanceled(id: Order.Id) extends MatcherError(order, commonEntity, canceled, e"The order ${'id -> id} is canceled")

case class OrderFull(id: Order.Id) extends MatcherError(order, commonEntity, limitReached, e"The order ${'id -> id} is filled")

case class OrderFinalized(id: Order.Id) extends MatcherError(order, commonEntity, immutable, e"The order ${'id -> id} is finalized")

case class OrderVersionUnsupported(version: Byte, requiredFeature: BlockchainFeature)
    extends MatcherError(
      feature,
      order,
      unsupported,
      e"The order of version ${'version -> version} isn't yet supported, see the activation status of '${'featureName -> requiredFeature}'"
    )

case object RequestInvalidSignature extends MatcherError(request, signature, commonClass, e"The request has an invalid signature")

case class AccountFeatureUnsupported(x: BlockchainFeature)
    extends MatcherError(
      feature,
      account,
      unsupported,
      e"An account's feature isn't yet supported, see the activation status of '${'featureName -> x}'"
    )

case class AccountNotSupportOrderVersion(address: Address, requiredVersion: Byte, givenVersion: Byte)
    extends MatcherError(
      account,
      order,
      unsupported,
      e"The account ${'address -> address} requires the version >= ${'required -> requiredVersion}, but given ${'given -> givenVersion}"
    )

case class AccountScriptReturnedError(address: Address, scriptMessage: String)
    extends MatcherError(account,
                         script,
                         commonClass,
                         e"The account's script of ${'address -> address} returned the error: ${'scriptError -> scriptMessage}")

case class AccountScriptDeniedOrder(address: Address)
    extends MatcherError(account, script, denied, e"The account's script of ${'address -> address} rejected the order")

case class AccountScriptUnexpectResult(address: Address, returnedObject: String)
    extends MatcherError(
      account,
      script,
      unexpected,
      e"""The account's script of ${'address -> address} is broken, please contact with the owner.
                     |The returned object is '${'returnedObject -> returnedObject}'"""
    )

case class AccountScriptException(address: Address, errorName: String, errorText: String)
    extends MatcherError(
      account,
      script,
      broken,
      e"""The account's script of ${'address -> address} is broken, please contact with the owner.
                     |The returned error is ${'errorName -> errorName}, the text is: ${'errorText -> errorText}"""
    )

case class AssetFeatureUnsupported(x: BlockchainFeature, theAsset: IssuedAsset)
    extends MatcherError(
      feature,
      asset,
      unsupported,
      e"""An asset's feature isn't yet supported for '${'assetId -> theAsset}',
                     |see the activation status of '${'featureName -> x.description}'"""
    )

case class AssetScriptReturnedError(theAsset: IssuedAsset, scriptMessage: String)
    extends MatcherError(asset,
                         script,
                         commonClass,
                         e"The asset's script of ${'assetId -> theAsset} returned the error: ${'scriptError -> scriptMessage}")

case class AssetScriptDeniedOrder(theAsset: IssuedAsset)
    extends MatcherError(asset, script, denied, e"The asset's script of ${'assetId -> theAsset} rejected the order")

case class AssetScriptUnexpectResult(theAsset: IssuedAsset, returnedObject: String)
    extends MatcherError(
      asset,
      script,
      unexpected,
      e"""The asset's script of ${'assetId -> theAsset} is broken, please contact with the owner.
                   |The returned object is '${'returnedObject -> returnedObject}'"""
    )

case class AssetScriptException(theAsset: IssuedAsset, errorName: String, errorText: String)
    extends MatcherError(
      asset,
      script,
      broken,
      e"""The asset's script of ${'assetId -> theAsset} is broken, please contact with the owner.
                   |The returned error is ${'errorName -> errorName}, the text is: ${'errorText -> errorText}"""
    )

case class DeviantOrderPrice(orderType: OrderType, orderPrice: Price, deviationSettings: DeviationsSettings)
    extends MatcherError(
      order,
      price,
      outOfBound,
      if (orderType == OrderType.BUY)
        e"""The buy order's price ${'price -> orderPrice} is out of deviation bounds. It should meet the following matcher's requirements:
         |${'bestBidPercent -> (100 - deviationSettings.maxPriceProfit)}% of best bid price <= order price <=
         |${'bestAskPercent -> (100 + deviationSettings.maxPriceLoss)}% of best ask price"""
      else
        e"""The sell order's price ${'price -> orderPrice} is out of deviation bounds. It should meet the following matcher's requirements:
           |${'bestBidPercent -> (100 - deviationSettings.maxPriceLoss)}% of best bid price <= order price <=
           |${'bestAskPercent -> (100 + deviationSettings.maxPriceProfit)}% of best ask price"""
    )
object DeviantOrderPrice {
  def apply(ord: Order, deviationSettings: DeviationsSettings)(implicit efc: ErrorFormatterContext): DeviantOrderPrice =
    DeviantOrderPrice(ord.orderType, Price(ord.assetPair, ord.price), deviationSettings)
}

case class DeviantOrderMatcherFee(orderType: OrderType, matcherFee: Amount, deviationSettings: DeviationsSettings)
    extends MatcherError(
      order,
      fee,
      outOfBound,
      if (orderType == OrderType.BUY)
        e"""The buy order's matcher fee ${'matcherFee -> matcherFee} is out of deviation bounds. It should meet the following matcher's requirements:
       |matcher fee >= ${'bestAskFeePercent -> (100 - deviationSettings.maxFeeDeviation)}% of fee which should be paid in case of matching with best ask"""
      else
        e"""The sell order's matcher fee ${'matcherFee -> matcherFee} is out of deviation bounds. It should meet the following matcher's requirements:
         |matcher fee >= ${'bestBidFeePercent -> (100 - deviationSettings.maxFeeDeviation)}% of fee which should be paid in case of matching with best bid"""
    )
object DeviantOrderMatcherFee {
  def apply(ord: Order, deviationSettings: DeviationsSettings)(implicit efc: ErrorFormatterContext): DeviantOrderMatcherFee =
    DeviantOrderMatcherFee(ord.orderType, Amount(ord.matcherFeeAssetId, ord.matcherFee), deviationSettings)
}

case class AssetPairSameAssets(theAsset: Asset)
    extends MatcherError(
      order,
      assetPair,
      duplicate,
      e"The amount and price assets must be different, but they are: ${'assetId -> theAsset}"
    )

case class AssetPairIsDenied(theAssetPair: AssetPair)
    extends MatcherError(order, assetPair, denied, e"Trading is denied for the ${'assetPair -> theAssetPair} asset pair")

case class OrderAssetPairReversed(theAssetPair: AssetPair)
    extends MatcherError(order, assetPair, unsupported, e"The ${'assetPair -> theAssetPair} asset pair should be reversed")

case class OrderVersionDenied(theVersion: Byte, allowedVersions: Set[Byte])
    extends MatcherError(
      order,
      version,
      denied,
      e"""The orders of version ${'version -> theVersion} are denied by matcher.
                     |Allowed order versions are: ${'allowedOrderVersions -> allowedVersions.toList.sorted}"""
    )

case class UnsupportedOrderVersion(theVersion: Byte)
    extends MatcherError(
      order,
      version,
      unsupported,
      e"""The orders of version ${'version -> theVersion} is not supported.
                     |Supported order versions can be obtained via /matcher/settings GET method"""
    )

case class OrderInvalidAmount(orderAmount: Amount, amtSettings: OrderRestrictionsSettings)
    extends MatcherError(
      order,
      amount,
      denied,
      e"""The order's amount
                     |${'amount -> orderAmount}
                     |does not meet matcher's requirements:
                     |max amount = ${'max -> amtSettings.maxAmount},
                     |min amount = ${'min -> amtSettings.minAmount},
                     |step amount = ${'step -> amtSettings.stepAmount}"""
    )

object OrderInvalidAmount {
  def apply(ord: Order, amtSettings: OrderRestrictionsSettings)(implicit efc: ErrorFormatterContext): OrderInvalidAmount =
    OrderInvalidAmount(Amount(ord.assetPair.amountAsset, ord.amount), amtSettings)
}

case class PriceLastDecimalsMustBeZero(insignificantDecimals: Int)
    extends MatcherError(order, price, unexpected, e"Invalid price, last ${'insignificantDecimals -> insignificantDecimals} digits must be 0")

case class OrderInvalidPrice(orderPrice: Price, prcSettings: OrderRestrictionsSettings)
    extends MatcherError(
      order,
      price,
      denied,
      e"""The order's price
                   |${'price -> orderPrice}
                   |does not meet matcher's requirements:
                   |max price = ${'max -> prcSettings.maxPrice},
                   |min price = ${'min -> prcSettings.minPrice},
                   |step price = ${'step -> prcSettings.stepPrice}"""
    )

object OrderInvalidPrice {
  def apply(ord: Order, prcSettings: OrderRestrictionsSettings)(implicit efc: ErrorFormatterContext): OrderInvalidPrice =
    OrderInvalidPrice(Price(ord.assetPair, ord.price), prcSettings)
}

case class MarketOrderCancel(id: Order.Id)
    extends MatcherError(marketOrder, commonEntity, disabled, e"The market order ${'id -> id} cannot be cancelled manually")

case class InvalidMarketOrderPrice(orderType: OrderType, orderPrice: Price)
    extends MatcherError(
      marketOrder,
      price,
      outOfBound,
      if (orderType == OrderType.BUY)
        e"""Price of the buy market order
         |(${'orderPrice -> orderPrice})
         |is too low for its full execution with the current market state"""
      else
        e"""Price of the sell market order
         |(${'orderPrice -> orderPrice})
         |is too high for its full execution with the current market state"""
    )

object InvalidMarketOrderPrice {
  def apply(mo: Order)(implicit efc: ErrorFormatterContext): InvalidMarketOrderPrice =
    InvalidMarketOrderPrice(mo.orderType, Price(mo.assetPair, mo.price))
}

case class OrderInvalidPriceLevel(orderPrice: Price, minOrderPrice: Price)
    extends MatcherError(
      order,
      price,
      notEnough,
      e"""The buy order's price
       |${'price -> orderPrice}
       |does not meet matcher's requirements:
       |price >= ${'tickSize -> minOrderPrice} (actual tick size).
       |Orders can not be placed into level with price 0"""
    )
object OrderInvalidPriceLevel {
  def apply(ord: Order, tickSize: Long)(implicit efc: ErrorFormatterContext): OrderInvalidPriceLevel =
    OrderInvalidPriceLevel(Price(ord.assetPair, ord.price), Price(ord.assetPair, tickSize))
}

<<<<<<< HEAD
case object WavesNodeConnectionBroken
    extends MatcherError(connectivity, commonEntity, broken, e"Waves Node is unavailable, please retry later or contact with the administrator")

case object UnexpectedError
    extends MatcherError(
      commonEntity,
      commonEntity,
      unexpected,
      e"An unexpected error occurred"
    )

=======
>>>>>>> 16b03cf6
case object WavesImmutableRate extends MatcherError(rate, commonEntity, immutable, e"The rate for ${'assetId -> Waves} cannot be changed")

case object NonPositiveAssetRate extends MatcherError(rate, commonEntity, outOfBound, e"Asset rate should be positive")

case class RateNotFound(theAsset: Asset)
    extends MatcherError(rate, commonEntity, notFound, e"The rate for the asset ${'assetId -> theAsset} was not specified")

<<<<<<< HEAD
case object ApiKeyIsNotProvided
    extends MatcherError(auth, commonEntity, notProvided, e"API key is not provided in the configuration, please contact with the administrator")

case object ApiKeyIsNotValid extends MatcherError(auth, commonEntity, commonClass, e"Provided API key is not correct")
=======
case class InvalidJson(fields: List[String])
  extends MatcherError(
    request,
    commonEntity,
    broken,
    if (fields.isEmpty) e"The provided JSON is invalid. Check the documentation"
    else e"The provided JSON contains invalid fields: ${'invalidFields -> fields}. Check the documentation"
  )
>>>>>>> 16b03cf6

sealed abstract class Entity(val code: Int)
object Entity {
  object common  extends Entity(0)
  object request extends Entity(1)
  object feature extends Entity(2)
  object account extends Entity(3)
  object address extends Entity(4)

  object exchangeTx extends Entity(5)

  object balance extends Entity(6)
  object script  extends Entity(7)

  object orderBook extends Entity(8)
  object order     extends Entity(9)

  object version     extends Entity(10)
  object asset       extends Entity(11)
  object pubKey      extends Entity(12)
  object signature   extends Entity(13)
  object assetPair   extends Entity(14)
  object amount      extends Entity(15)
  object price       extends Entity(16)
  object fee         extends Entity(17)
  object expiration  extends Entity(18)
  object marketOrder extends Entity(19)
  object rate        extends Entity(20)

  object producer     extends Entity(100)
  object connectivity extends Entity(101)
  object auth         extends Entity(102)
}

sealed abstract class Class(val code: Int)
object Class {
  object common       extends Class(0)
  object broken       extends Class(1)
  object denied       extends Class(2)
  object unsupported  extends Class(3)
  object unexpected   extends Class(4)
  object blacklisted  extends Class(5)
  object notEnough    extends Class(6)
  object limitReached extends Class(7)
  object duplicate    extends Class(8)
  object notFound     extends Class(9)
  object canceled     extends Class(10)
  object immutable    extends Class(11)
  object timedOut     extends Class(12)
  object starting     extends Class(13)
  object stopping     extends Class(14)
  object outOfBound   extends Class(15)
  object disabled     extends Class(16)
  object notProvided  extends Class(17)
}<|MERGE_RESOLUTION|>--- conflicted
+++ resolved
@@ -433,7 +433,6 @@
     OrderInvalidPriceLevel(Price(ord.assetPair, ord.price), Price(ord.assetPair, tickSize))
 }
 
-<<<<<<< HEAD
 case object WavesNodeConnectionBroken
     extends MatcherError(connectivity, commonEntity, broken, e"Waves Node is unavailable, please retry later or contact with the administrator")
 
@@ -445,8 +444,6 @@
       e"An unexpected error occurred"
     )
 
-=======
->>>>>>> 16b03cf6
 case object WavesImmutableRate extends MatcherError(rate, commonEntity, immutable, e"The rate for ${'assetId -> Waves} cannot be changed")
 
 case object NonPositiveAssetRate extends MatcherError(rate, commonEntity, outOfBound, e"Asset rate should be positive")
@@ -454,12 +451,6 @@
 case class RateNotFound(theAsset: Asset)
     extends MatcherError(rate, commonEntity, notFound, e"The rate for the asset ${'assetId -> theAsset} was not specified")
 
-<<<<<<< HEAD
-case object ApiKeyIsNotProvided
-    extends MatcherError(auth, commonEntity, notProvided, e"API key is not provided in the configuration, please contact with the administrator")
-
-case object ApiKeyIsNotValid extends MatcherError(auth, commonEntity, commonClass, e"Provided API key is not correct")
-=======
 case class InvalidJson(fields: List[String])
   extends MatcherError(
     request,
@@ -468,7 +459,11 @@
     if (fields.isEmpty) e"The provided JSON is invalid. Check the documentation"
     else e"The provided JSON contains invalid fields: ${'invalidFields -> fields}. Check the documentation"
   )
->>>>>>> 16b03cf6
+
+case object ApiKeyIsNotProvided
+    extends MatcherError(auth, commonEntity, notProvided, e"API key is not provided in the configuration, please contact with the administrator")
+
+case object ApiKeyIsNotValid extends MatcherError(auth, commonEntity, commonClass, e"Provided API key is not correct")
 
 sealed abstract class Entity(val code: Int)
 object Entity {
