package com.wavesplatform.dex.model

import cats.instances.long.catsKernelStdGroupForLong
import cats.syntax.group._
import com.wavesplatform.dex.domain.asset.Asset
import com.wavesplatform.dex.domain.model.Price
import com.wavesplatform.dex.domain.order.{Order, OrderType}
import com.wavesplatform.dex.domain.transaction.ExchangeTransaction
import com.wavesplatform.dex.error
import com.wavesplatform.dex.fp.MapImplicits.cleaningGroup
import com.wavesplatform.dex.model.AcceptedOrder.FillingInfo
import play.api.libs.json.{JsObject, JsValue, Json}
import java.math.BigDecimal
import java.math.RoundingMode

object MatcherModel {
  def getCost(amount: Long, price: Long): Long =
    new BigDecimal(price)
      .multiply(new BigDecimal(amount))
      .scaleByPowerOfTen(-Order.PriceConstantExponent)
      .setScale(0, RoundingMode.FLOOR)
      .longValue()

  def correctRateByAssetDecimals(value: Double, assetDecimals: Int): Double =
    new BigDecimal(value)
      .scaleByPowerOfTen(assetDecimals - 8)
      .doubleValue()

  sealed trait DecimalsFormat
  final case object Denormalized extends DecimalsFormat
  final case object Normalized   extends DecimalsFormat
}

case class LevelAgg(amount: Long, price: Long)

sealed trait AcceptedOrder {

  def amount: Long // could be remaining or executed, see OrderExecuted
  def fee: Long    // same
  def order: Order

  lazy val id: Order.Id = order.id()

  def price: Price = order.price

  protected def rawSpentAmount: Long // Without correction

  def spentAmount: Long
  def receiveAmount: Long

  def isMarket: Boolean = this.fold(_ => false)(_ => true)
  def isLimit: Boolean  = this.fold(_ => true)(_ => false)

  def isBuyOrder: Boolean  = order.orderType == OrderType.BUY
  def isSellOrder: Boolean = order.orderType == OrderType.SELL

  def spentAsset: Asset = order.getSpendAssetId
  def rcvAsset: Asset   = order.getReceiveAssetId
  val feeAsset: Asset   = order.feeAsset

  val matcherFee: Long = order.matcherFee

  def requiredFee: Price                = if (feeAsset == rcvAsset) (fee - receiveAmount).max(0L) else fee
  def requiredBalance: Map[Asset, Long] = Map(spentAsset -> rawSpentAmount) |+| Map(feeAsset -> requiredFee)
  def reservableBalance: Map[Asset, Long]

  def availableBalanceBySpendableAssets(tradableBalance: Asset => Long): Map[Asset, Long] = {
    Set(spentAsset, feeAsset).map(asset => asset -> tradableBalance(asset)).toMap
  }

<<<<<<< HEAD
  // TODO Separate task for average filled price among all trades (DEX-651)
  val fillingInfo: FillingInfo = FillingInfo(amount == order.amount, order.amount - amount, order.matcherFee - fee, order.price)

  def amountOfPriceAsset: Long  = (BigDecimal(amount) * price / Order.PriceConstant).setScale(0, RoundingMode.FLOOR).toLong
  def amountOfAmountAsset: Long = correctedAmountOfAmountAsset(amount, price)
=======
  lazy val amountOfPriceAsset: Long = new BigDecimal(amount)
    .multiply(new BigDecimal(price))
    .scaleByPowerOfTen(-Order.PriceConstantExponent)
    .setScale(0, RoundingMode.FLOOR)
    .longValue()
  lazy val amountOfAmountAsset: Long = correctedAmountOfAmountAsset(amount, price)
>>>>>>> bc848c19

  protected def executionAmount(counterPrice: Price): Long = correctedAmountOfAmountAsset(amount, counterPrice)

  lazy val isValid: Boolean = isValid(price)
  def isValid(counterPrice: Price): Boolean =
    amount > 0 && amount >= minimalAmountOfAmountAssetByPrice(counterPrice) && amount < Order.MaxAmount && spentAmount > 0 && receiveAmount > 0

  private def minimalAmountOfAmountAssetByPrice(p: Long): Long =
    Order.PriceConstantDecimal.divide(new BigDecimal(p), 0, RoundingMode.CEILING).longValue()

  protected def correctedAmountOfAmountAsset(a: Long, p: Long): Long = correctedAmountOfAmountAsset(new BigDecimal(a), new BigDecimal(p))
  protected def correctedAmountOfAmountAsset(a: BigDecimal, p: BigDecimal): Long = {
    val settledTotal = a
      .multiply(p)
      .scaleByPowerOfTen(-Order.PriceConstantExponent)
      .setScale(0, RoundingMode.FLOOR)

    settledTotal
      .scaleByPowerOfTen(Order.PriceConstantExponent)
      .divide(p, 0, RoundingMode.CEILING)
      .longValue()
  }

  def fold[A](fl: LimitOrder => A)(fm: MarketOrder => A): A = this match {
    case lo: LimitOrder  => fl(lo)
    case mo: MarketOrder => fm(mo)
  }
}

object AcceptedOrder {

  def partialFee(matcherFee: Long, totalAmount: Long, partialAmount: Long): Long = {
    // Should not round! It could lead to forks. See ExchangeTransactionDiff
    (BigInt(matcherFee) * partialAmount / totalAmount).toLong
  }

  /**
    * Returns executed amount obtained as a result of the match of submitted and counter orders
    *
    * For limit orders:
    *   executedAmount = matchedAmount = min(corrected amount of submitted order, corrected amount of counter order)
    *
    * For market orders:
    *
    *   Let x  = actual executed amount,
    *       a  = order amount,
    *       A  = available for spending,
    *       f  = order fee,
    *       f' = executed fee = f * (x / a),
    *       p' = counter price,
    *       c  = buy order cost (p' * x)
    *
    *   executedAmount = min(matchedAmount, x),
    *   most tricky cases occur when A < a, i.e. available for spending is not enough to execute submitted market order
    *
    *   BUY market orders:
    *
    *     1. Fee asset = spent asset
    *
    *       A = f' + c =
    *           f' + p' * x =
    *           f * (x / a) + p' * x =
    *           x * (p' + f / a)
    *
    *       x = (A * a) / (p' * a + f)
    *
    *     2. Other cases
    *
    *       A = c = p' * x
    *       x = A / p'
    *
    *   SELL market orders:
    *
    *     1. Fee asset = spent asset
    *
    *       A = f' + x =
    *           f * (x / a) + x =
    *           x (1 + f / a)
    *
    *       x = (A * a) / (a + f)
    *
    *     2. Other cases
    *
    *       x = A
    *
    */
  def executedAmount(submitted: AcceptedOrder, counter: LimitOrder): Long = {

    val matchedAmount     = math.min(submitted.executionAmount(counter.price), counter.amountOfAmountAsset)
    lazy val counterPrice = new BigDecimal(counter.price)

    def minBetweenMatchedAmountAnd(value: Long): Long            = math.min(matchedAmount, value)
    def correctByCounterPrice(value: java.math.BigDecimal): Long = submitted.correctedAmountOfAmountAsset(value, counterPrice)

    submitted.fold(_ => matchedAmount) { mo =>
      minBetweenMatchedAmountAnd {
        if (mo.isBuyOrder) {
          correctByCounterPrice {
            if (mo.spentAsset == mo.feeAsset) {
              // mo.availableForSpending * mo.amount / (counter.price * mo.amount / Order.PriceConstant + mo.fee)
              val moAmount = new BigDecimal(mo.amount)
              new BigDecimal(mo.availableForSpending)
                .multiply(moAmount)
                .divide(
                  counterPrice
                    .multiply(moAmount)
                    .scaleByPowerOfTen(-Order.PriceConstantExponent)
                    .add(new BigDecimal(mo.fee)),
                  0,
                  RoundingMode.FLOOR
                )
            } else {
              // mo.availableForSpending * Order.PriceConstant / counter.price
              new BigDecimal(mo.availableForSpending)
                .scaleByPowerOfTen(Order.PriceConstantExponent)
                .divide(counterPrice, 0, RoundingMode.FLOOR)
            }
          }
<<<<<<< HEAD
      case mo =>
        if (mo.spentAsset == mo.feeAsset)
          minBetweenMatchedAmountAnd { (BigDecimal(mo.availableForSpending) * mo.amount / (mo.amount + mo.fee)).toLong } else
          minBetweenMatchedAmountAnd(mo.availableForSpending)
=======
        } else if (mo.spentAsset == mo.feeAsset) {
          // mo.availableForSpending * mo.amount / (mo.amount + mo.fee)
          new BigDecimal(mo.availableForSpending)
            .multiply(new BigDecimal(mo.amount))
            .divide(new BigDecimal(mo.amount + mo.fee), 0, RoundingMode.FLOOR)
            .longValue()
        } else mo.availableForSpending
      }
>>>>>>> bc848c19
    }
  }

  final case class FillingInfo(isNew: Boolean, filledAmount: Long, filledFee: Long, avgFilledPrice: Long)
}

sealed trait BuyOrder extends AcceptedOrder {
  def receiveAmount: Long  = amountOfAmountAsset
  def spentAmount: Long    = amountOfPriceAsset
  def rawSpentAmount: Long = amountOfPriceAsset
}

sealed trait SellOrder extends AcceptedOrder {
  def receiveAmount: Long  = amountOfPriceAsset
  def spentAmount: Long    = amountOfAmountAsset
  def rawSpentAmount: Long = amount
}

sealed trait LimitOrder extends AcceptedOrder {
  def partial(amount: Long, fee: Long): LimitOrder
  def reservableBalance: Map[Asset, Long] = requiredBalance
}

object LimitOrder {
  def apply(o: Order): LimitOrder = o.orderType match {
    case OrderType.BUY  => BuyLimitOrder(o.amount, o.matcherFee, o)
    case OrderType.SELL => SellLimitOrder(o.amount, o.matcherFee, o)
  }
}

case class BuyLimitOrder(amount: Long, fee: Long, order: Order) extends BuyOrder with LimitOrder {
  override def toString: String                       = s"BuyLimitOrder($amount,$fee,${order.id()})"
  def partial(amount: Long, fee: Long): BuyLimitOrder = copy(amount = amount, fee = fee)
}

case class SellLimitOrder(amount: Long, fee: Long, order: Order) extends SellOrder with LimitOrder {
  override def toString: String                        = s"SellLimitOrder($amount,$fee,${order.id()})"
  def partial(amount: Long, fee: Long): SellLimitOrder = copy(amount = amount, fee = fee)
}

sealed trait MarketOrder extends AcceptedOrder {

  /** Min between tradable balance of the order's owner and required balance of the order by spendable asset */
  val availableForSpending: Long

  def reservableBalance: Map[Asset, Long] =
    if (availableForSpending == 0) requiredBalance - order.getSpendAssetId
    else requiredBalance.updated(order.getSpendAssetId, availableForSpending)

  def partial(amount: Long, fee: Long, availableForSpending: Long): MarketOrder
}

object MarketOrder {

  private def create(order: Order, availableForSpending: Long): MarketOrder = {
    val pf = AcceptedOrder.partialFee(order.matcherFee, order.amount, order.amount)
    order.orderType match {
      case OrderType.BUY  => BuyMarketOrder(order.amount, pf, order, availableForSpending)
      case OrderType.SELL => SellMarketOrder(order.amount, pf, order, availableForSpending)
    }
  }

  def apply(o: Order, availableForSpending: Long): MarketOrder = create(o, availableForSpending)

  def apply(o: Order, tradableBalance: Asset => Long): MarketOrder = {
    val availableForSpending = math.min(tradableBalance(o.getSpendAssetId), LimitOrder(o).requiredBalance(o.getSpendAssetId))
    create(o, availableForSpending)
  }
}

case class BuyMarketOrder(amount: Long, fee: Long, order: Order, availableForSpending: Long) extends BuyOrder with MarketOrder {

  override def toString: String = s"BuyMarketOrder($amount,$fee,${order.id()},$availableForSpending)"

  def partial(amount: Long, fee: Long, availableForSpending: Long): BuyMarketOrder = {
    copy(amount = amount, fee = fee, availableForSpending = availableForSpending)
  }
}

case class SellMarketOrder(amount: Long, fee: Long, order: Order, availableForSpending: Long) extends SellOrder with MarketOrder {

  override def toString: String = s"SellMarketOrder($amount,$fee,${order.id()},$availableForSpending)"

  def partial(amount: Long, fee: Long, availableForSpendings: Long): SellMarketOrder = {
    copy(amount = amount, fee = fee, availableForSpending = availableForSpendings)
  }
}

sealed trait OrderStatus {
  def name: String
  def json: JsValue

  def filledAmount: Long
  def filledFee: Long
}

object OrderStatus {

  sealed trait Final extends OrderStatus

  case object Accepted extends OrderStatus {

    val name           = "Accepted"
    def json: JsObject = Json.obj("status" -> name)

    override def filledAmount: Long = 0
    override def filledFee: Long    = 0
  }

  case object NotFound extends Final {

    val name           = "NotFound"
    def json: JsObject = Json.obj("status" -> name, "message" -> "The limit order is not found")

    override def filledAmount: Long = 0
    override def filledFee: Long    = 0
  }

  case class PartiallyFilled(filledAmount: Long, filledFee: Long) extends OrderStatus {
    val name: String   = PartiallyFilled.name
    def json: JsObject = Json.obj("status" -> name, "filledAmount" -> filledAmount, "filledFee" -> filledFee)
  }
  object PartiallyFilled {
    val name = "PartiallyFilled"
  }

  case class Filled(filledAmount: Long, filledFee: Long) extends Final {
    val name: String   = Filled.name
    def json: JsObject = Json.obj("status" -> name, "filledAmount" -> filledAmount, "filledFee" -> filledFee)
  }
  object Filled {
    val name = "Filled"
  }

  case class Cancelled(filledAmount: Long, filledFee: Long) extends Final {
    val name: String   = Cancelled.name
    def json: JsObject = Json.obj("status" -> name, "filledAmount" -> filledAmount, "filledFee" -> filledFee)
  }
  object Cancelled {
    val name = "Cancelled"
  }

  def finalStatus(ao: AcceptedOrder, isSystemCancel: Boolean): Final = {
    val filledAmount     = ao.order.amount - ao.amount
    val filledMatcherFee = ao.order.matcherFee - ao.fee
    if (isSystemCancel && (filledAmount > 0 || ao.isMarket)) Filled(filledAmount, filledMatcherFee) else Cancelled(filledAmount, filledMatcherFee)
  }
}

object Events {

  sealed trait Event

  /**
    *  In case of dynamic fee settings the following params can be different from the appropriate `acceptedOrder.order.matcherFee`
    * @param maxSubmittedFee limited by base-taker-fee
    * @param maxCounterFee limited by base-maker-fee
    */
  case class OrderExecuted(submitted: AcceptedOrder, counter: LimitOrder, timestamp: Long, maxSubmittedFee: Long, maxCounterFee: Long) extends Event {

    lazy val executedAmount: Long             = AcceptedOrder.executedAmount(submitted, counter)
    lazy val executedAmountOfPriceAsset: Long = MatcherModel.getCost(executedAmount, counter.price)

    def counterRemainingAmount: Long = math.max(counter.amount - executedAmount, 0)
    def counterExecutedFee: Long     = AcceptedOrder.partialFee(maxCounterFee, counter.order.amount, executedAmount)
    def counterRemainingFee: Long    = math.max(counter.fee - counterExecutedFee, 0)
    def counterRemaining: LimitOrder = counter.partial(amount = counterRemainingAmount, fee = counterRemainingFee)

    def submittedRemainingAmount: Long = math.max(submitted.amount - executedAmount, 0)
    def submittedExecutedFee: Long     = AcceptedOrder.partialFee(maxSubmittedFee, submitted.order.amount, executedAmount)
    def submittedRemainingFee: Long    = math.max(submitted.fee - submittedExecutedFee, 0)

    def submittedMarketRemaining(submittedMarketOrder: MarketOrder): MarketOrder = {

      val spentAmount = if (submitted.isSellOrder) executedAmount else executedAmountOfPriceAsset
      val spentFee    = if (submitted.feeAsset == submitted.spentAsset) submittedExecutedFee else 0L

      submittedMarketOrder.partial(
        amount = submittedRemainingAmount,
        fee = submittedRemainingFee,
        availableForSpending = submittedMarketOrder.availableForSpending - spentAmount - spentFee
      )
    }

    def submittedLimitRemaining(submittedLimitOrder: LimitOrder): LimitOrder = {
      submittedLimitOrder.partial(amount = submittedRemainingAmount, fee = submittedRemainingFee)
    }

    def submittedRemaining: AcceptedOrder = submitted.fold[AcceptedOrder] { submittedLimitRemaining } { submittedMarketRemaining }
  }

  case class OrderAdded(order: LimitOrder, timestamp: Long) extends Event

  case class OrderCanceled(acceptedOrder: AcceptedOrder, isSystemCancel: Boolean, timestamp: Long) extends Event

  case class OrderCancelFailed(id: Order.Id, reason: error.MatcherError)

  case class ExchangeTransactionCreated(tx: ExchangeTransaction)
}<|MERGE_RESOLUTION|>--- conflicted
+++ resolved
@@ -1,4 +1,6 @@
 package com.wavesplatform.dex.model
+
+import java.math.{BigDecimal, RoundingMode}
 
 import cats.instances.long.catsKernelStdGroupForLong
 import cats.syntax.group._
@@ -10,8 +12,6 @@
 import com.wavesplatform.dex.fp.MapImplicits.cleaningGroup
 import com.wavesplatform.dex.model.AcceptedOrder.FillingInfo
 import play.api.libs.json.{JsObject, JsValue, Json}
-import java.math.BigDecimal
-import java.math.RoundingMode
 
 object MatcherModel {
   def getCost(amount: Long, price: Long): Long =
@@ -60,6 +60,9 @@
 
   val matcherFee: Long = order.matcherFee
 
+  // TODO Separate task for average filled price among all trades (DEX-651)
+  val fillingInfo: FillingInfo = FillingInfo(amount == order.amount, order.amount - amount, order.matcherFee - fee, order.price)
+
   def requiredFee: Price                = if (feeAsset == rcvAsset) (fee - receiveAmount).max(0L) else fee
   def requiredBalance: Map[Asset, Long] = Map(spentAsset -> rawSpentAmount) |+| Map(feeAsset -> requiredFee)
   def reservableBalance: Map[Asset, Long]
@@ -68,20 +71,12 @@
     Set(spentAsset, feeAsset).map(asset => asset -> tradableBalance(asset)).toMap
   }
 
-<<<<<<< HEAD
-  // TODO Separate task for average filled price among all trades (DEX-651)
-  val fillingInfo: FillingInfo = FillingInfo(amount == order.amount, order.amount - amount, order.matcherFee - fee, order.price)
-
-  def amountOfPriceAsset: Long  = (BigDecimal(amount) * price / Order.PriceConstant).setScale(0, RoundingMode.FLOOR).toLong
-  def amountOfAmountAsset: Long = correctedAmountOfAmountAsset(amount, price)
-=======
   lazy val amountOfPriceAsset: Long = new BigDecimal(amount)
     .multiply(new BigDecimal(price))
     .scaleByPowerOfTen(-Order.PriceConstantExponent)
     .setScale(0, RoundingMode.FLOOR)
     .longValue()
   lazy val amountOfAmountAsset: Long = correctedAmountOfAmountAsset(amount, price)
->>>>>>> bc848c19
 
   protected def executionAmount(counterPrice: Price): Long = correctedAmountOfAmountAsset(amount, counterPrice)
 
@@ -200,12 +195,6 @@
                 .divide(counterPrice, 0, RoundingMode.FLOOR)
             }
           }
-<<<<<<< HEAD
-      case mo =>
-        if (mo.spentAsset == mo.feeAsset)
-          minBetweenMatchedAmountAnd { (BigDecimal(mo.availableForSpending) * mo.amount / (mo.amount + mo.fee)).toLong } else
-          minBetweenMatchedAmountAnd(mo.availableForSpending)
-=======
         } else if (mo.spentAsset == mo.feeAsset) {
           // mo.availableForSpending * mo.amount / (mo.amount + mo.fee)
           new BigDecimal(mo.availableForSpending)
@@ -214,7 +203,6 @@
             .longValue()
         } else mo.availableForSpending
       }
->>>>>>> bc848c19
     }
   }
 
