package com.wavesplatform.dex.model

import cats.instances.list.catsStdInstancesForList
import cats.kernel.Group
import cats.syntax.foldable._
import cats.syntax.group._
import com.wavesplatform.dex.domain.bytes.ByteStr
import com.wavesplatform.dex.domain.model.Price
import com.wavesplatform.dex.domain.order.{Order, OrderType}
import com.wavesplatform.dex.model.Events.{Event, OrderAdded, OrderCanceled, OrderExecuted}
import com.wavesplatform.dex.settings.MatchingRule

import scala.collection.immutable.{HashMap, Queue, TreeMap}

case class OrderBook private (bids: Side, asks: Side, lastTrade: Option[LastTrade], orderIds: HashMap[Order.Id, (OrderType, Price)]) {
  import OrderBook._

  def bestBid: Option[LevelAgg] = bids.bestLevel
  def bestAsk: Option[LevelAgg] = asks.bestLevel

  def allOrders: Iterator[LimitOrder] = (bids.valuesIterator ++ asks.valuesIterator).flatten

  def cancel(orderId: ByteStr, timestamp: Long): (OrderBook, Option[Event], LevelAmounts) = {
    def mkEvent(lo: LimitOrder): Option[OrderCanceled] = Some(OrderCanceled(lo, isSystemCancel = false, timestamp))

    orderIds.get(orderId).fold((this, Option.empty[OrderCanceled], LevelAmounts.empty)) {
      case (orderType, price) =>
        val updatedOrderIds = orderIds - orderId
        if (orderType == OrderType.SELL) {
          val (updatedAsks, lo) = asks.unsafeRemove(price, orderId)
          (copy(asks = updatedAsks, orderIds = updatedOrderIds), mkEvent(lo), Group.inverse(LevelAmounts.mkDiff(price, lo)))
        } else {
          val (updatedBids, lo) = bids.unsafeRemove(price, orderId)
          (copy(bids = updatedBids, orderIds = updatedOrderIds), mkEvent(lo), Group.inverse(LevelAmounts.mkDiff(price, lo)))
        }
    }
  }

  def cancelAll(ts: Long): (OrderBook, List[OrderCanceled], LevelAmounts) = {
    val orders         = allOrders.toList
    val canceledOrders = orders.map { OrderCanceled(_, isSystemCancel = false, ts) }
    val levelAmounts = orders.foldMap { o =>
      // Order MUST be in orderIds. It's okay to fail here with Map.apply if the implementation is wrong
      LevelAmounts.mkDiff(orderIds.getOrElse(o.id, throw new IllegalStateException(s"Order ids doesn't contain the order ${o.id}"))._2, o)
    }

    (OrderBook.empty, canceledOrders, Group.inverse(levelAmounts))
  }

  def add(submitted: AcceptedOrder,
          eventTs: Long,
          getMakerTakerFee: (AcceptedOrder, LimitOrder) => (Long, Long),
          tickSize: Long = MatchingRule.DefaultRule.tickSize): (OrderBook, Queue[Event], LevelAmounts) = {
    val events = Queue(OrderAdded(submitted, eventTs))
    if (submitted.order.isValid(eventTs)) doMatch(eventTs, tickSize, getMakerTakerFee, submitted, events, this)
    else (this, events.enqueue(OrderCanceled(submitted, isSystemCancel = false, eventTs)), LevelAmounts.empty)
  }

  def snapshot: OrderBookSnapshot                     = OrderBookSnapshot(bids, asks, lastTrade)
  def aggregatedSnapshot: OrderBookAggregatedSnapshot = OrderBookAggregatedSnapshot(bids.aggregated.toSeq, asks.aggregated.toSeq)

  override def toString: String = s"""{"bids":${formatSide(bids)},"asks":${formatSide(asks)}}"""

  def side(tpe: OrderType): Side = tpe.askBid(asks, bids)

  def best(tpe: OrderType): Option[(Price, LimitOrder)] = side(tpe).best

  private def unsafeWithoutBest(tpe: OrderType): OrderBook = tpe.askBid(
    {
      val (updatedSide, removedOrderId) = asks.unsafeWithoutBest
      copy(asks = updatedSide, orderIds = orderIds - removedOrderId)
    }, {
      val (updatedSide, removedOrderId) = bids.unsafeWithoutBest
      copy(bids = updatedSide, orderIds = orderIds - removedOrderId)
    }
  )

  /**
    * Note: orderIds aren't changed, because updated has the same inner order
    */
  private def unsafeUpdateBest(updated: LimitOrder): OrderBook = updated.order.orderType.askBid(
    copy(asks = asks.unsafeUpdateBest(updated)),
    copy(bids = bids.unsafeUpdateBest(updated))
  )

  def insert(levelPrice: Price, lo: LimitOrder): OrderBook = {
    val updatedOrderIds = orderIds.updated(lo.order.id(), (lo.order.orderType, levelPrice))
    lo.order.orderType.askBid(
      copy(asks = asks.put(levelPrice, lo), orderIds = updatedOrderIds),
      copy(bids = bids.put(levelPrice, lo), orderIds = updatedOrderIds)
    )
  }
}

object OrderBook {

  /**
    * Corrects order price by the tick size in favor of the client.
    * Buy order prices are rounded '''down''', sell order prices are rounded '''upwards'''
    */
  def correctPriceByTickSize(price: Price, orderType: OrderType, normalizedTickSize: Long): Price =
    if (price % normalizedTickSize == 0) price
    else
      orderType match {
        case OrderType.BUY  => price / normalizedTickSize * normalizedTickSize
        case OrderType.SELL => (price / normalizedTickSize + 1) * normalizedTickSize
      }

  /**
    * @param submitted It is expected, that submitted is valid on eventTs
    */
  private def doMatch(eventTs: Long,
                      tickSize: Long,
<<<<<<< HEAD
                      getMakerTakerMaxFee: (AcceptedOrder, LimitOrder) => (Long, Long),
                      submitted: AcceptedOrder,
                      events: Queue[Event],
                      orderBook: OrderBook): (OrderBook, Queue[Event], LevelAmounts) = {
    @scala.annotation.tailrec
    def loop(orderBook: OrderBook,
             submitted: AcceptedOrder,
             events: Queue[Event],
             levelChanges: LevelAmounts): (OrderBook, Queue[Event], LevelAmounts) =
      orderBook.best(submitted.order.orderType.opposite) match {
        case Some((levelPrice, counter)) if overlaps(submitted, levelPrice) =>
          if (counter.order.isValid(eventTs)) {
            val (maxCounterFee, maxSubmittedFee) = getMakerTakerMaxFee(submitted, counter)
            val orderExecutedEvent               = OrderExecuted(submitted, counter, eventTs, maxSubmittedFee, maxCounterFee)
            val updatedEvents                    = events.enqueue(orderExecutedEvent)

            val submittedRemaining = orderExecutedEvent.submittedRemaining
            val counterRemaining   = orderExecutedEvent.counterRemaining

            val (updatedOrderBook, updatedLevelChanges) = {
              val updatedLevelChanges = levelChanges.subtract(levelPrice, orderExecutedEvent)

              val lt = Some(LastTrade(counter.price, orderExecutedEvent.executedAmount, submitted.order.orderType))
              val ob = orderBook.copy(lastTrade = lt)
              if (counterRemaining.isValid) (ob.unsafeUpdateBest(counterRemaining), updatedLevelChanges)
              else
                (
                  ob.unsafeWithoutBest(counter.order.orderType),
                  updatedLevelChanges |+| Group.inverse(LevelAmounts.mkDiff(levelPrice, counterRemaining))
                )
=======
                      getMakerTakerFee: (AcceptedOrder, LimitOrder) => (Long, Long)): (Seq[Event], Option[LastTrade]) = {
    if (!submitted.order.isValid(eventTs)) (OrderCanceled(submitted, isSystemCancel = false, eventTs) +: prevEvents, lastTrade)
    else {
      counterSide.best match {
        case counterAndItsLevelPrice if counterAndItsLevelPrice.forall { case (_, levelPrice) => !canMatch(submitted.order.price, levelPrice) } =>
          submitted.fold { submittedLimitOrder =>
            // place limit order into appropriate level according to the tick size
            val correctedLevelPriceOfSubmittedOrder =
              correctPriceByTickSize(submittedLimitOrder.price, submittedLimitOrder.order.orderType, tickSize)

            submittedSide += correctedLevelPriceOfSubmittedOrder -> (submittedSide.getOrElse(correctedLevelPriceOfSubmittedOrder, Vector.empty) :+ submittedLimitOrder)
            (OrderAdded(submittedLimitOrder, eventTs) +: prevEvents, lastTrade)

          } { submittedMarketOrder =>
            // cancel market order in the absence of counters
            (OrderCanceled(submittedMarketOrder, isSystemCancel = true, eventTs) +: prevEvents, lastTrade)
          }
        case Some((counter, _)) =>
          if (!submitted.isValid(counter.price)) (OrderCanceled(submitted, isSystemCancel = true, eventTs) +: prevEvents, lastTrade)
          else if (!counter.order.isValid(eventTs)) {

            counterSide.removeBest()
            doMatch(
              eventTs,
              canMatch,
              submitted,
              OrderCanceled(counter, isSystemCancel = false, eventTs) +: prevEvents,
              submittedSide,
              counterSide,
              lastTrade,
              tickSize,
              getMakerTakerFee
            )

          } else {
            val (counterExecutedFee, submittedExecutedFee) = getMakerTakerFee(submitted, counter)

            val orderExecutedEvent = OrderExecuted(submitted, counter, eventTs, counterExecutedFee, submittedExecutedFee)
            val newEvents          = orderExecutedEvent +: prevEvents
            val lt                 = Some(LastTrade(orderExecutedEvent.executedPrice, orderExecutedEvent.executedAmount, submitted.order.orderType))

            if (orderExecutedEvent.counterRemaining.isValid) { // counter is not filled

              counterSide.replaceBest(orderExecutedEvent.counterRemaining)
              val submittedRemaining = orderExecutedEvent.submittedRemaining
              // if submitted is not filled (e.g. LimitOrder: rounding issues, MarkerOrder: afs = 0) cancel its remaining
              if (submittedRemaining.isValid) (OrderCanceled(submittedRemaining, isSystemCancel = true, eventTs) +: newEvents, lt)
              else (newEvents, lt)

            } else { // counter is filled

              counterSide.removeBest()

              submitted match {
                case _: LimitOrder =>
                  val remaining = orderExecutedEvent.submittedRemaining
                  if (remaining.isValid) doMatch(eventTs, canMatch, remaining, newEvents, submittedSide, counterSide, lt, tickSize, getMakerTakerFee)
                  else (newEvents, lt)

                case submittedMarketOrder: MarketOrder =>
                  val remaining         = orderExecutedEvent.submittedMarketRemaining(submittedMarketOrder)
                  val isSubmittedFilled = !remaining.isValid
                  val canSpendMore      = remaining.availableForSpending > 0

                  (isSubmittedFilled, canSpendMore) match {
                    case (false, true)  => doMatch(eventTs, canMatch, remaining, newEvents, submittedSide, counterSide, lt, tickSize, getMakerTakerFee)
                    case (false, false) => (OrderCanceled(remaining, isSystemCancel = true, eventTs) +: newEvents, lt)
                    case (true, _)      => (newEvents, lt)
                  }
              }
>>>>>>> 0b5f6f65
            }

            if (submittedRemaining.isValid) {
              if (counterRemaining.isValid)
                // if submitted is not filled (e.g. LimitOrder: rounding issues, MarkerOrder: afs = 0) cancel its remaining
                (updatedOrderBook, updatedEvents.enqueue(OrderCanceled(submittedRemaining, isSystemCancel = true, eventTs)), updatedLevelChanges)
              else
                submittedRemaining match {
                  case submittedRemaining: LimitOrder => loop(updatedOrderBook, submittedRemaining, updatedEvents, updatedLevelChanges)
                  case submittedRemaining: MarketOrder =>
                    val canSpendMore = submittedRemaining.availableForSpending > 0
                    if (canSpendMore) loop(updatedOrderBook, submittedRemaining, updatedEvents, updatedLevelChanges)
                    else
                      (updatedOrderBook,
                       updatedEvents.enqueue(OrderCanceled(submittedRemaining, isSystemCancel = true, eventTs)),
                       updatedLevelChanges)
                }
            } else (updatedOrderBook, updatedEvents, updatedLevelChanges)
          } else
            loop(
              orderBook = orderBook.unsafeWithoutBest(counter.order.orderType),
              submitted = submitted,
              events = events.enqueue(OrderCanceled(counter, isSystemCancel = false, eventTs)),
              levelChanges = levelChanges |-| LevelAmounts.mkDiff(levelPrice, counter)
            )

        case _ =>
          submitted match {
            case submitted: LimitOrder =>
              val levelPrice          = correctPriceByTickSize(submitted.price, submitted.order.orderType, tickSize)
              val updatedOrderBook    = orderBook.insert(levelPrice, submitted)
              val updatedLevelChanges = levelChanges.add(levelPrice, submitted)
              (updatedOrderBook, events, updatedLevelChanges)
            case submitted: MarketOrder =>
              // Cancel market order in the absence of counters
              (orderBook, events.enqueue(OrderCanceled(submitted, isSystemCancel = true, eventTs)), levelChanges)
          }
      }

    loop(orderBook, submitted, events, LevelAmounts.empty)
  }

  private def formatSide(side: Side): String =
    side
      .map { case (price, level) => s""""$price":${level.map(formatLo).mkString("[", ",", "]")}""" }
      .mkString("{", ",", "}")

  // Showing owner for old orders. Should be deleted in Order.MaxLiveTime
  private def formatLo(lo: LimitOrder): String = s"""{"id":"${lo.order.id()}","owner":"${lo.order.senderPublicKey.toAddress.stringRepr}"}"""

  val bidsOrdering: Ordering[Long] = (x: Long, y: Long) => -Ordering.Long.compare(x, y)
  val asksOrdering: Ordering[Long] = (x: Long, y: Long) => Ordering.Long.compare(x, y)

  val empty: OrderBook = new OrderBook(TreeMap.empty(bidsOrdering), TreeMap.empty(asksOrdering), None, HashMap.empty)

  private def transformSide(side: OrderBookSideSnapshot, expectedSide: OrderType, ordering: Ordering[Long]): Side = {
    var bidMap = TreeMap.empty[Price, Level](ordering)
    for ((p, level) <- side) {
      var v = Queue.empty[LimitOrder]
      for (lo <- level) {
        require(lo.order.orderType == expectedSide,
                s"Expecting $expectedSide only orders in bid list, but ${lo.order.id()} is a ${lo.order.orderType} order")
        v = v.enqueue(lo)
      }
      bidMap += p -> v
    }
    bidMap
  }

  def apply(snapshot: OrderBookSnapshot): OrderBook = new OrderBook(
    transformSide(snapshot.bids, OrderType.BUY, bidsOrdering),
    transformSide(snapshot.asks, OrderType.SELL, asksOrdering),
    snapshot.lastTrade,
    orderIds(snapshot.asks, snapshot.bids)
  )

  def orderIds(asks: OrderBookSideSnapshot, bids: OrderBookSideSnapshot): HashMap[Order.Id, (OrderType, Price)] = {
    val r = HashMap.newBuilder[Order.Id, (OrderType, Price)]

    for {
      (price, level) <- (bids: Iterable[(Price, Seq[LimitOrder])]) ++ asks
      lo             <- level
    } r.+=((lo.order.id(), (lo.order.orderType, price))) // The compiler doesn't allow write this less ugly

    r.result()
  }

  def overlaps(submitted: AcceptedOrder, levelPrice: Price): Boolean = overlaps(submitted.order, levelPrice)
  def overlaps(submitted: Order, levelPrice: Price): Boolean =
    submitted.orderType.askBid(submitted.price <= levelPrice, submitted.price >= levelPrice)
}<|MERGE_RESOLUTION|>--- conflicted
+++ resolved
@@ -111,147 +111,74 @@
     */
   private def doMatch(eventTs: Long,
                       tickSize: Long,
-<<<<<<< HEAD
                       getMakerTakerMaxFee: (AcceptedOrder, LimitOrder) => (Long, Long),
                       submitted: AcceptedOrder,
                       events: Queue[Event],
                       orderBook: OrderBook): (OrderBook, Queue[Event], LevelAmounts) = {
+
     @scala.annotation.tailrec
     def loop(orderBook: OrderBook,
              submitted: AcceptedOrder,
              events: Queue[Event],
-             levelChanges: LevelAmounts): (OrderBook, Queue[Event], LevelAmounts) =
-      orderBook.best(submitted.order.orderType.opposite) match {
-        case Some((levelPrice, counter)) if overlaps(submitted, levelPrice) =>
-          if (counter.order.isValid(eventTs)) {
-            val (maxCounterFee, maxSubmittedFee) = getMakerTakerMaxFee(submitted, counter)
-            val orderExecutedEvent               = OrderExecuted(submitted, counter, eventTs, maxSubmittedFee, maxCounterFee)
-            val updatedEvents                    = events.enqueue(orderExecutedEvent)
-
-            val submittedRemaining = orderExecutedEvent.submittedRemaining
-            val counterRemaining   = orderExecutedEvent.counterRemaining
-
-            val (updatedOrderBook, updatedLevelChanges) = {
-              val updatedLevelChanges = levelChanges.subtract(levelPrice, orderExecutedEvent)
-
-              val lt = Some(LastTrade(counter.price, orderExecutedEvent.executedAmount, submitted.order.orderType))
-              val ob = orderBook.copy(lastTrade = lt)
-              if (counterRemaining.isValid) (ob.unsafeUpdateBest(counterRemaining), updatedLevelChanges)
-              else
-                (
-                  ob.unsafeWithoutBest(counter.order.orderType),
-                  updatedLevelChanges |+| Group.inverse(LevelAmounts.mkDiff(levelPrice, counterRemaining))
-                )
-=======
-                      getMakerTakerFee: (AcceptedOrder, LimitOrder) => (Long, Long)): (Seq[Event], Option[LastTrade]) = {
-    if (!submitted.order.isValid(eventTs)) (OrderCanceled(submitted, isSystemCancel = false, eventTs) +: prevEvents, lastTrade)
-    else {
-      counterSide.best match {
-        case counterAndItsLevelPrice if counterAndItsLevelPrice.forall { case (_, levelPrice) => !canMatch(submitted.order.price, levelPrice) } =>
-          submitted.fold { submittedLimitOrder =>
-            // place limit order into appropriate level according to the tick size
-            val correctedLevelPriceOfSubmittedOrder =
-              correctPriceByTickSize(submittedLimitOrder.price, submittedLimitOrder.order.orderType, tickSize)
-
-            submittedSide += correctedLevelPriceOfSubmittedOrder -> (submittedSide.getOrElse(correctedLevelPriceOfSubmittedOrder, Vector.empty) :+ submittedLimitOrder)
-            (OrderAdded(submittedLimitOrder, eventTs) +: prevEvents, lastTrade)
-
-          } { submittedMarketOrder =>
-            // cancel market order in the absence of counters
-            (OrderCanceled(submittedMarketOrder, isSystemCancel = true, eventTs) +: prevEvents, lastTrade)
+             levelChanges: LevelAmounts): (OrderBook, Queue[Event], LevelAmounts) = orderBook.best(submitted.order.orderType.opposite) match {
+      case Some((levelPrice, counter)) if overlaps(submitted, levelPrice) =>
+        if (counter.order.isValid(eventTs)) {
+
+          val (counterExecutedFee, submittedExecutedFee) = getMakerTakerMaxFee(submitted, counter)
+
+          val orderExecutedEvent = OrderExecuted(submitted, counter, eventTs, counterExecutedFee, submittedExecutedFee)
+          val updatedEvents      = events.enqueue(orderExecutedEvent)
+
+          val submittedRemaining = orderExecutedEvent.submittedRemaining
+          val counterRemaining   = orderExecutedEvent.counterRemaining
+
+          val (updatedOrderBook, updatedLevelChanges) = {
+            val updatedLevelChanges = levelChanges.subtract(levelPrice, orderExecutedEvent)
+
+            val lt = Some(LastTrade(counter.price, orderExecutedEvent.executedAmount, submitted.order.orderType))
+            val ob = orderBook.copy(lastTrade = lt)
+            if (counterRemaining.isValid) (ob.unsafeUpdateBest(counterRemaining), updatedLevelChanges)
+            else
+              (
+                ob.unsafeWithoutBest(counter.order.orderType),
+                updatedLevelChanges |+| Group.inverse(LevelAmounts.mkDiff(levelPrice, counterRemaining))
+              )
           }
-        case Some((counter, _)) =>
-          if (!submitted.isValid(counter.price)) (OrderCanceled(submitted, isSystemCancel = true, eventTs) +: prevEvents, lastTrade)
-          else if (!counter.order.isValid(eventTs)) {
-
-            counterSide.removeBest()
-            doMatch(
-              eventTs,
-              canMatch,
-              submitted,
-              OrderCanceled(counter, isSystemCancel = false, eventTs) +: prevEvents,
-              submittedSide,
-              counterSide,
-              lastTrade,
-              tickSize,
-              getMakerTakerFee
-            )
-
-          } else {
-            val (counterExecutedFee, submittedExecutedFee) = getMakerTakerFee(submitted, counter)
-
-            val orderExecutedEvent = OrderExecuted(submitted, counter, eventTs, counterExecutedFee, submittedExecutedFee)
-            val newEvents          = orderExecutedEvent +: prevEvents
-            val lt                 = Some(LastTrade(orderExecutedEvent.executedPrice, orderExecutedEvent.executedAmount, submitted.order.orderType))
-
-            if (orderExecutedEvent.counterRemaining.isValid) { // counter is not filled
-
-              counterSide.replaceBest(orderExecutedEvent.counterRemaining)
-              val submittedRemaining = orderExecutedEvent.submittedRemaining
+
+          if (submittedRemaining.isValid) {
+            if (counterRemaining.isValid)
               // if submitted is not filled (e.g. LimitOrder: rounding issues, MarkerOrder: afs = 0) cancel its remaining
-              if (submittedRemaining.isValid) (OrderCanceled(submittedRemaining, isSystemCancel = true, eventTs) +: newEvents, lt)
-              else (newEvents, lt)
-
-            } else { // counter is filled
-
-              counterSide.removeBest()
-
-              submitted match {
-                case _: LimitOrder =>
-                  val remaining = orderExecutedEvent.submittedRemaining
-                  if (remaining.isValid) doMatch(eventTs, canMatch, remaining, newEvents, submittedSide, counterSide, lt, tickSize, getMakerTakerFee)
-                  else (newEvents, lt)
-
-                case submittedMarketOrder: MarketOrder =>
-                  val remaining         = orderExecutedEvent.submittedMarketRemaining(submittedMarketOrder)
-                  val isSubmittedFilled = !remaining.isValid
-                  val canSpendMore      = remaining.availableForSpending > 0
-
-                  (isSubmittedFilled, canSpendMore) match {
-                    case (false, true)  => doMatch(eventTs, canMatch, remaining, newEvents, submittedSide, counterSide, lt, tickSize, getMakerTakerFee)
-                    case (false, false) => (OrderCanceled(remaining, isSystemCancel = true, eventTs) +: newEvents, lt)
-                    case (true, _)      => (newEvents, lt)
-                  }
+              (updatedOrderBook, updatedEvents.enqueue(OrderCanceled(submittedRemaining, isSystemCancel = true, eventTs)), updatedLevelChanges)
+            else
+              submittedRemaining match {
+                case submittedRemaining: LimitOrder => loop(updatedOrderBook, submittedRemaining, updatedEvents, updatedLevelChanges)
+                case submittedRemaining: MarketOrder =>
+                  val canSpendMore = submittedRemaining.availableForSpending > 0
+                  if (canSpendMore) loop(updatedOrderBook, submittedRemaining, updatedEvents, updatedLevelChanges)
+                  else
+                    (updatedOrderBook, updatedEvents.enqueue(OrderCanceled(submittedRemaining, isSystemCancel = true, eventTs)), updatedLevelChanges)
               }
->>>>>>> 0b5f6f65
-            }
-
-            if (submittedRemaining.isValid) {
-              if (counterRemaining.isValid)
-                // if submitted is not filled (e.g. LimitOrder: rounding issues, MarkerOrder: afs = 0) cancel its remaining
-                (updatedOrderBook, updatedEvents.enqueue(OrderCanceled(submittedRemaining, isSystemCancel = true, eventTs)), updatedLevelChanges)
-              else
-                submittedRemaining match {
-                  case submittedRemaining: LimitOrder => loop(updatedOrderBook, submittedRemaining, updatedEvents, updatedLevelChanges)
-                  case submittedRemaining: MarketOrder =>
-                    val canSpendMore = submittedRemaining.availableForSpending > 0
-                    if (canSpendMore) loop(updatedOrderBook, submittedRemaining, updatedEvents, updatedLevelChanges)
-                    else
-                      (updatedOrderBook,
-                       updatedEvents.enqueue(OrderCanceled(submittedRemaining, isSystemCancel = true, eventTs)),
-                       updatedLevelChanges)
-                }
-            } else (updatedOrderBook, updatedEvents, updatedLevelChanges)
-          } else
-            loop(
-              orderBook = orderBook.unsafeWithoutBest(counter.order.orderType),
-              submitted = submitted,
-              events = events.enqueue(OrderCanceled(counter, isSystemCancel = false, eventTs)),
-              levelChanges = levelChanges |-| LevelAmounts.mkDiff(levelPrice, counter)
-            )
-
-        case _ =>
-          submitted match {
-            case submitted: LimitOrder =>
-              val levelPrice          = correctPriceByTickSize(submitted.price, submitted.order.orderType, tickSize)
-              val updatedOrderBook    = orderBook.insert(levelPrice, submitted)
-              val updatedLevelChanges = levelChanges.add(levelPrice, submitted)
-              (updatedOrderBook, events, updatedLevelChanges)
-            case submitted: MarketOrder =>
-              // Cancel market order in the absence of counters
-              (orderBook, events.enqueue(OrderCanceled(submitted, isSystemCancel = true, eventTs)), levelChanges)
-          }
-      }
+          } else (updatedOrderBook, updatedEvents, updatedLevelChanges)
+        } else
+          loop(
+            orderBook = orderBook.unsafeWithoutBest(counter.order.orderType),
+            submitted = submitted,
+            events = events.enqueue(OrderCanceled(counter, isSystemCancel = false, eventTs)),
+            levelChanges = levelChanges |-| LevelAmounts.mkDiff(levelPrice, counter)
+          )
+
+      case _ =>
+        submitted match {
+          case submitted: LimitOrder =>
+            val levelPrice          = correctPriceByTickSize(submitted.price, submitted.order.orderType, tickSize)
+            val updatedOrderBook    = orderBook.insert(levelPrice, submitted)
+            val updatedLevelChanges = levelChanges.add(levelPrice, submitted)
+            (updatedOrderBook, events, updatedLevelChanges)
+          case submitted: MarketOrder =>
+            // Cancel market order in the absence of counters
+            (orderBook, events.enqueue(OrderCanceled(submitted, isSystemCancel = true, eventTs)), levelChanges)
+        }
+    }
 
     loop(orderBook, submitted, events, LevelAmounts.empty)
   }
