--- conflicted
+++ resolved
@@ -15,38 +15,8 @@
 import net.ceedubs.ficus.readers.ValueReader
 import play.api.libs.json.{Reads, Writes}
 
+sealed trait OrderFeeSettings extends Product with Serializable
 object OrderFeeSettings {
-
-<<<<<<< HEAD
-  sealed trait OrderFeeSettings
-  case class DynamicSettings(baseFee: Long)                        extends OrderFeeSettings
-  case class FixedSettings(defaultAssetId: Asset, minFee: Long)    extends OrderFeeSettings
-  case class PercentSettings(assetType: AssetType, minFee: Double) extends OrderFeeSettings
-=======
-  sealed trait OrderFeeSettings {
-
-    def getJson(matcherAccountFee: Long, ratesJson: JsObject): Coeval[JsObject] = Coeval.evalOnce {
-      Json.obj(
-        this match {
-          case ds: DynamicSettings =>
-            "dynamic" -> Json.obj(
-              "baseFee" -> (ds.maxBaseFee + matcherAccountFee),
-              "rates"   -> ratesJson
-            )
-          case FixedSettings(defaultAssetId, minFee) =>
-            "fixed" -> Json.obj(
-              "assetId" -> defaultAssetId.toString,
-              "minFee"  -> minFee
-            )
-          case PercentSettings(assetType, minFee) =>
-            "percent" -> Json.obj(
-              "type"   -> assetType,
-              "minFee" -> minFee
-            )
-        }
-      )
-    }
-  }
 
   final case class DynamicSettings(baseMakerFee: Long, baseTakerFee: Long) extends OrderFeeSettings {
     val maxBaseFee: Long   = math.max(baseMakerFee, baseTakerFee)
@@ -60,7 +30,6 @@
 
   final case class FixedSettings(defaultAsset: Asset, minFee: Long)      extends OrderFeeSettings
   final case class PercentSettings(assetType: AssetType, minFee: Double) extends OrderFeeSettings
->>>>>>> cf267aef
 
   implicit val orderFeeSettingsReader: ValueReader[OrderFeeSettings] = { (cfg, path) =>
     val cfgValidator = ConfigSettingsValidator(cfg)
