package com.wavesplatform.dex.smart

import cats.{Eval, Id}
import com.wavesplatform.account.{Address, Alias}
import com.wavesplatform.block.Block.BlockId
import com.wavesplatform.block.{Block, BlockHeader}
import com.wavesplatform.common.state.ByteStr
import com.wavesplatform.lang.directives.values._
import com.wavesplatform.lang.script.Script
import com.wavesplatform.lang.v1.evaluator.ctx._
import com.wavesplatform.lang.v1.traits.Environment
import com.wavesplatform.lang.{ExecutionError, ValidationError}
import com.wavesplatform.settings.BlockchainSettings
import com.wavesplatform.state.reader.LeaseDetails
<<<<<<< HEAD
import com.wavesplatform.state.{
  AccountDataInfo,
  AssetDescription,
  BalanceSnapshot,
  Blockchain,
  DataEntry,
  InvokeScriptResult,
  LeaseBalance,
  Portfolio,
  TransactionId,
  VolumeAndFee
}
=======
import com.wavesplatform.state.{AccountDataInfo, AssetDescription, BalanceSnapshot, Blockchain, DataEntry, InvokeScriptResult, LeaseBalance, Portfolio, TransactionId, VolumeAndFee}
>>>>>>> e81f7251
import com.wavesplatform.transaction.assets.exchange.Order
import com.wavesplatform.transaction.lease.LeaseTransaction
import com.wavesplatform.transaction.smart.BlockchainContext
import com.wavesplatform.transaction.transfer.TransferTransaction
import com.wavesplatform.transaction.{Asset, Transaction}
import monix.eval.Coeval
import shapeless.Coproduct

import scala.util.control.NoStackTrace

// Used only for order validation
object MatcherContext {

  def build(version: StdLibVersion, nByte: Byte, inE: Eval[Order], isDApp: Boolean): Either[ExecutionError, EvaluationContext[Environment, Id]] = {
    val in: Coeval[Order] = Coeval.delay(inE.value)
    BlockchainContext
      .build(
        version,
        nByte,
        in.map(o => Coproduct[BlockchainContext.In](o)),
        Coeval.raiseError(new Denied("height")),
        deniedBlockchain,
        isTokenContext = false,
        isContract = isDApp,
        in.map(_.senderPublicKey.toAddress.bytes)
      )
  }

  private class Denied(methodName: String) extends SecurityException(s"An access to the blockchain.$methodName is denied on DEX") with NoStackTrace
  private def kill(methodName: String) = throw new Denied(methodName)

  private val deniedBlockchain = new Blockchain {
    override def settings: BlockchainSettings                                     = kill("settings")
    override def height: Int                                                      = kill("height")
    override def score: BigInt                                                    = kill("score")
    override def blockHeaderAndSize(height: Int): Option[(BlockHeader, Int)]      = kill("blockHeaderAndSize")
    override def blockHeaderAndSize(blockId: ByteStr): Option[(BlockHeader, Int)] = kill("blockHeaderAndSize")
    override def lastBlock: Option[Block]                                         = kill("lastBlock")
    override def carryFee: Long                                                   = kill("carryFee")
    override def blockBytes(height: Int): Option[Array[Byte]]                     = kill("blockBytes")
    override def blockBytes(blockId: ByteStr): Option[Array[Byte]]                = kill("blockBytes")
    override def heightOf(blockId: ByteStr): Option[Int]                          = kill("heightOf")

    /** Returns the most recent block IDs, starting from the most recent  one */
    override def lastBlockIds(howMany: Int): Seq[ByteStr] = kill("lastBlockIds")

    /** Returns a chain of blocks starting with the block with the given ID (from oldest to newest) */
    override def blockIdsAfter(parentSignature: ByteStr, howMany: Int): Option[Seq[ByteStr]] = kill("blockIdsAfter")
    override def parentHeader(block: BlockHeader, back: Int): Option[BlockHeader]            = kill("parentHeader")
    override def totalFee(height: Int): Option[Long]                                         = kill("totalFee")

    /** Features related */
    override def approvedFeatures: Map[Short, Int]                                 = kill("approvedFeatures")
    override def activatedFeatures: Map[Short, Int]                                = kill("activatedFeatures")
    override def featureVotes(height: Int): Map[Short, Int]                        = kill("featureVotes")
    override def transactionInfo(id: ByteStr): Option[(Int, Transaction)]          = kill("transactionInfo")
    override def transactionHeight(id: ByteStr): Option[Int]                       = kill("transactionHeight")
    override def containsTransaction(tx: Transaction): Boolean                     = kill("containsTransaction")
    override def assetDescription(id: Asset.IssuedAsset): Option[AssetDescription] = kill("assetDescription")
    override def resolveAlias(a: Alias): Either[ValidationError, Address]          = kill("resolveAlias")
    override def leaseDetails(leaseId: ByteStr): Option[LeaseDetails]              = kill("leaseDetails")
    override def filledVolumeAndFee(orderId: ByteStr): VolumeAndFee                = kill("filledVolumeAndFee")

    /** Retrieves Waves balance snapshot in the [from, to] range (inclusive) */
    override def balanceSnapshots(address: Address, from: Int, to: BlockId): Seq[BalanceSnapshot] = kill("balanceSnapshots")
    override def accountScript(address: Address): Option[Script]                                  = kill("accountScript")
    override def hasScript(address: Address): Boolean                                             = kill("hasScript")
    override def assetScript(id: Asset.IssuedAsset): Option[Script]                               = kill("assetScript")
    override def hasAssetScript(id: Asset.IssuedAsset): Boolean                                   = kill("hasAssetScript")
    override def accountDataKeys(address: Address): Set[String]                                   = kill("accountDataKeys")
    override def accountData(acc: Address, key: String): Option[DataEntry[_]]                     = kill("accountData")
    override def accountData(acc: Address): AccountDataInfo                                       = kill("accountData")
    override def leaseBalance(address: Address): LeaseBalance                                     = kill("leaseBalance")
    override def balance(address: Address, mayBeAssetId: Asset): Long                             = kill("balance")

    /** Builds a new portfolio map by applying a partial function to all portfolios on which the function is defined.
      *
      * @note Portfolios passed to `pf` only contain Waves and Leasing balances to improve performance */
    override def collectLposPortfolios[A](pf: PartialFunction[(Address, Portfolio), A]): Map[Address, A] = kill("collectLposPortfolios")
    override def invokeScriptResult(txId: TransactionId): Either[ValidationError, InvokeScriptResult]    = kill("invokeScriptResult")
    override def transferById(id: BlockId): Option[(Int, TransferTransaction)]                           = kill("transferById")

    /** Block reward related */
    override def blockReward(height: Int): Option[Long] = kill("blockReward")
    override def lastBlockReward: Option[Long] = kill("lastBlockReward")
    override def blockRewardVotes(height: Int): Seq[Long] = kill("blockRewardVotes")

    override def wavesAmount(height: Int): BigInt = kill("wavesAmount")

    override def accountScriptWithComplexity(address: Address): Option[(Script, Long)] = kill("accountScriptWithComplexity")
    override def assetScriptWithComplexity(id: Asset.IssuedAsset): Option[(Script, Long)] = kill("assetScriptWithComplexity")
    override def collectActiveLeases(from: Int, to: Int)(filter: LeaseTransaction => Boolean): Seq[LeaseTransaction] = kill("collectActiveLeases")
  }

}<|MERGE_RESOLUTION|>--- conflicted
+++ resolved
@@ -12,22 +12,7 @@
 import com.wavesplatform.lang.{ExecutionError, ValidationError}
 import com.wavesplatform.settings.BlockchainSettings
 import com.wavesplatform.state.reader.LeaseDetails
-<<<<<<< HEAD
-import com.wavesplatform.state.{
-  AccountDataInfo,
-  AssetDescription,
-  BalanceSnapshot,
-  Blockchain,
-  DataEntry,
-  InvokeScriptResult,
-  LeaseBalance,
-  Portfolio,
-  TransactionId,
-  VolumeAndFee
-}
-=======
 import com.wavesplatform.state.{AccountDataInfo, AssetDescription, BalanceSnapshot, Blockchain, DataEntry, InvokeScriptResult, LeaseBalance, Portfolio, TransactionId, VolumeAndFee}
->>>>>>> e81f7251
 import com.wavesplatform.transaction.assets.exchange.Order
 import com.wavesplatform.transaction.lease.LeaseTransaction
 import com.wavesplatform.transaction.smart.BlockchainContext
@@ -111,14 +96,14 @@
     override def transferById(id: BlockId): Option[(Int, TransferTransaction)]                           = kill("transferById")
 
     /** Block reward related */
-    override def blockReward(height: Int): Option[Long] = kill("blockReward")
-    override def lastBlockReward: Option[Long] = kill("lastBlockReward")
+    override def blockReward(height: Int): Option[Long]   = kill("blockReward")
+    override def lastBlockReward: Option[Long]            = kill("lastBlockReward")
     override def blockRewardVotes(height: Int): Seq[Long] = kill("blockRewardVotes")
 
     override def wavesAmount(height: Int): BigInt = kill("wavesAmount")
 
-    override def accountScriptWithComplexity(address: Address): Option[(Script, Long)] = kill("accountScriptWithComplexity")
-    override def assetScriptWithComplexity(id: Asset.IssuedAsset): Option[(Script, Long)] = kill("assetScriptWithComplexity")
+    override def accountScriptWithComplexity(address: Address): Option[(Script, Long)]                               = kill("accountScriptWithComplexity")
+    override def assetScriptWithComplexity(id: Asset.IssuedAsset): Option[(Script, Long)]                            = kill("assetScriptWithComplexity")
     override def collectActiveLeases(from: Int, to: Int)(filter: LeaseTransaction => Boolean): Seq[LeaseTransaction] = kill("collectActiveLeases")
   }
 
