--- conflicted
+++ resolved
@@ -118,12 +118,8 @@
                 lo <- v
               } yield s"${lo.order.id()} -> $lo").mkString("\n")
 
-<<<<<<< HEAD
-            println(s"Last snapshot: $lastSnapshot")
-            println(s"Orders:\n${formatOrders(OrderBook(lastSnapshot).allOrders.map(_._2))}")
-=======
             log.info(s"Last snapshot: $lastSnapshot")
-            log.info(s"Orders:\n${formatOrders(OrderBook(lastSnapshot).allOrders)}")
+            log.info(s"Orders:\n${formatOrders(OrderBook(lastSnapshot).allOrders.map(_._2))}")
           }
         } finally {
           Await.ready(system.terminate(), Duration.Inf)
@@ -156,7 +152,6 @@
                 }
               }
             }
->>>>>>> cbc0337c
           }
         } finally {
           Await.ready(system.terminate(), Duration.Inf)
