package com.wavesplatform.dex

import java.util.concurrent.atomic.AtomicReference

import akka.actor.{ActorRef, ActorSystem, PoisonPill, Props}
import akka.testkit.{ImplicitSender, TestKit, TestProbe}
import cats.kernel.Monoid
import com.wavesplatform.NTPTime
import com.wavesplatform.account.{Address, KeyPair, PublicKey}
import com.wavesplatform.common.state.ByteStr
import com.wavesplatform.dex.AddressActor.Command.{CancelNotEnoughCoinsOrders, PlaceOrder}
import com.wavesplatform.dex.db.EmptyOrderDB
import com.wavesplatform.dex.error.ErrorFormatterContext
import com.wavesplatform.dex.model.Events.OrderAdded
import com.wavesplatform.dex.model.{LimitOrder, OrderBook}
import com.wavesplatform.dex.queue.{QueueEvent, QueueEventWithMeta}
import com.wavesplatform.state.{LeaseBalance, Portfolio}
import com.wavesplatform.transaction.Asset
import com.wavesplatform.transaction.Asset.{IssuedAsset, Waves}
import com.wavesplatform.transaction.assets.exchange.{AssetPair, Order, OrderType, OrderV1}
import com.wavesplatform.wallet.Wallet
import org.scalatest.{BeforeAndAfterAll, Matchers, WordSpecLike}

import scala.concurrent.Future

class AddressActorSpecification
    extends TestKit(ActorSystem("AddressActorSpecification"))
    with WordSpecLike
    with Matchers
    with BeforeAndAfterAll
    with ImplicitSender
    with NTPTime {

  private implicit val efc = new ErrorFormatterContext {
    override def assetDecimals(asset: Asset): Int = 8
  }

  private val assetId    = ByteStr("asset".getBytes("utf-8"))
  private val matcherFee = 30000L

  private val sellTokenOrder1 = OrderV1(
    sender = privateKey("test"),
    matcher = PublicKey("matcher".getBytes("utf-8")),
    pair = AssetPair(Waves, IssuedAsset(assetId)),
    orderType = OrderType.BUY,
    price = 100000000L,
    amount = 100L,
    timestamp = 1L,
    expiration = 1000L,
    matcherFee = matcherFee
  )

  private val sellToken1Portfolio = requiredPortfolio(sellTokenOrder1)

  private val sellTokenOrder2 = OrderV1(
    sender = privateKey("test"),
    matcher = PublicKey("matcher".getBytes("utf-8")),
    pair = AssetPair(Waves, IssuedAsset(assetId)),
    orderType = OrderType.BUY,
    price = 100000000L,
    amount = 100L,
    timestamp = 2L,
    expiration = 1000L,
    matcherFee = matcherFee
  )

  private val sellToken2Portfolio = requiredPortfolio(sellTokenOrder2)

  private val sellWavesOrder = OrderV1(
    sender = privateKey("test"),
    matcher = PublicKey("matcher".getBytes("utf-8")),
    pair = AssetPair(Waves, IssuedAsset(assetId)),
    orderType = OrderType.SELL,
    price = 100000000L,
    amount = 100L,
    timestamp = 3L,
    expiration = 1000L,
    matcherFee = matcherFee
  )

  private val sellWavesPortfolio = requiredPortfolio(sellWavesOrder)

  "AddressActorSpecification" should {
    "cancel orders" when {
      "asset balance changed" in test { (ref, eventsProbe, updatePortfolio) =>
        val initPortfolio = sellToken1Portfolio
        updatePortfolio(initPortfolio, false)

        ref ! PlaceLimitOrder(sellTokenOrder1)
        eventsProbe.expectMsg(QueueEvent.Placed(LimitOrder(sellTokenOrder1)))
        ref ! OrderAdded(LimitOrder(sellTokenOrder1), System.currentTimeMillis)

        updatePortfolio(initPortfolio.copy(assets = Map.empty), true)
        eventsProbe.expectMsg(QueueEvent.Canceled(sellTokenOrder1.assetPair, sellTokenOrder1.id()))
      }

      "waves balance changed" when {
        "there are waves for fee" in wavesBalanceTest(restWaves = matcherFee)
        "there are no waves at all" in wavesBalanceTest(restWaves = 0L)

        def wavesBalanceTest(restWaves: Long): Unit = test { (ref, eventsProbe, updatePortfolio) =>
          val initPortfolio = sellWavesPortfolio
          updatePortfolio(initPortfolio, false)

          ref ! PlaceLimitOrder(sellWavesOrder)
          eventsProbe.expectMsg(QueueEvent.Placed(LimitOrder(sellWavesOrder)))

          updatePortfolio(initPortfolio.copy(balance = restWaves), true)
          eventsProbe.expectMsg(QueueEvent.Canceled(sellWavesOrder.assetPair, sellWavesOrder.id()))
        }
      }

      "waves were leased" when {
        "there are waves for fee" in leaseTest(_ => matcherFee)
        "there are no waves at all" in leaseTest(_.spendableBalance)

        def leaseTest(leasedWaves: Portfolio => Long): Unit = test { (ref, eventsProbe, updatePortfolio) =>
          val initPortfolio = sellWavesPortfolio
          updatePortfolio(initPortfolio, false)

          ref ! PlaceLimitOrder(sellWavesOrder)
          eventsProbe.expectMsg(QueueEvent.Placed(LimitOrder(sellWavesOrder)))

          updatePortfolio(initPortfolio.copy(lease = LeaseBalance(0, leasedWaves(initPortfolio))), true)
          eventsProbe.expectMsg(QueueEvent.Canceled(sellWavesOrder.assetPair, sellWavesOrder.id()))
        }
      }
    }

    "track canceled orders and don't cancel more on same BalanceUpdated message" in test { (ref, eventsProbe, updatePortfolio) =>
      val initPortfolio = Monoid.combine(sellToken1Portfolio, sellToken2Portfolio)
      updatePortfolio(initPortfolio, false)

      ref ! PlaceLimitOrder(sellTokenOrder1)
      eventsProbe.expectMsg(QueueEvent.Placed(LimitOrder(sellTokenOrder1)))
      ref ! OrderAdded(LimitOrder(sellTokenOrder1), System.currentTimeMillis)

      ref ! PlaceLimitOrder(sellTokenOrder2)
      eventsProbe.expectMsg(QueueEvent.Placed(LimitOrder(sellTokenOrder2)))
      ref ! OrderAdded(LimitOrder(sellTokenOrder2), System.currentTimeMillis)

      updatePortfolio(sellToken1Portfolio, true)
      eventsProbe.expectMsg(QueueEvent.Canceled(sellTokenOrder2.assetPair, sellTokenOrder2.id()))

      updatePortfolio(sellToken1Portfolio, true) // same event
      eventsProbe.expectNoMessage()
    }

    "cancel multiple orders" in test { (ref, eventsProbe, updatePortfolio) =>
      val initPortfolio = Monoid.combineAll(Seq(sellToken1Portfolio, sellToken2Portfolio, sellWavesPortfolio))
      updatePortfolio(initPortfolio, false)

      ref ! PlaceLimitOrder(sellTokenOrder1)
      eventsProbe.expectMsg(QueueEvent.Placed(LimitOrder(sellTokenOrder1)))
      ref ! OrderAdded(LimitOrder(sellTokenOrder1), System.currentTimeMillis)

      ref ! PlaceLimitOrder(sellTokenOrder2)
      eventsProbe.expectMsg(QueueEvent.Placed(LimitOrder(sellTokenOrder2)))
      ref ! OrderAdded(LimitOrder(sellTokenOrder2), System.currentTimeMillis)

      updatePortfolio(sellWavesPortfolio, true)
      eventsProbe.expectMsg(QueueEvent.Canceled(sellTokenOrder1.assetPair, sellTokenOrder1.id()))
      eventsProbe.expectMsg(QueueEvent.Canceled(sellTokenOrder2.assetPair, sellTokenOrder2.id()))
    }

    "cancel only orders, those aren't fit" in test { (ref, eventsProbe, updatePortfolio) =>
      val initPortfolio = Monoid.combineAll(Seq(sellToken1Portfolio, sellToken2Portfolio, sellWavesPortfolio))
      updatePortfolio(initPortfolio, false)

      ref ! PlaceLimitOrder(sellTokenOrder1)
      eventsProbe.expectMsg(QueueEvent.Placed(LimitOrder(sellTokenOrder1)))
      ref ! OrderAdded(LimitOrder(sellTokenOrder1), System.currentTimeMillis)

      ref ! PlaceLimitOrder(sellWavesOrder)
      eventsProbe.expectMsg(QueueEvent.Placed(LimitOrder(sellWavesOrder)))
      ref ! OrderAdded(LimitOrder(sellWavesOrder), System.currentTimeMillis)

      ref ! PlaceLimitOrder(sellTokenOrder2)
      eventsProbe.expectMsg(QueueEvent.Placed(LimitOrder(sellTokenOrder2)))
      ref ! OrderAdded(LimitOrder(sellTokenOrder2), System.currentTimeMillis)

      updatePortfolio(sellWavesPortfolio, true)
      eventsProbe.expectMsg(QueueEvent.Canceled(sellTokenOrder1.assetPair, sellTokenOrder1.id()))
      eventsProbe.expectMsg(QueueEvent.Canceled(sellTokenOrder2.assetPair, sellTokenOrder2.id()))
    }

    "schedule expired order cancellation" in {
      pending
    }
  }

  /**
    * (updatedPortfolio: Portfolio, sendBalanceChanged: Boolean) => Unit
    */
  private def test(f: (ActorRef, TestProbe, (Portfolio, Boolean) => Unit) => Unit): Unit = {

    val eventsProbe      = TestProbe()
    val currentPortfolio = new AtomicReference[Portfolio]()
    val address          = addr("test")
<<<<<<< HEAD

    val addressActor =
      system.actorOf(
        Props(
          new AddressActor(
            address,
            x => Future.successful { currentPortfolio.get().spendableBalanceOf(x) },
            1.day,
            ntpTime,
            EmptyOrderDB,
            _ => Future.successful(false),
            event => {
              eventsProbe.ref ! event
              Future.successful { Some(QueueEventWithMeta(0, 0, event)) }
            },
            _ => OrderBook.AggregatedSnapshot(),
            false
          )
        )
      )

=======
    val addressActor = system.actorOf(
      Props(
        new AddressActor(
          address,
          x => currentPortfolio.get().spendableBalanceOf(x),
          ntpTime,
          EmptyOrderDB,
          _ => false,
          event => {
            eventsProbe.ref ! event
            Future.successful(Some(QueueEventWithMeta(0, 0, event)))
          },
          _ => OrderBook.AggregatedSnapshot(),
          false
        )))
>>>>>>> 16b03cf6
    f(
      addressActor,
      eventsProbe,
      (updatedPortfolio, notify) => {
        val prevPortfolio = currentPortfolio.getAndSet(updatedPortfolio)
        if (notify)
          addressActor !
            CancelNotEnoughCoinsOrders {
              prevPortfolio
                .changedAssetIds(updatedPortfolio)
                .map(asset => asset -> updatedPortfolio.spendableBalanceOf(asset))
                .toMap
                .withDefaultValue(0)
            }
      }
    )

    addressActor ! PoisonPill
  }

  private def requiredPortfolio(order: Order): Portfolio = {
    val b = LimitOrder(order).requiredBalance
    Portfolio(b.getOrElse(Waves, 0L), LeaseBalance.empty, b.collect { case (id @ IssuedAsset(_), v) => id -> v })
  }

  private def addr(seed: String): Address       = privateKey(seed).toAddress
  private def privateKey(seed: String): KeyPair = Wallet.generateNewAccount(seed.getBytes("utf-8"), 0)

  private def PlaceLimitOrder(o: Order): AddressActor.Command.PlaceOrder = PlaceOrder(o, isMarket = false)

  override protected def afterAll(): Unit = {
    TestKit.shutdownActorSystem(system)
    super.afterAll()
  }
}<|MERGE_RESOLUTION|>--- conflicted
+++ resolved
@@ -197,7 +197,6 @@
     val eventsProbe      = TestProbe()
     val currentPortfolio = new AtomicReference[Portfolio]()
     val address          = addr("test")
-<<<<<<< HEAD
 
     val addressActor =
       system.actorOf(
@@ -205,7 +204,7 @@
           new AddressActor(
             address,
             x => Future.successful { currentPortfolio.get().spendableBalanceOf(x) },
-            1.day,
+
             ntpTime,
             EmptyOrderDB,
             _ => Future.successful(false),
@@ -218,24 +217,6 @@
           )
         )
       )
-
-=======
-    val addressActor = system.actorOf(
-      Props(
-        new AddressActor(
-          address,
-          x => currentPortfolio.get().spendableBalanceOf(x),
-          ntpTime,
-          EmptyOrderDB,
-          _ => false,
-          event => {
-            eventsProbe.ref ! event
-            Future.successful(Some(QueueEventWithMeta(0, 0, event)))
-          },
-          _ => OrderBook.AggregatedSnapshot(),
-          false
-        )))
->>>>>>> 16b03cf6
     f(
       addressActor,
       eventsProbe,
