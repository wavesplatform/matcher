--- conflicted
+++ resolved
@@ -1,31 +1,25 @@
 package com.wavesplatform.dex.api
 
-<<<<<<< HEAD
-import java.nio.charset.StandardCharsets
-
 import akka.actor.{ActorRef, Status}
-=======
-import akka.actor.ActorRef
->>>>>>> 9764c4b8
 import akka.http.scaladsl.model.headers.RawHeader
 import akka.http.scaladsl.model.{ContentTypes, HttpEntity, StatusCodes}
 import akka.http.scaladsl.server.Route
 import akka.testkit.{TestActor, TestProbe}
 import com.google.common.primitives.Longs
 import com.typesafe.config.ConfigFactory
-<<<<<<< HEAD
 import com.wavesplatform.account.KeyPair
 import com.wavesplatform.common.utils.Base58
 import com.wavesplatform.dex.AddressActor.Command.PlaceOrder
 import com.wavesplatform.dex.AddressActor.Query.GetTradableBalance
 import com.wavesplatform.dex.AddressActor.Reply.Balance
-=======
->>>>>>> 9764c4b8
 import com.wavesplatform.dex._
 import com.wavesplatform.dex.api.http.ApiMarshallers._
 import com.wavesplatform.dex.caches.RateCache
-<<<<<<< HEAD
 import com.wavesplatform.dex.common.json._
+import com.wavesplatform.dex.db.WithDB
+import com.wavesplatform.dex.domain.account.KeyPair
+import com.wavesplatform.dex.domain.bytes.codec.Base58
+import com.wavesplatform.dex.domain.crypto
 import com.wavesplatform.dex.effect._
 import com.wavesplatform.dex.grpc.integration.dto.BriefAssetDescription
 import com.wavesplatform.dex.market.MatcherActor.{GetSnapshotOffsets, SnapshotOffsetsResponse}
@@ -39,15 +33,7 @@
 import com.wavesplatform.transaction.Asset.{IssuedAsset, Waves}
 import com.wavesplatform.transaction.assets.exchange.{AssetPair, Order, OrderType}
 import com.wavesplatform.{WithDB, crypto}
-=======
-import com.wavesplatform.dex.db.WithDB
-import com.wavesplatform.dex.domain.account.KeyPair
-import com.wavesplatform.dex.domain.bytes.codec.Base58
-import com.wavesplatform.dex.domain.crypto
-import com.wavesplatform.dex.effect._
-import com.wavesplatform.dex.grpc.integration.dto.BriefAssetDescription
 import com.wavesplatform.dex.settings.MatcherSettings
->>>>>>> 9764c4b8
 import org.scalamock.scalatest.PathMockFactory
 import org.scalatest.concurrent.Eventually
 import play.api.libs.json._
@@ -642,14 +628,8 @@
 
     val route: Route = MatcherApiRoute(
       assetPairBuilder = new AssetPairBuilder(
-<<<<<<< HEAD
         settings, {
-          case `asset` =>
-=======
-        settings,
-        x => {
-          if (x == smartAsset)
->>>>>>> 9764c4b8
+          case `smartAsset` =>
             liftValueAsync[BriefAssetDescription](BriefAssetDescription(smartAssetDesc.name, smartAssetDesc.decimals, hasScript = false))
           case x if x == order.assetPair.amountAsset =>
             liftValueAsync[BriefAssetDescription](BriefAssetDescription("AmountAsset", 8, hasScript = false))
@@ -679,13 +659,8 @@
       orderBookSnapshot = new OrderBookSnapshotHttpCache(
         settings.orderBookSnapshotHttpCache,
         ntpTime,
-<<<<<<< HEAD
-        x => if (x == asset) Some(smartAssetDesc.decimals) else throw new IllegalArgumentException(s"No information about $x"),
+        x => if (x == smartAsset) Some(smartAssetDesc.decimals) else throw new IllegalArgumentException(s"No information about $x"),
         x => if (x == smartWavesPair) Some(smartWavesAggregatedSnapshot) else None
-=======
-        x => if (x == smartAsset) Some(smartAssetDesc.decimals) else throw new IllegalArgumentException(s"No information about $x"),
-        _ => None
->>>>>>> 9764c4b8
       ),
       matcherSettings = settings,
       matcherStatus = () => Matcher.Status.Working,
