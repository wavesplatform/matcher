--- conflicted
+++ resolved
@@ -8,20 +8,15 @@
 import com.google.common.primitives.Longs
 import com.typesafe.config.ConfigFactory
 import com.wavesplatform.account.KeyPair
+import com.wavesplatform.common.state.ByteStr
 import com.wavesplatform.common.utils.Base58
 import com.wavesplatform.dex._
-<<<<<<< HEAD
+import com.wavesplatform.dex.cache.RateCache
+import com.wavesplatform.dex.error.ErrorFormatterContext
+import com.wavesplatform.dex.grpc.integration.dto.BriefAssetDescription
 import com.wavesplatform.dex.settings.MatcherSettings
 import com.wavesplatform.http.ApiMarshallers._
 import com.wavesplatform.http.RouteSpec
-=======
-import com.wavesplatform.dex.cache.RateCache
-import com.wavesplatform.dex.error.ErrorFormatterContext
-import com.wavesplatform.dex.settings.MatcherSettings
-import com.wavesplatform.http.ApiMarshallers._
-import com.wavesplatform.http.RouteSpec
-import com.wavesplatform.state.{AssetDescription, Blockchain}
->>>>>>> 04c6ef9d
 import com.wavesplatform.transaction.Asset
 import com.wavesplatform.transaction.Asset.IssuedAsset
 import com.wavesplatform.{RequestGen, WithDB, crypto}
@@ -29,23 +24,20 @@
 import org.scalatest.concurrent.Eventually
 import play.api.libs.json.{JsString, JsValue}
 
+import scala.concurrent.Future
+
 class MatcherApiRouteSpec extends RouteSpec("/matcher") with RequestGen with PathMockFactory with Eventually with WithDB {
 
   private val settings       = MatcherSettings.valueReader.read(ConfigFactory.load(), "waves.dex")
   private val matcherKeyPair = KeyPair("matcher".getBytes("utf-8"))
   private val smartAssetTx   = smartIssueTransactionGen().retryUntil(_.script.nonEmpty).sample.get
-
-  private val smartAssetDesc =
-    AssetDescription(
-      issuer = smartAssetTx.sender,
-      name = smartAssetTx.name,
-      description = smartAssetTx.description,
-      decimals = smartAssetTx.decimals,
-      reissuable = smartAssetTx.reissuable,
-      totalVolume = smartAssetTx.quantity,
-      script = smartAssetTx.script,
-      sponsorship = 0
-    )
+  private val asset          = IssuedAsset(smartAssetTx.id())
+
+  private val smartAssetDesc = BriefAssetDescription(
+    name = ByteStr(smartAssetTx.name),
+    decimals = smartAssetTx.decimals,
+    hasScript = false
+  )
 
   routePath("/balance/reserved/{publicKey}") - {
 
@@ -82,9 +74,6 @@
     }
   }
 
-<<<<<<< HEAD
-  private def test[T](f: Route => T): T = {
-=======
   routePath("/settings/rates/{assetId}") - {
 
     val apiKey    = "apiKey"
@@ -200,13 +189,7 @@
   }
 
   private def test[U](f: Route => U, apiKey: String = "", rateCache: RateCache = RateCache.inMem): U = {
-
-    val blockchain   = stub[Blockchain]
->>>>>>> 04c6ef9d
     val addressActor = TestProbe("address")
-
-    (blockchain.assetDescription _).when(IssuedAsset(smartAssetTx.id())).onCall((_: IssuedAsset) => Some(smartAssetDesc))
-
     addressActor.setAutoPilot { (sender: ActorRef, msg: Any) =>
       msg match {
         case AddressDirectory.Envelope(_, AddressActor.GetReservedBalance) => sender ! Map.empty[Asset, Long]
@@ -218,9 +201,14 @@
 
     implicit val context: ErrorFormatterContext = _ => 8
 
-<<<<<<< HEAD
-    val route: Route = ???/* MatcherApiRoute(
-      assetPairBuilder = new AssetPairBuilder(settings, _ => None, Set.empty),
+    val route: Route = MatcherApiRoute(
+      assetPairBuilder = new AssetPairBuilder(
+        settings,
+        x =>
+          if (x == asset) Some(BriefAssetDescription(name = ByteStr(smartAssetDesc.name), decimals = smartAssetDesc.decimals, hasScript = false))
+          else None,
+        Set.empty
+      ),
       matcherPublicKey = matcherKeyPair.publicKey,
       matcher = ActorRef.noSender,
       addressActor = addressActor.ref,
@@ -229,43 +217,23 @@
       getMarketStatus = _ => None,
       tickSize = _ => 0.1,
       orderValidator = _ => Left(error.FeatureNotImplemented),
-      orderBookSnapshot = new OrderBookSnapshotHttpCache(settings.orderBookSnapshotHttpCache, ntpTime, getAssetDecimals, _ => None),
+      orderBookSnapshot = new OrderBookSnapshotHttpCache(
+        settings.orderBookSnapshotHttpCache,
+        ntpTime,
+        x => if (x == asset) smartAssetDesc.decimals else throw new IllegalArgumentException(s"No information about $x"),
+        _ => None
+      ),
       matcherSettings = settings,
       matcherStatus = () => Matcher.Status.Working,
       db = db,
       time = ntpTime,
       currentOffset = () => 0L,
       lastOffset = () => Future.successful(0L),
-      matcherAccountFee = 300000L,
-      apiKeyHash = None,
-      rateCache = RateCache.inMem,
+      matcherAccountFee = () => 300000L,
+      apiKeyHashStr = Base58.encode(crypto.secureHash(apiKey.getBytes("UTF-8"))),
+      rateCache = rateCache,
       validatedAllowedOrderVersions = Set(1, 2, 3)
-    ).route*/
-=======
-    val route =
-      MatcherApiRoute(
-        assetPairBuilder = new AssetPairBuilder(settings, blockchain, Set.empty),
-        matcherPublicKey = matcherKeyPair.publicKey,
-        matcher = ActorRef.noSender,
-        addressActor = addressActor.ref,
-        storeEvent = _ => Future.failed(new NotImplementedError("Storing is not implemented")),
-        orderBook = _ => None,
-        getMarketStatus = _ => None,
-        tickSize = _ => 0.1,
-        orderValidator = _ => Left(error.FeatureNotImplemented),
-        orderBookSnapshot = new OrderBookSnapshotHttpCache(settings.orderBookSnapshotHttpCache, ntpTime, _ => 8, _ => None),
-        matcherSettings = settings,
-        matcherStatus = () => Matcher.Status.Working,
-        db = db,
-        time = ntpTime,
-        currentOffset = () => 0L,
-        lastOffset = () => Future.successful(0L),
-        matcherAccountFee = 300000L,
-        apiKeyHashStr = Base58.encode { crypto.secureHash(apiKey getBytes "UTF-8") },
-        rateCache = rateCache,
-        validatedAllowedOrderVersions = Set(1, 2, 3)
-      ).route
->>>>>>> 04c6ef9d
+    ).route
 
     f(route)
   }
