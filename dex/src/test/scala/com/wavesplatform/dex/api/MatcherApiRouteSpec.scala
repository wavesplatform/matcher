--- conflicted
+++ resolved
@@ -27,14 +27,10 @@
 
 class MatcherApiRouteSpec extends RouteSpec("/matcher") with RequestGen with PathMockFactory with Eventually with WithDB {
 
-  private val settings                       = MatcherSettings.valueReader.read(ConfigFactory.load(), "waves.dex")
-  private val matcherKeyPair                 = KeyPair("matcher".getBytes("utf-8"))
-<<<<<<< HEAD
-  private val smartAssetTx = smartIssueTransactionGen().retryUntil(_.script.nonEmpty).sample.get
-=======
-
-  private val smartAssetTx                   = smartIssueTransactionGen().retryUntil(_.script.nonEmpty).sample.get
->>>>>>> fbbee998
+  private val settings       = MatcherSettings.valueReader.read(ConfigFactory.load(), "waves.dex")
+  private val matcherKeyPair = KeyPair("matcher".getBytes("utf-8"))
+  private val smartAssetTx   = smartIssueTransactionGen().retryUntil(_.script.nonEmpty).sample.get
+
   private val smartAssetDesc = AssetDescription(
     issuer = smartAssetTx.sender,
     name = smartAssetTx.name,
@@ -81,87 +77,6 @@
   }
 
   routePath("/settings/rates/{assetId}") - {
-<<<<<<< HEAD
-    val apiKey = "apiKey"
-    val rate = 0.0055
-    val updatedRate = 0.0067
-
-    val rateCache = RateCache.inMem
-    "add rate" in test({ route =>
-      Put(routePath(s"/settings/rates/${smartAssetTx.id()}"), rate).withHeaders(RawHeader("X-API-KEY",  apiKey)) ~> route ~> check {
-        status shouldEqual StatusCodes.Created
-        val message = (responseAs[JsValue] \ "message").as[JsString]
-        message.value shouldEqual s"Rate $rate for the asset ${smartAssetTx.id()} added"
-        rateCache.getAllRates(IssuedAsset(smartAssetTx.id())) shouldBe rate
-      }
-    }, apiKey, rateCache)
-
-    "update rate" in test({ route =>
-      Put(routePath(s"/settings/rates/${smartAssetTx.id()}"), updatedRate).withHeaders(RawHeader("X-API-KEY",  apiKey)) ~> route ~> check {
-        status shouldEqual StatusCodes.OK
-        val message = (responseAs[JsValue] \ "message").as[JsString]
-        message.value shouldEqual s"Rate for the asset ${smartAssetTx.id()} updated, old value = $rate, new value = $updatedRate"
-        rateCache.getAllRates(IssuedAsset(smartAssetTx.id())) shouldBe updatedRate
-      }
-    }, apiKey, rateCache)
-
-    "delete rate" in test({ route =>
-      Delete(routePath(s"/settings/rates/${smartAssetTx.id()}")).withHeaders(RawHeader("X-API-KEY",  apiKey)) ~> route ~> check {
-        status shouldEqual StatusCodes.OK
-        val message = (responseAs[JsValue] \ "message").as[JsString]
-        message.value shouldEqual s"Rate for the asset ${smartAssetTx.id()} deleted, old value = $updatedRate"
-        rateCache.getAllRates.keySet should not contain IssuedAsset(smartAssetTx.id())
-      }
-    }, apiKey, rateCache)
-
-    "changing waves rate" in test({ route =>
-      Put(routePath("/settings/rates/WAVES"), rate).withHeaders(RawHeader("X-API-KEY",  apiKey)) ~> route ~> check {
-        status shouldBe StatusCodes.BadRequest
-        val message = (responseAs[JsValue] \ "message").as[JsString]
-        message.value shouldEqual "Rate for Waves cannot be changed"
-      }
-    }, apiKey)
-
-    "change rates without api key" in test({ route =>
-      Put(routePath("/settings/rates/WAVES"), rate) ~> route ~> check {
-        status shouldBe StatusCodes.Forbidden
-        val message = (responseAs[JsValue] \ "message").as[JsString]
-        message.value shouldEqual "Provided API key is not correct"
-      }
-    }, apiKey)
-
-    "change rates with wrong api key" in test({ route =>
-      Put(routePath("/settings/rates/WAVES"), rate).withHeaders(RawHeader("X-API-KEY",  apiKey)) ~> route ~> check {
-        status shouldBe StatusCodes.Forbidden
-        val message = (responseAs[JsValue] \ "message").as[JsString]
-        message.value shouldEqual "Provided API key is not correct"
-      }
-    }, "wrongApiKey")
-
-    "deleting waves rate" in test({ route =>
-      Delete(routePath("/settings/rates/WAVES")).withHeaders(RawHeader("X-API-KEY",  apiKey)) ~> route ~> check {
-        status shouldBe StatusCodes.BadRequest
-        val message = (responseAs[JsValue] \ "message").as[JsString]
-        message.value shouldEqual "Rate for Waves cannot be deleted"
-      }
-    }, apiKey)
-
-    "delete rates without api key" in test({ route =>
-      Delete(routePath("/settings/rates/WAVES"), rate) ~> route ~> check {
-        status shouldBe StatusCodes.Forbidden
-        val message = (responseAs[JsValue] \ "message").as[JsString]
-        message.value shouldEqual "Provided API key is not correct"
-      }
-    }, apiKey)
-
-    "delete rates with wrong api key" in test({ route =>
-      Delete(routePath("/settings/rates/WAVES"), rate).withHeaders(RawHeader("X-API-KEY",  apiKey)) ~> route ~> check {
-        status shouldBe StatusCodes.Forbidden
-        val message = (responseAs[JsValue] \ "message").as[JsString]
-        message.value shouldEqual "Provided API key is not correct"
-      }
-    }, "wrongApiKey")
-=======
     val apiKey      = "apiKey"
     val rate        = 0.0055
     val updatedRate = 0.0067
@@ -271,7 +186,6 @@
       },
       "wrongApiKey"
     )
->>>>>>> fbbee998
   }
 
   private def test[U](f: Route => U, apiKey: String = "", rateCache: RateCache = RateCache.inMem): U = {
