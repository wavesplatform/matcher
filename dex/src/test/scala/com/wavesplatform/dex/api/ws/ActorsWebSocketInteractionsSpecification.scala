package com.wavesplatform.dex.api.ws

import akka.actor.testkit.typed.scaladsl.{ActorTestKit, TestProbe => TypedTestProbe}
import akka.actor.{ActorSystem, PoisonPill, Props}
import akka.testkit.{ImplicitSender, TestKit, TestProbe}
import cats.syntax.option._
import com.wavesplatform.dex.MatcherSpecBase
import com.wavesplatform.dex.actors.address.AddressActor.BlockchainInteraction
import com.wavesplatform.dex.actors.address.{AddressActor, AddressDirectoryActor}
import com.wavesplatform.dex.api.ws.entities.{WsBalances, WsOrder}
import com.wavesplatform.dex.api.ws.protocol.{WsAddressChanges, WsMessage}
import com.wavesplatform.dex.db.EmptyOrderDb
import com.wavesplatform.dex.domain.account.{Address, KeyPair}
import com.wavesplatform.dex.domain.asset.Asset
import com.wavesplatform.dex.domain.asset.Asset.{IssuedAsset, Waves}
import com.wavesplatform.dex.domain.order.OrderType.{BUY, SELL}
import com.wavesplatform.dex.domain.state.{LeaseBalance, Portfolio}
import com.wavesplatform.dex.error.ErrorFormatterContext
import com.wavesplatform.dex.grpc.integration.clients.domain.AddressBalanceUpdates
import com.wavesplatform.dex.grpc.integration.exceptions.WavesNodeConnectionLostException
import com.wavesplatform.dex.model.Events.{OrderAdded, OrderAddedReason, OrderCanceled, OrderExecuted}
import com.wavesplatform.dex.model.{AcceptedOrder, LimitOrder, MarketOrder, _}
import com.wavesplatform.dex.queue.{ValidatedCommand, ValidatedCommandWithMeta}
import com.wavesplatform.dex.settings.OrderFeeSettings.DynamicSettings
import com.wavesplatform.dex.time.Time
import org.scalatest.BeforeAndAfterAll
import org.scalatest.matchers.should.Matchers
import org.scalatest.wordspec.AnyWordSpecLike

import java.util.concurrent.atomic.AtomicReference
import scala.concurrent.Future
import scala.util.Success

class ActorsWebSocketInteractionsSpecification
    extends TestKit(ActorSystem("ActorsWebSocketInteractionsSpecification"))
    with AnyWordSpecLike
    with Matchers
    with BeforeAndAfterAll
    with ImplicitSender
    with MatcherSpecBase {

  private val testKit = ActorTestKit()

  implicit private val efc: ErrorFormatterContext = ErrorFormatterContext.from(asset => getDefaultAssetDescriptions(asset).decimals)

  class WebSocketTestEnvironment {
    val commandsProbe: TestProbe = TestProbe()
    val wsEventsProbe: TypedTestProbe[WsMessage] = testKit.createTestProbe[WsMessage]()

    val currentPortfolio = new AtomicReference[Portfolio](Portfolio.empty)
    val address = KeyPair("test".getBytes)

    val blockchainInteraction = new BlockchainInteraction {

      override def getFullBalances(a: Address, exclude: Set[Asset]): Future[AddressBalanceUpdates] =
        if (a == address.toAddress) Future.successful(
          AddressBalanceUpdates(
            regular = (currentPortfolio.get().assets ++ Map(Waves -> currentPortfolio.get().balance)).filter(_._2 > 0).toMap,
            outgoingLeasing = None,
            pessimisticCorrection = Map.empty
          )
        )
        else Future.failed(WavesNodeConnectionLostException("Node unavailable", new IllegalStateException))

    }

    def createAddressActor(address: Address, recovered: Boolean): Props =
      Props(
        new AddressActor(
          address,
          Time.system,
<<<<<<< HEAD
          EmptyOrderDB,
=======
          EmptyOrderDb(),
>>>>>>> 801608e7
          (_, _) => Future.successful(Right(())),
          command => {
            commandsProbe.ref ! command
            Future.successful(Some(ValidatedCommandWithMeta(0L, 0L, command)))
          },
          recovered,
          blockchainInteraction
        )(efc)
      )

    val addressDir = system.actorOf(Props(new AddressDirectoryActor(EmptyOrderDb(), createAddressActor, None, recovered = true)))

    def subscribeAddress(): WebSocketTestEnvironment = {
      addressDir ! AddressDirectoryActor.Command.ForwardMessage(address, AddressActor.WsCommand.AddWsSubscription(wsEventsProbe.ref))
      this
    }

<<<<<<< HEAD
    def subscribeAddress(): WebSocketTestEnvironment = {
      addressDir ! AddressDirectoryActor.Command.ForwardMessage(address, AddressActor.WsCommand.AddWsSubscription(wsEventsProbe.ref))
      this
    }

=======
>>>>>>> 801608e7
    def expectWsBalancesAndOrders(
      expectedBalances: Map[Asset, WsBalances],
      expectedOrders: Seq[WsOrder],
      expectedUpdateId: Long
    ): WebSocketTestEnvironment = {
      val wsAddressChanges = wsEventsProbe.expectMessageType[WsAddressChanges]
      wsAddressChanges.balances should matchTo(expectedBalances)
      wsAddressChanges.orders should matchTo(expectedOrders)
      wsAddressChanges.updateId should matchTo(expectedUpdateId)
      this
    }

    def placeOrder(ao: AcceptedOrder): WebSocketTestEnvironment = {
      addressDir ! AddressDirectoryActor.Command.ForwardMessage(address, AddressActor.Command.PlaceOrder(ao.order, ao.isMarket))
      commandsProbe.expectMsg(ao match {
        case lo: LimitOrder => ValidatedCommand.PlaceOrder(lo); case mo: MarketOrder => ValidatedCommand.PlaceMarketOrder(mo)
      })
      addressDir ! AddressActor.Command.ApplyOrderBookAdded(OrderAdded(ao, OrderAddedReason.RequestExecuted, System.currentTimeMillis))

      this
    }

    def cancelOrder(ao: AcceptedOrder, unmatchable: Boolean): WebSocketTestEnvironment = {
      if (ao.isLimit) {
        val source =
          if (unmatchable) AddressActor.Command.Source.Request // Not important in this test suite
          else AddressActor.Command.Source.Request
        addressDir ! AddressDirectoryActor.Command.ForwardMessage(address, AddressActor.Command.CancelOrder(ao.id, source))
        commandsProbe.expectMsg(ValidatedCommand.CancelOrder(ao.order.assetPair, ao.id, source))
      }

      val reason = if (unmatchable) Events.OrderCanceledReason.BecameUnmatchable else Events.OrderCanceledReason.RequestExecuted
      addressDir ! AddressActor.Command.ApplyOrderBookCanceled(OrderCanceled(ao, reason, System.currentTimeMillis))

      this
    }

    def executeOrder(s: AcceptedOrder, c: LimitOrder): OrderExecuted = {
      val (counterExecutedFee, submittedExecutedFee) = Fee.getMakerTakerFee(DynamicSettings.symmetric(0.003.waves))(s, c)
      val oe = OrderExecuted(s, c, System.currentTimeMillis, counterExecutedFee, submittedExecutedFee)
      addressDir ! AddressActor.Command.ApplyOrderBookExecuted(oe, none) // TODO
      oe
    }

    def updateBalances(changes: Map[Asset, Long]): WebSocketTestEnvironment = {

      val updatedPortfolio = Portfolio(changes.getOrElse(Waves, 0), LeaseBalance.empty, changes.collect { case (a: IssuedAsset, b) => a -> b })
      val prevPortfolioOpt = Option(currentPortfolio getAndSet updatedPortfolio)
      val prevPortfolio = prevPortfolioOpt.getOrElse(Portfolio.empty)

      val regularBalanceChanges: Map[Asset, Long] =
        prevPortfolio
          .changedAssetIds(updatedPortfolio)
          .map(asset => asset -> updatedPortfolio.spendableBalanceOf(asset))
          .toMap
          .withDefaultValue(0)

      val updates = AddressBalanceUpdates(
        regular = regularBalanceChanges,
        outgoingLeasing = None,
        pessimisticCorrection = Map.empty
      )

      addressDir ! AddressDirectoryActor.Command.ForwardMessage(
        address.toAddress,
        if (prevPortfolioOpt.isEmpty) AddressActor.Command.SetInitialBalances(Success(updates), 0)
        else AddressActor.Command.ChangeBalances(updates)
      )

      this
    }

    def kill(): Unit = addressDir ! PoisonPill
  }

  "Actors web socket interaction" should {
    "correctly process web socket requests" when {

      "brand new sender subscribes" in {
        val env = new WebSocketTestEnvironment()
        env
          .subscribeAddress()
          .expectWsBalancesAndOrders(Map.empty, Seq.empty, 0)
          .kill()
      }

      "sender places order and then cancel it" in {
        val env = new WebSocketTestEnvironment()
        val lo = LimitOrder(createOrder(wavesUsdPair, BUY, 5.waves, 3.0, sender = env.address))

        env
          .updateBalances(Map(Waves -> 100.waves, usd -> 300.usd))
          .subscribeAddress()
          .expectWsBalancesAndOrders(
            Map(Waves -> WsBalances(100, 0), usd -> WsBalances(300, 0)),
            Seq.empty,
            0
          )
          .placeOrder(lo)
          .expectWsBalancesAndOrders(
            Map(usd -> WsBalances(285, 15), Waves -> WsBalances(99.997, 0.003)),
            Seq(WsOrder.fromDomain(lo)),
            1
          )
          .cancelOrder(lo, false)
          .expectWsBalancesAndOrders(
            Map(usd -> WsBalances(300, 0), Waves -> WsBalances(100, 0)),
            Seq(WsOrder(lo.id, status = OrderStatus.Cancelled.name.some)),
            2
          )
          .kill()
      }

      // DEX-989
      "sender places order, receives updates by third asset, partly fills order and then cancels remaining" in {
        val env = new WebSocketTestEnvironment()
        val buyOrder = LimitOrder(createOrder(wavesUsdPair, BUY, 10.waves, 3.0, sender = env.address))
        val sellOrder = LimitOrder(createOrder(wavesUsdPair, SELL, 5.waves, 3.0))

        withClue("Sender has 100 Waves and 300 USD, requests snapshot\n") {
          env
            .updateBalances(Map(Waves -> 100.waves, usd -> 300.usd))
            .subscribeAddress()
            .expectWsBalancesAndOrders(
              Map(Waves -> WsBalances(100, 0), usd -> WsBalances(300, 0)),
              Seq.empty,
              0
            )
        }

        withClue("Sender places order BUY 10 Waves\n") {
          env
            .placeOrder(buyOrder)
            .expectWsBalancesAndOrders(
              Map(usd -> WsBalances(270, 30), Waves -> WsBalances(99.997, 0.003)),
              Seq(WsOrder.fromDomain(buyOrder)),
              1
            )
        }

        withClue("Sender received some ETH and this transfer transaction was confirmed\n") {
          env
            .updateBalances(Map(Waves -> 100.waves, usd -> 300.usd, eth -> 4.eth))
            .expectWsBalancesAndOrders(
              Map(eth -> WsBalances(4, 0)),
              Seq.empty,
              2
            )
        }

        val oe = env.executeOrder(sellOrder, buyOrder)

        withClue("Sender's order was partly filled by SELL 5 Waves. Balance changes are not atomic\n") {
          // first we send decreased balances
          env
            .expectWsBalancesAndOrders(
              // The tradable balance will be changed to 270 USD and 99.997 WAVES when the exchange transaction comes to UTX
              // The half of order is still available
              Map(usd -> WsBalances(285, 15), Waves -> WsBalances(99.9985, 0.0015)),
              Seq(
                WsOrder(
                  id = buyOrder.id,
                  status = OrderStatus.PartiallyFilled.name.some,
                  filledAmount = 5.0.some,
                  filledFee = 0.0015.some,
                  avgWeighedPrice = 3.0.some,
                  totalExecutedPriceAssets = 15.0.some
                )
              ),
              3
            )

            // 104.9985 = 100 + (10 - 0.003)/2
            .updateBalances(Map(Waves -> 104.9985.waves, usd -> 285.usd, eth -> 4.eth)) // The exchange transaction in the blockchain
            .expectWsBalancesAndOrders(
              Map(
                usd -> WsBalances(270, 15),
                Waves -> WsBalances(104.997, 0.0015)
              ),
              Seq.empty,
              4
            )
        }

        withClue("Cancelling remaining of the counter order\n") {
          env
            .cancelOrder(oe.counterRemaining, false)
            .expectWsBalancesAndOrders(
              Map(
                usd -> WsBalances(285, 0),
                Waves -> WsBalances(104.9985, 0)
              ),
              Seq(
                WsOrder(
                  id = buyOrder.id,
                  status = OrderStatus.Cancelled.name.some
                )
              ),
              5
            )
        }

        env.kill()
      }

      "sender places market order in nonempty order book, fee in ETH" in {
        val env = new WebSocketTestEnvironment()

        def matchOrders(submittedMarket: MarketOrder, counterAmount: Long): MarketOrder =
          env.executeOrder(submittedMarket, LimitOrder(createOrder(wavesUsdPair, SELL, counterAmount, 3.0))).submittedMarketRemaining(
            submittedMarket
          )

        val tradableBalance = Map(Waves -> 100.waves, usd -> 300.usd, eth -> 3.eth)

        env
          .updateBalances(tradableBalance)
          .subscribeAddress()
          .expectWsBalancesAndOrders(
            Map(Waves -> WsBalances(100, 0), usd -> WsBalances(300, 0), eth -> WsBalances(3, 0)),
            Seq.empty,
            0
          )

        var mo = MarketOrder(createOrder(wavesUsdPair, BUY, 50.waves, 3.0, 1.eth, feeAsset = eth, sender = env.address), tradableBalance)

        withClue("Placing market order, reserves: 150 USD and 1 ETH\n") {
          env
            .placeOrder(mo)
            .expectWsBalancesAndOrders(
              Map(usd -> WsBalances(150, 150), eth -> WsBalances(2, 1)),
              Seq(WsOrder.fromDomain(mo)),
              1
            )
        }

        withClue("1 counter (+10 Waves, -30 USD, -0.2 ETH), reserves: 150 -> 120 USD, 1 -> 0.8 ETH, transaction is immediately confirmed\n") {
          mo = matchOrders(mo, 10.waves)
          env
            .expectWsBalancesAndOrders(
              // tradable = total - reserved, so 180 = 300 - 120 USD, 2.2 = 3 - 0.8 ETH
              Map(usd -> WsBalances(180, 120), eth -> WsBalances(2.2, 0.8)),
              Seq(
                WsOrder(
                  id = mo.id,
                  status = OrderStatus.PartiallyFilled.name.some,
                  filledAmount = 10.0.some,
                  filledFee = 0.2.some,
                  avgWeighedPrice = 3.0.some,
                  totalExecutedPriceAssets = 30.0.some
                )
              ),
              2
            )
        }

        withClue("2 counter (+15 Waves, -45 USD, -0.3 ETH), reserves: 120 -> 75 USD, 0.8 -> 0.5 ETH\n") {
          mo = matchOrders(mo, 15.waves)
          env
            .expectWsBalancesAndOrders(
              Map(usd -> WsBalances(225, 75), eth -> WsBalances(2.5, 0.5)),
              Seq(
                WsOrder(
                  id = mo.id,
                  status = OrderStatus.PartiallyFilled.name.some,
                  filledAmount = 25.0.some,
                  filledFee = 0.5.some,
                  avgWeighedPrice = 3.0.some,
                  totalExecutedPriceAssets = 75.0.some
                )
              ),
              3
            )
        }

        withClue("3 counter (+5 Waves, -15 USD, -0.1 ETH), reserves: 75 -> 60 USD, 0.5 -> 0.4 ETH\n") {
          mo = matchOrders(mo, 5.waves)
          env
            .expectWsBalancesAndOrders(
              Map(usd -> WsBalances(240, 60), eth -> WsBalances(2.6, 0.4)),
              Seq(
                WsOrder(
                  id = mo.id,
                  status = OrderStatus.PartiallyFilled.name.some,
                  filledAmount = 30.0.some,
                  filledFee = 0.6.some,
                  avgWeighedPrice = 3.0.some,
                  totalExecutedPriceAssets = 90.0.some
                )
              ),
              4
            )
        }

        withClue("System cancel of the market order remaining\n") {
          env
            .cancelOrder(mo, true)
            .expectWsBalancesAndOrders(
              Map(usd -> WsBalances(300, 0), eth -> WsBalances(3, 0)),
              Seq(
                WsOrder(
                  id = mo.id,
                  status = OrderStatus.Filled.name.some
                )
              ),
              5
            )
        }

        withClue(s"Exchange transactions are confirmed and balance changes are sent in one batch") {
          // TODO If balance changes aren't sent in one batch it could lead to tradable balance toggling! Use blockchain updates stream to solve this (Node v.1.2)
          env
            .updateBalances(Map(Waves -> 130.waves, usd -> 210.usd, eth -> 2.eth))
            .expectWsBalancesAndOrders(
              Map(Waves -> WsBalances(130, 0), usd -> WsBalances(210, 0), eth -> WsBalances(2, 0)),
              Seq.empty,
              6
            )
        }

        env.kill()
      }

      // DEX-989
      "there are few subscriptions from single address" in {
        val env = new WebSocketTestEnvironment()
        val tradableBalance = Map(Waves -> 100.waves, usd -> 300.usd, eth -> 2.eth)

        def subscribe(tp: TypedTestProbe[WsMessage]): Unit =
          env.addressDir ! AddressDirectoryActor.Command.ForwardMessage(env.address, AddressActor.WsCommand.AddWsSubscription(tp.ref))

        def expectWsBalance(tp: TypedTestProbe[WsMessage], expected: Map[Asset, WsBalances], expectedUpdateId: Long): Unit = {
          val wsAddressChanges = tp.expectMessageType[WsAddressChanges]
          wsAddressChanges.balances should matchTo(expected)
          wsAddressChanges.updateId should matchTo(expectedUpdateId)
        }

        env.updateBalances(tradableBalance)

        val webSubscription, mobileSubscription, desktopSubscription = testKit.createTestProbe[WsMessage]()

        subscribe(webSubscription)
        expectWsBalance(webSubscription, Map(Waves -> WsBalances(100, 0), usd -> WsBalances(300, 0), eth -> WsBalances(2, 0)), 0)

        env.updateBalances(Map(Waves -> 100.waves, usd -> 300.usd, eth -> 5.eth))
        expectWsBalance(webSubscription, Map(eth -> WsBalances(5, 0)), 1)

        subscribe(mobileSubscription)
        expectWsBalance(mobileSubscription, Map(Waves -> WsBalances(100, 0), usd -> WsBalances(300, 0), eth -> WsBalances(5, 0)), 0)

        val order = LimitOrder(createOrder(wavesUsdPair, BUY, 1.waves, 3.0, sender = env.address))

        env.placeOrder(order)
        expectWsBalance(webSubscription, Map(usd -> WsBalances(297, 3), Waves -> WsBalances(99.997, 0.003)), 2)
        expectWsBalance(mobileSubscription, Map(usd -> WsBalances(297, 3), Waves -> WsBalances(99.997, 0.003)), 1)

        subscribe(desktopSubscription)
        expectWsBalance(desktopSubscription, Map(Waves -> WsBalances(99.997, 0.003), usd -> WsBalances(297, 3), eth -> WsBalances(5, 0)), 0)

        env.cancelOrder(order, true)

        expectWsBalance(webSubscription, Map(usd -> WsBalances(300, 0), Waves -> WsBalances(100, 0)), 3)
        expectWsBalance(mobileSubscription, Map(usd -> WsBalances(300, 0), Waves -> WsBalances(100, 0)), 2)
        expectWsBalance(desktopSubscription, Map(usd -> WsBalances(300, 0), Waves -> WsBalances(100, 0)), 1)

        env.kill()
      }

      "so far unsubscribed address made some actions and then subscribes" in {
        val env = new WebSocketTestEnvironment()
        val lo = LimitOrder(createOrder(wavesUsdPair, BUY, 1.waves, 3.0, sender = env.address))

        env
          .updateBalances(Map(Waves -> 100.waves, usd -> 300.usd, eth -> 2.eth))
          .placeOrder(lo)
          .updateBalances(Map(Waves -> 100.waves, usd -> 300.usd, eth -> 5.eth))
          .updateBalances(Map(Waves -> 115.waves, usd -> 300.usd, eth -> 5.eth))
          .subscribeAddress()
          .expectWsBalancesAndOrders(
            Map(Waves -> WsBalances(114.997, 0.003), usd -> WsBalances(297, 3), eth -> WsBalances(5, 0)),
            Seq(WsOrder.fromDomain(lo)),
            0
          )
          .kill()
      }

      "spendable balance is equal to reserved" in {
        val env = new WebSocketTestEnvironment()
        val lo = LimitOrder(createOrder(btcUsdPair, SELL, 1.btc, 8776.0, sender = env.address))

        env
          .updateBalances(Map(Waves -> 100.waves, btc -> 1.btc))
          .placeOrder(lo)
          .subscribeAddress()
          .expectWsBalancesAndOrders(
            Map(Waves -> WsBalances(99.997, 0.003), btc -> WsBalances(0, 1)),
            Seq(WsOrder.fromDomain(lo)),
            0
          )
          .kill()
      }

      // DEX-989
      "order executes right after it was placed" ignore {
        val env = new WebSocketTestEnvironment()
        val counter = LimitOrder(createOrder(wavesUsdPair, BUY, 5.waves, 3.0))
        val submitted = LimitOrder(createOrder(wavesUsdPair, SELL, 5.waves, 3.0, sender = env.address))

        env
          .updateBalances(Map(Waves -> 100.waves, btc -> 1.btc))
          .subscribeAddress()
          .expectWsBalancesAndOrders(
            Map(Waves -> WsBalances(100, 0), btc -> WsBalances(1, 0)),
            Seq.empty,
            0
          )

        val now = System.currentTimeMillis()

        env.addressDir ! OrderAdded(counter, OrderAddedReason.RequestExecuted, now)
        env.addressDir ! AddressDirectoryActor.Command.ForwardMessage(
          env.address,
          AddressActor.Command.PlaceOrder(submitted.order, submitted.isMarket)
        )
        env.commandsProbe.expectMsg(ValidatedCommand.PlaceOrder(submitted))
        env.addressDir ! OrderAdded(submitted, OrderAddedReason.RequestExecuted, now)

        val oe = OrderExecuted(submitted, counter, System.currentTimeMillis, submitted.matcherFee, counter.matcherFee)

        env.addressDir ! oe

        env
          .expectWsBalancesAndOrders(
            Map(Waves -> WsBalances(100, 0)),
            Seq(WsOrder.fromDomain(oe.submittedRemaining)),
            1
          )
          .kill()
      }

      "trade with itself" in {
        val env = new WebSocketTestEnvironment()
        val counter = LimitOrder(createOrder(wavesBtcPair, BUY, 5.waves, 3.0, sender = env.address))
        val submitted = LimitOrder(createOrder(wavesBtcPair, SELL, 5.waves, 3.0, sender = env.address))

        env
          .updateBalances(Map(Waves -> 100.waves, btc -> 1.btc))
          .subscribeAddress()
          .expectWsBalancesAndOrders(
            Map(Waves -> WsBalances(100, 0), btc -> WsBalances(1, 0)),
            Seq.empty,
            0
          )

        val now = System.currentTimeMillis()
        env.addressDir ! AddressActor.Command.ApplyOrderBookAdded(OrderAdded(counter, OrderAddedReason.RequestExecuted, now))

        env.addressDir ! AddressDirectoryActor.Command.ForwardMessage(
          env.address,
          AddressActor.Command.PlaceOrder(submitted.order, submitted.isMarket)
        )
        env.commandsProbe.expectMsg(ValidatedCommand.PlaceOrder(submitted))
        env.addressDir ! AddressActor.Command.ApplyOrderBookAdded(OrderAdded(submitted, OrderAddedReason.RequestExecuted, now))

        val oe = OrderExecuted(submitted, counter, System.currentTimeMillis, counter.matcherFee, submitted.matcherFee)
        env.addressDir ! AddressActor.Command.ApplyOrderBookExecuted(oe, none)

        env
          .expectWsBalancesAndOrders(
            Map(Waves -> WsBalances(100, 0), btc -> WsBalances(1, 0)),
            Seq(WsOrder.fromDomain(oe.counterRemaining), WsOrder.fromDomain(oe.submittedRemaining)),
            1
          )
          .kill()
      }

      "market order executes (address is sender of counters)" in {
        val env = new WebSocketTestEnvironment()
        val counter1 = LimitOrder(createOrder(wavesUsdPair, BUY, 5.waves, 3.0, sender = env.address))
        val counter2 = LimitOrder(createOrder(wavesUsdPair, BUY, 5.waves, 3.1, sender = env.address))
        val counter3 = LimitOrder(createOrder(wavesUsdPair, BUY, 5.waves, 3.2, sender = env.address))
        var mo = MarketOrder(createOrder(wavesUsdPair, SELL, 12.waves, 3.0), _ => Long.MaxValue)

        def matchOrders(submittedMarket: MarketOrder, counter: LimitOrder): (MarketOrder, LimitOrder) = {
          val oe = env.executeOrder(submittedMarket, counter)
          oe.submittedMarketRemaining(submittedMarket) -> oe.counterRemaining
        }

        env
          .updateBalances(Map(Waves -> 100.waves, usd -> 70.usd))
          .subscribeAddress()
          .expectWsBalancesAndOrders(
            Map(usd -> WsBalances(70, 0), Waves -> WsBalances(100, 0)),
            Seq.empty,
            0
          )
          .placeOrder(counter1)
          .expectWsBalancesAndOrders(Map(usd -> WsBalances(55, 15), Waves -> WsBalances(99.997, 0.003)), Seq(WsOrder.fromDomain(counter1)), 1)
          .placeOrder(counter2)
          .expectWsBalancesAndOrders(Map(usd -> WsBalances(39.5, 30.5), Waves -> WsBalances(99.994, 0.006)), Seq(WsOrder.fromDomain(counter2)), 2)
          .placeOrder(counter3)
          .expectWsBalancesAndOrders(Map(usd -> WsBalances(23.5, 46.5), Waves -> WsBalances(99.991, 0.009)), Seq(WsOrder.fromDomain(counter3)), 3)

        mo = matchOrders(mo, counter1)._1

        env
          .expectWsBalancesAndOrders(
            Map(
              // executed = 5, reserved_diff = -15 = -5 * 3, reserved = 31.5 = 46.5 - 15, tradable = 38.5 = 70 - 31.5
              usd -> WsBalances(38.5, 31.5),
              Waves -> WsBalances(99.994, 0.006) // 0.006 is a commission for counter2 + counter3, 99.994 = 100 - 0.006
            ),
            Seq(
              WsOrder(
                id = counter1.id,
                status = OrderStatus.Filled.name.some,
                filledAmount = 5.0.some,
                filledFee = 0.003.some,
                avgWeighedPrice = 3.0.some,
                totalExecutedPriceAssets = 15.0.some
              )
            ),
            4
          )

        mo = matchOrders(mo, counter2)._1
        env
          .expectWsBalancesAndOrders(
            Map(
              // executed = 5, reserved_diff = -15.5 = -5 * 3.1, reserved = 16.5 = 31.5 - 15.5, tradable = 54 = 70 - 16
              usd -> WsBalances(54, 16),
              Waves -> WsBalances(99.997, 0.003)
            ),
            Seq(
              WsOrder(
                id = counter2.id,
                status = OrderStatus.Filled.name.some,
                filledAmount = 5.0.some,
                filledFee = 0.003.some,
                avgWeighedPrice = 3.1.some,
                totalExecutedPriceAssets = 15.5.some
              )
            ),
            5
          )

        val (_, counter3Remaining) = matchOrders(mo, counter3)

        env
          .expectWsBalancesAndOrders(
            Map(
              // executed = 2 = 12 - 5 - 5, reserved_diff = -6.4 = -2 * 3.2, reserved = 9.6 = 16 - 6.4, tradable = 60.4 = 70 - 9.6
              usd -> WsBalances(60.4, 9.6),
              Waves -> WsBalances(99.9982, 0.0018) // executed_fee = 0.0012 = 0.003 * 2 / 5
            ),
            Seq(
              WsOrder(
                id = counter3.id,
                status = OrderStatus.PartiallyFilled.name.some,
                filledAmount = 2.0.some,
                filledFee = 0.0012.some,
                avgWeighedPrice = 3.2.some,
                totalExecutedPriceAssets = 6.4.some
              )
            ),
            6
          )
          .cancelOrder(counter3Remaining, false)
          .expectWsBalancesAndOrders(
            Map(usd -> WsBalances(70, 0), Waves -> WsBalances(100, 0)),
            Seq(WsOrder(id = counter3.id, status = OrderStatus.Cancelled.name.some)),
            7
          )
          .updateBalances(Map(usd -> 33.1.usd, Waves -> 111.9928.waves))
          .expectWsBalancesAndOrders(
            Map(usd -> WsBalances(33.1, 0), Waves -> WsBalances(111.9928, 0)),
            Seq.empty,
            8
          )
          .kill()
      }

      // DEX-989
      "market order executes (address is sender of market)" ignore {
        val env = new WebSocketTestEnvironment()
        val counter1 = LimitOrder(createOrder(wavesUsdPair, BUY, 5.waves, 3.0))
        val counter2 = LimitOrder(createOrder(wavesUsdPair, BUY, 5.waves, 3.1))
        val counter3 = LimitOrder(createOrder(wavesUsdPair, BUY, 5.waves, 3.2))
        var mo = MarketOrder(createOrder(wavesUsdPair, SELL, 12.waves, 3.0, sender = env.address), _ => Long.MaxValue)

        def matchOrders(submittedMarket: MarketOrder, counter: LimitOrder): MarketOrder =
          env.executeOrder(submittedMarket, counter).submittedMarketRemaining(submittedMarket)

        env
          .updateBalances(Map(Waves -> 100.waves, usd -> 70.usd))
          .subscribeAddress()
          .expectWsBalancesAndOrders(
            Map(Waves -> WsBalances(100, 0), usd -> WsBalances(70, 0)),
            Seq.empty,
            0
          )
          .placeOrder(mo)
          .expectWsBalancesAndOrders(
            Map(Waves -> WsBalances(87.997, 12.003)),
            Seq(WsOrder.fromDomain(mo)),
            1
          )

        mo = matchOrders(mo, counter1)

        env
          .expectWsBalancesAndOrders(
            // executed = 5, executed_fee = 0.003 * 5 / 12 = 0.00125, reserved = 7.00175 = 12.003 - 5 - 0.00125, tradable = 92.99825 = 100 - 7.00175
            Map(Waves -> WsBalances(92.99825, 7.00175)),
            Seq(
              WsOrder(
                id = mo.id,
                status = OrderStatus.PartiallyFilled.name.some,
                filledAmount = 5.0.some,
                filledFee = 0.00125.some,
                avgWeighedPrice = 3.0.some,
                totalExecutedPriceAssets = 15.0.some
              )
            ),
            2
          )

        mo = matchOrders(mo, counter2)

        env
          .expectWsBalancesAndOrders(
            // executed = 5, executed_fee = 0.003 * 5 / 12 = 0.00125, reserved = 2.0005 = 7.00175 - 5 - 0.00125, tradable = 97.9995 = 100 - 2.0005
            Map(Waves -> WsBalances(97.9995, 2.0005)),
            Seq(
              WsOrder(
                id = mo.id,
                status = OrderStatus.PartiallyFilled.name.some,
                filledAmount = 10.0.some,
                filledFee = 0.0025.some,
                avgWeighedPrice = 3.05.some,
                totalExecutedPriceAssets = 30.5.some
              )
            ),
            3
          )

        matchOrders(mo, counter3)

        env
          .expectWsBalancesAndOrders(
            // executed = 2, executed_fee = 0.003 * 2 / 12 = 0.0005, reserved = 0 = 2.0005 - 2 - 0.0005, tradable = 100
            Map(Waves -> WsBalances(100, 0)),
            Seq(
              WsOrder(
                id = mo.id,
                status = OrderStatus.Filled.name.some,
                filledAmount = 12.0.some,
                filledFee = 0.003.some,
                avgWeighedPrice = 3.07.some,
                totalExecutedPriceAssets = 36.9.some
              )
            ),
            4
          )
          .updateBalances(Map(Waves -> 87.997.waves, usd -> 36.9.usd))
          .expectWsBalancesAndOrders(
            Map(usd -> WsBalances(36.9, 0), Waves -> WsBalances(87.997, 0)),
            Seq.empty,
            5
          )
          .kill()
      }
    }

    "correctly process order partially filling" in {
      val env = new WebSocketTestEnvironment()
      val bo = LimitOrder(createOrder(wavesUsdPair, BUY, 10.waves, 1.0, sender = env.address))

      env
        .updateBalances(Map(usd -> 10.usd, Waves -> 10.waves))
        .subscribeAddress()
        .expectWsBalancesAndOrders(
          Map(Waves -> WsBalances(10, 0), usd -> WsBalances(10, 0)),
          Seq.empty,
          0
        )
        .placeOrder(bo)
        .expectWsBalancesAndOrders(
          Map(usd -> WsBalances(0, 10), Waves -> WsBalances(9.997, 0.003)),
          Seq(WsOrder.fromDomain(bo)),
          1
        )

      val oe = env.executeOrder(LimitOrder(createOrder(wavesUsdPair, SELL, 5.waves, 1.0)), bo)

      env
        .expectWsBalancesAndOrders(
          Map(usd -> WsBalances(5, 5), Waves -> WsBalances(9.9985, 0.0015)),
          Seq(
            WsOrder(
              id = bo.id,
              status = OrderStatus.PartiallyFilled.name,
              filledAmount = 5.0,
              filledFee = 0.0015,
              avgWeighedPrice = 1.0,
              totalExecutedPriceAssets = 5.0
            )
          ),
          2
        )
        .updateBalances(Map(Waves -> 14.9985.waves, usd -> 5.usd)) // +4.9985 Waves, since + 5 - 0.0015
        .expectWsBalancesAndOrders(
          Map(usd -> WsBalances(0, 5), Waves -> WsBalances(14.997, 0.0015)),
          Seq.empty,
          3
        )
        .cancelOrder(oe.counterRemaining, false)
        .expectWsBalancesAndOrders(
          Map(usd -> WsBalances(5, 0), Waves -> WsBalances(14.9985, 0)),
          Seq(WsOrder(id = bo.id, status = OrderStatus.Cancelled.name.some)),
          4
        )
        .kill()
    }
  }

  override protected def afterAll(): Unit = {
    super.afterAll()
    system.terminate()
  }

}<|MERGE_RESOLUTION|>--- conflicted
+++ resolved
@@ -69,11 +69,7 @@
         new AddressActor(
           address,
           Time.system,
-<<<<<<< HEAD
-          EmptyOrderDB,
-=======
           EmptyOrderDb(),
->>>>>>> 801608e7
           (_, _) => Future.successful(Right(())),
           command => {
             commandsProbe.ref ! command
@@ -91,14 +87,6 @@
       this
     }
 
-<<<<<<< HEAD
-    def subscribeAddress(): WebSocketTestEnvironment = {
-      addressDir ! AddressDirectoryActor.Command.ForwardMessage(address, AddressActor.WsCommand.AddWsSubscription(wsEventsProbe.ref))
-      this
-    }
-
-=======
->>>>>>> 801608e7
     def expectWsBalancesAndOrders(
       expectedBalances: Map[Asset, WsBalances],
       expectedOrders: Seq[WsOrder],
