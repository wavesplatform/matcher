package com.wavesplatform.dex.market

import java.util.concurrent.atomic.AtomicBoolean

import akka.actor.ActorSystem
import akka.testkit.{ImplicitSender, TestActorRef}
import com.typesafe.config.ConfigFactory
import com.wavesplatform.account.KeyPair
import com.wavesplatform.common.state.ByteStr
import com.wavesplatform.common.utils.EitherExt2
import com.wavesplatform.dex.MatcherTestData
import com.wavesplatform.dex.model.Events.ExchangeTransactionCreated
import com.wavesplatform.dex.settings.ExchangeTransactionBroadcastSettings
import com.wavesplatform.lang.ValidationError
import com.wavesplatform.settings.loadConfig
import com.wavesplatform.transaction.Asset.{IssuedAsset, Waves}
import com.wavesplatform.transaction.Proofs
import com.wavesplatform.transaction.assets.exchange.{AssetPair, ExchangeTransaction, ExchangeTransactionV2, Order}
import com.wavesplatform.utils.Time
import org.scalamock.scalatest.PathMockFactory
import org.scalatest.BeforeAndAfterEach
import org.scalatest.concurrent.Eventually

import scala.concurrent.Future
import scala.concurrent.duration.{DurationInt, FiniteDuration}

class ExchangeTransactionBroadcastActorSpecification
    extends MatcherSpec("ExchangeTransactionBroadcastActor")
    with MatcherTestData
    with BeforeAndAfterEach
    with PathMockFactory
    with ImplicitSender
    with Eventually {

  implicit override lazy val system: ActorSystem = ActorSystem(
    actorSystemName,
    loadConfig(ConfigFactory.empty())
  )

  private val pair = AssetPair(IssuedAsset(Array.emptyByteArray), Waves)

  private def getConfirmation(allConfirmed: Boolean): Future[Map[ByteStr, Boolean]] = Future.successful {
    Map.empty[ByteStr, Boolean].withDefaultValue(allConfirmed)
  }

  "ExchangeTransactionBroadcastActor" should {
    "broadcast a transaction when receives it" in {
      var broadcasted = Seq.empty[ExchangeTransaction]
      defaultActor(
        ntpTime,
        isConfirmed = _ => getConfirmation(false),
        broadcast = tx => {
          broadcasted = List(tx)
          Future.successful(true)
        }
      )

      val event = sampleEvent()
      system.eventStream.publish(event)
      eventually {
        broadcasted shouldBe Seq(event.tx)
      }
    }

    "broadcast a transaction in a next period if it wasn't confirmed" in {
      var broadcasted = Seq.empty[ExchangeTransaction]
      val actor = defaultActor(
        ntpTime,
        isConfirmed = _ => getConfirmation(false),
        broadcast = tx => {
          broadcasted = List(tx)
          Future.successful(true)
        }
      )

      val event = sampleEvent()
      system.eventStream.publish(event)
      broadcasted = Seq.empty

      // Will be re-sent on second call
      actor ! ExchangeTransactionBroadcastActor.Send
      actor ! ExchangeTransactionBroadcastActor.Send
      eventually {
        broadcasted shouldBe Seq(event.tx)
      }
    }

    "doesn't broadcast a transaction if it was confirmed" in {
      var broadcasted = Seq.empty[ExchangeTransaction]
      val actor =
        defaultActor(
          ntpTime,
          isConfirmed = _ => getConfirmation(true),
          broadcast = tx => {
            broadcasted = List(tx)
            Future.successful(true)
          }
        )

      val event = sampleEvent()
      system.eventStream.publish(event)
      broadcasted = Seq.empty

      actor ! ExchangeTransactionBroadcastActor.Send
      actor ! ExchangeTransactionBroadcastActor.Send
      eventually {
        broadcasted shouldBe empty
      }
    }

    "doesn't broadcast an expired transaction" in {
      var broadcasted = Seq.empty[ExchangeTransaction]
      val actor =
        defaultActor(
          ntpTime,
          isConfirmed = _ => getConfirmation(true),
          broadcast = tx => {
            broadcasted = List(tx)
            Future.successful(true)
          }
        )

      val event = sampleEvent(500.millis)
      system.eventStream.publish(event)
      broadcasted = Seq.empty

      actor ! ExchangeTransactionBroadcastActor.Send
      actor ! ExchangeTransactionBroadcastActor.Send

      eventually {
        broadcasted shouldBe empty
      }
    }

    "re-broadcasts transactions" when {
      "failed to validate" in {
        val firstProcessing = new AtomicBoolean(false)
        var triedToBroadcast = Seq.empty[ExchangeTransaction]
        val actor = defaultActor(
          ntpTime,
          check = _ => throw new RuntimeException("Can't do"),
          isConfirmed = _ => false,
          broadcast = {
            firstProcessing.compareAndSet(false, true)
            triedToBroadcast = _
          }
        )

        val event = sampleEvent()
        system.eventStream.publish(event)
        eventually {
          firstProcessing.get() shouldBe true
        }
        triedToBroadcast shouldBe empty // Because couldn't check

        actor ! ExchangeTransactionBroadcastActor.Send
        actor ! ExchangeTransactionBroadcastActor.Send
        eventually {
          triedToBroadcast should not be empty
        }
      }

      "failed to broadcast" in {
        val firstProcessing = new AtomicBoolean(false)
        var triedToBroadcast = Seq.empty[ExchangeTransaction]
        val actor = defaultActor(
          ntpTime,
          isConfirmed = _ => false,
          broadcast = { txs =>
            firstProcessing.compareAndSet(false, true)
            triedToBroadcast = txs
            throw new RuntimeException("Can't do")
          }
        )

        val event = sampleEvent()
        system.eventStream.publish(event)
        eventually {
          firstProcessing.get() shouldBe true
        }

        triedToBroadcast = Seq.empty
        actor ! ExchangeTransactionBroadcastActor.Send
        actor ! ExchangeTransactionBroadcastActor.Send
        eventually {
          triedToBroadcast should not be empty
        }
      }
    }
  }

  private def defaultActor(time: Time,
<<<<<<< HEAD
                           isConfirmed: Seq[ByteStr] => Future[Map[ByteStr, Boolean]],
                           broadcast: ExchangeTransaction => Future[Boolean]): TestActorRef[ExchangeTransactionBroadcastActor] = TestActorRef(
=======
                           isConfirmed: ExchangeTransaction => Boolean,
                           broadcast: Seq[ExchangeTransaction] => Unit): TestActorRef[ExchangeTransactionBroadcastActor] =
    defaultActor(time, _ => Right(Unit), isConfirmed, broadcast)

  private def defaultActor(time: Time,
                           check: ExchangeTransaction => Either[ValidationError, Unit],
                           isConfirmed: ExchangeTransaction => Boolean,
                           broadcast: Seq[ExchangeTransaction] => Unit): TestActorRef[ExchangeTransactionBroadcastActor] = TestActorRef(
>>>>>>> 16b03cf6
    new ExchangeTransactionBroadcastActor(
      settings = ExchangeTransactionBroadcastSettings(
        broadcastUntilConfirmed = true,
        interval = 1.minute,
        maxPendingTime = 5.minute
      ),
      time = time,
<<<<<<< HEAD
      isConfirmed,
=======
      check = check,
      isConfirmed = isConfirmed,
>>>>>>> 16b03cf6
      broadcast = broadcast
    )
  )

  private def sampleEvent(expiration: FiniteDuration = 1.day): ExchangeTransactionCreated = {
    val ts = ntpTime.getTimestamp()
    ExchangeTransactionCreated(
      ExchangeTransactionV2
        .create(
          buyOrder = Order.buy(
            sender = KeyPair(Array.emptyByteArray),
            matcher = KeyPair(Array.emptyByteArray),
            pair = pair,
            amount = 100,
            price = 6000000L,
            timestamp = ts,
            expiration = ts + expiration.toMillis,
            matcherFee = 100
          ),
          sellOrder = Order.sell(
            sender = KeyPair(Array.emptyByteArray),
            matcher = KeyPair(Array.emptyByteArray),
            pair = pair,
            amount = 100,
            price = 6000000L,
            timestamp = ts,
            expiration = ts + expiration.toMillis,
            matcherFee = 100
          ),
          amount = 100,
          price = 6000000L,
          buyMatcherFee = 0L,
          sellMatcherFee = 0L,
          fee = 300000L,
          timestamp = ts,
          proofs = Proofs.empty
        )
        .explicitGet()
    )
  }
}<|MERGE_RESOLUTION|>--- conflicted
+++ resolved
@@ -190,19 +190,14 @@
   }
 
   private def defaultActor(time: Time,
-<<<<<<< HEAD
-                           isConfirmed: Seq[ByteStr] => Future[Map[ByteStr, Boolean]],
-                           broadcast: ExchangeTransaction => Future[Boolean]): TestActorRef[ExchangeTransactionBroadcastActor] = TestActorRef(
-=======
                            isConfirmed: ExchangeTransaction => Boolean,
                            broadcast: Seq[ExchangeTransaction] => Unit): TestActorRef[ExchangeTransactionBroadcastActor] =
     defaultActor(time, _ => Right(Unit), isConfirmed, broadcast)
 
   private def defaultActor(time: Time,
                            check: ExchangeTransaction => Either[ValidationError, Unit],
-                           isConfirmed: ExchangeTransaction => Boolean,
-                           broadcast: Seq[ExchangeTransaction] => Unit): TestActorRef[ExchangeTransactionBroadcastActor] = TestActorRef(
->>>>>>> 16b03cf6
+                           isConfirmed: Seq[ByteStr] => Future[Map[ByteStr, Boolean]],
+                           broadcast: ExchangeTransaction => Future[Boolean]): TestActorRef[ExchangeTransactionBroadcastActor] = TestActorRef(
     new ExchangeTransactionBroadcastActor(
       settings = ExchangeTransactionBroadcastSettings(
         broadcastUntilConfirmed = true,
@@ -210,12 +205,7 @@
         maxPendingTime = 5.minute
       ),
       time = time,
-<<<<<<< HEAD
       isConfirmed,
-=======
-      check = check,
-      isConfirmed = isConfirmed,
->>>>>>> 16b03cf6
       broadcast = broadcast
     )
   )
