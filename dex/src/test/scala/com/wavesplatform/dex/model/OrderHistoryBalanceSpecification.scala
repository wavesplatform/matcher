package com.wavesplatform.dex.model

import java.math.BigInteger

import akka.actor.{ActorRef, ActorSystem}
import akka.pattern.ask
import akka.testkit.TestKit
import akka.util.Timeout
import com.wavesplatform.dex.domain.account.{Address, KeyPair}
import com.wavesplatform.dex.domain.asset.Asset.Waves
import com.wavesplatform.dex.domain.asset.{Asset, AssetPair}
import com.wavesplatform.dex.domain.bytes.ByteStr
import com.wavesplatform.dex.domain.order.Order
<<<<<<< HEAD
import com.wavesplatform.dex.model.Events.{OrderAdded, OrderCanceled, OrderExecuted}
import com.wavesplatform.dex.test.matchers.DiffMatcherWithImplicits
import com.wavesplatform.dex.time.SystemTime
=======
import com.wavesplatform.dex.model.Events.{OrderAdded, OrderCanceled}
import com.wavesplatform.dex.test.matchers.DiffMatcherWithImplicits
import com.wavesplatform.dex.time.NTPTime
>>>>>>> 0b5f6f65
import com.wavesplatform.dex.{AddressActor, MatcherSpecBase}
import org.scalatest._
import org.scalatest.matchers.should.Matchers
import org.scalatest.propspec.AnyPropSpecLike

import scala.concurrent.Await
import scala.concurrent.duration._
import scala.reflect.ClassTag

class OrderHistoryBalanceSpecification
    extends TestKit(ActorSystem())
    with AnyPropSpecLike
    with Matchers
    with MatcherSpecBase
    with BeforeAndAfterEach
    with DiffMatcherWithImplicits
<<<<<<< HEAD
    with SystemTime {
=======
    with NTPTime {
>>>>>>> 0b5f6f65

  import OrderHistoryBalanceSpecification._

  private val WctBtc   = AssetPair(mkAssetId("WCT"), mkAssetId("BTC"))
  private val WavesBtc = AssetPair(Waves, mkAssetId("BTC"))

<<<<<<< HEAD
  private def mkOrderHistory = new OrderHistoryStub(system, time, MaxActiveOrders, MaxFinalizedOrders)
=======
  private def mkOrderHistory = new OrderHistoryStub(system, ntpTime, MaxActiveOrders, MaxFinalizedOrders)
>>>>>>> 0b5f6f65
  private var oh             = mkOrderHistory
  override def beforeEach(): Unit = {
    super.beforeEach()
    oh = mkOrderHistory
  }

  def openVolume(address: Address, asset: Asset): Long = oh.ref(address).openVolume(asset)

  def activeOrderIds(sender: Address)                        = oh.ref(sender).activeOrderIds
  def allOrderIds(sender: Address)                           = oh.ref(sender).allOrderIds
  def activeOrderIdsByPair(sender: Address, pair: AssetPair) = oh.ref(sender).activeOrderIdsByPair(pair)
  def allOrderIdsByPair(sender: Address, pair: AssetPair)    = oh.ref(sender).allOrderIdsByPair(pair)
  def orderStatus(orderId: ByteStr)                          = oh.ref(orderId).orderStatus(orderId)

  property("New buy order added") {
    val ord = buy(WctBtc, 10000, 0.0007)

    val lo = LimitOrder(ord)
    oh.process(OrderAdded(lo, time.getTimestamp()))

    withClue("info") {
      orderStatus(ord.id()) shouldBe OrderStatus.Accepted
    }

    withClue("reserved assets") {
      openVolume(ord.senderPublicKey, WctBtc.amountAsset) shouldBe 0L
      openVolume(ord.senderPublicKey, WctBtc.priceAsset) shouldBe 7L
      openVolume(ord.senderPublicKey, Waves) shouldBe ord.matcherFee
    }

    withClue("orders list") {
      val expected = Seq(ord.id())

      activeOrderIds(ord.senderPublicKey) shouldBe expected
      allOrderIds(ord.senderPublicKey) shouldBe expected

      activeOrderIdsByPair(ord.senderPublicKey, WctBtc) shouldBe expected
      allOrderIdsByPair(ord.senderPublicKey, WctBtc) shouldBe expected
    }
  }

  property("New sell order added") {
    val ord = sell(WctBtc, 10000, 0.0007)

    oh.process(OrderAdded(LimitOrder(ord), time.getTimestamp()))

    withClue("info") {
      orderStatus(ord.id()) shouldBe OrderStatus.Accepted
    }

    withClue("reserved assets") {
      openVolume(ord.senderPublicKey, WctBtc.amountAsset) shouldBe 10000L
      openVolume(ord.senderPublicKey, WctBtc.priceAsset) shouldBe 0L
      openVolume(ord.senderPublicKey, Waves) shouldBe ord.matcherFee
    }

    withClue("orders list") {
      val expected = Seq(ord.id())

      activeOrderIds(ord.senderPublicKey) shouldBe expected
      allOrderIds(ord.senderPublicKey) shouldBe expected

      activeOrderIdsByPair(ord.senderPublicKey, WctBtc) shouldBe expected
      allOrderIdsByPair(ord.senderPublicKey, WctBtc) shouldBe expected
    }
  }

  property("New buy WAVES order added") {
    val ord = buy(WavesBtc, 1000, 0.008, matcherFee = Some(3000))
    val lo  = LimitOrder(ord)

    oh.process(OrderAdded(lo, time.getTimestamp()))

    withClue("info") {
      orderStatus(ord.id()) shouldBe OrderStatus.Accepted
    }

    withClue("reserved assets not considering amount of received WAVES") {
      openVolume(ord.senderPublicKey, WavesBtc.amountAsset) shouldBe 3000L
      openVolume(ord.senderPublicKey, WavesBtc.priceAsset) shouldBe 8L
    }

    activeOrderIds(ord.senderPublicKey) shouldBe Seq(ord.id())
  }

  property("New sell WAVES order added") {
    val ord = sell(WavesBtc, 10000, 0.0008)
    val lo  = LimitOrder(ord)

    oh.process(OrderAdded(lo, time.getTimestamp()))
    orderStatus(ord.id()) shouldBe OrderStatus.Accepted
    openVolume(ord.senderPublicKey, WavesBtc.amountAsset) shouldBe 10000L + ord.matcherFee
    openVolume(ord.senderPublicKey, WavesBtc.priceAsset) shouldBe 0L

    activeOrderIds(ord.senderPublicKey) shouldBe Seq(ord.id())
  }

  property("Should reserve fee, even if seller receives more WAVES than total fee in sell order") {
    val pair = AssetPair(mkAssetId("BTC"), Waves)
    val ord  = sell(pair, 100000, 0.01, matcherFee = Some(1000L))

    oh.process(OrderAdded(LimitOrder(ord), time.getTimestamp()))
    orderStatus(ord.id()) shouldBe OrderStatus.Accepted

    openVolume(ord.senderPublicKey, pair.priceAsset) shouldBe 1000L
  }

  property("Should reserve fee, even if buyer receives more WAVES than total fee in buy order") {
    val ord = buy(WavesBtc, 100000, 0.0007, matcherFee = Some(1000L))

    oh.process(OrderAdded(LimitOrder(ord), time.getTimestamp()))
    orderStatus(ord.id()) shouldBe OrderStatus.Accepted

    openVolume(ord.senderPublicKey, WavesBtc.amountAsset) shouldBe 1000L
  }

  property("Two sell orders added") {
    val pk   = KeyPair("private".getBytes("utf-8"))
    val ord1 = sell(WavesBtc, 10000, 0.0005, Some(pk), matcherFee = Some(30000L), ts = Some(System.currentTimeMillis()))
    val ord2 = sell(WavesBtc, 16000, 0.0008, Some(pk), matcherFee = Some(30000L), ts = Some(System.currentTimeMillis() + 1))

    oh.processAll(OrderAdded(LimitOrder(ord1), time.getTimestamp()), OrderAdded(LimitOrder(ord2), time.getTimestamp()))

    withClue("all orders accepted") {
      orderStatus(ord1.id()) shouldBe OrderStatus.Accepted
      orderStatus(ord2.id()) shouldBe OrderStatus.Accepted
    }

    withClue("correction was used to reserve assets") {
      openVolume(ord1.senderPublicKey, WavesBtc.amountAsset) shouldBe ord1.amount + ord1.matcherFee + ord2.amount + ord2.matcherFee
      openVolume(ord1.senderPublicKey, WavesBtc.priceAsset) shouldBe 0L
    }

    withClue("orders list") {
      val expected = Seq(ord2.id(), ord1.id())

      activeOrderIds(ord1.senderPublicKey) shouldBe expected
      allOrderIds(ord1.senderPublicKey) shouldBe expected

      activeOrderIdsByPair(ord1.senderPublicKey, WavesBtc) shouldBe expected
      allOrderIdsByPair(ord1.senderPublicKey, WavesBtc) shouldBe expected
    }
  }

  property("Buy WAVES order filled exactly") {
    val counter   = buy(WavesBtc, 100000, 0.0008, matcherFee = Some(2000L))
    val submitted = sell(WavesBtc, 100000, 0.0007, matcherFee = Some(1000L))

    oh.process(OrderAdded(LimitOrder(counter), time.getTimestamp()))

    val exec = mkOrderExecutedRaw(submitted, counter)
    oh.process(exec)

    withClue("executed exactly") {
      exec.executedAmount shouldBe counter.amount
      orderStatus(counter.id()) shouldBe OrderStatus.Filled(exec.executedAmount, exec.counterExecutedFee)
      orderStatus(submitted.id()) shouldBe OrderStatus.Filled(exec.executedAmount, exec.submittedExecutedFee)
    }

    withClue(s"has no reserved assets, counter.senderPublicKey: ${counter.senderPublicKey}, counter.order.id=${counter.idStr()}") {
      openVolume(counter.senderPublicKey, WavesBtc.amountAsset) shouldBe 0L
      openVolume(counter.senderPublicKey, WavesBtc.priceAsset) shouldBe 0L
    }

    withClue(s"has no reserved assets, submitted.senderPublicKey: ${submitted.senderPublicKey}, submitted.order.id=${submitted.idStr()}") {
      openVolume(submitted.senderPublicKey, WavesBtc.amountAsset) shouldBe 0L
      openVolume(submitted.senderPublicKey, WavesBtc.priceAsset) shouldBe 0L
    }

    withClue(s"orders list of counter owner ${counter.sender}") {
      activeOrderIds(counter.senderPublicKey) shouldBe empty
      allOrderIds(counter.senderPublicKey) shouldBe Seq(counter.id())

      activeOrderIdsByPair(counter.senderPublicKey, WavesBtc) shouldBe empty
      allOrderIdsByPair(counter.senderPublicKey, WavesBtc) shouldBe Seq(counter.id())
    }

    withClue(s"orders list of submitted owner ${submitted.sender}") {
      activeOrderIds(submitted.senderPublicKey) shouldBe empty
      allOrderIds(submitted.senderPublicKey) shouldBe Seq(submitted.id())

      activeOrderIdsByPair(submitted.senderPublicKey, WavesBtc) shouldBe empty
      allOrderIdsByPair(submitted.senderPublicKey, WavesBtc) shouldBe Seq(submitted.id())
    }
  }

  property("Buy WAVES order filled with remainder") {
    val counter   = sell(WavesBtc, 840340L, 0.00000238, matcherFee = Some(300000L))
    val submitted = buy(WavesBtc, 425532L, 0.00000238, matcherFee = Some(300000L))

    val counterLo = LimitOrder(counter)
    oh.process(OrderAdded(counterLo, time.getTimestamp()))
    withClue(s"account checks, counter.senderPublicKey: ${counter.senderPublicKey}, counter.order.id=${counter.idStr()}") {
      openVolume(counter.senderPublicKey, WavesBtc.priceAsset) shouldBe 0L
      activeOrderIds(counter.senderPublicKey) shouldBe Seq(counter.id())
    }

    val exec = mkOrderExecutedRaw(submitted, counter)
    exec.executedAmount shouldBe 420169L

    oh.process(exec)
    withClue(s"counter.order.id=${submitted.idStr()}") {

      exec.counterRemainingAmount shouldBe 420171L
      exec.counterRemainingAmount shouldBe counter.amount - exec.executedAmount

      exec.counterRemainingFee shouldBe 150001L

      orderStatus(counter.id()) shouldBe OrderStatus.PartiallyFilled(exec.executedAmount, exec.counterExecutedFee)
    }

    withClue(s"submitted.order.id=${counter.idStr()}") {
      exec.submittedRemainingAmount shouldBe 5363L
      exec.submittedRemainingAmount shouldBe submitted.amount - exec.executedAmount

      exec.submittedRemainingFee shouldBe 3781L
      orderStatus(submitted.id()) shouldBe OrderStatus.Filled(exec.executedAmount, exec.submittedExecutedFee)
    }

    withClue(s"account checks, counter.senderPublicKey: ${counter.senderPublicKey}, counter.order.id=${counter.idStr()}") {
      openVolume(counter.senderPublicKey, WavesBtc.priceAsset) shouldBe 0L
    }

    withClue(s"account checks, submitted.senderPublicKey: ${submitted.senderPublicKey}, submitted.order.id=${submitted.idStr()}") {
      openVolume(submitted.senderPublicKey, WavesBtc.amountAsset) shouldBe 0L
      openVolume(submitted.senderPublicKey, WavesBtc.priceAsset) shouldBe 0L
    }

    withClue("orders list of counter owner") {
      val expected = Seq(counter.id())

      activeOrderIds(counter.senderPublicKey) shouldBe expected
      allOrderIds(counter.senderPublicKey) shouldBe expected

      activeOrderIdsByPair(counter.senderPublicKey, WavesBtc) shouldBe expected
      allOrderIdsByPair(counter.senderPublicKey, WavesBtc) shouldBe expected
    }

    withClue("orders list of submitted owner") {
      activeOrderIds(submitted.senderPublicKey) shouldBe empty
      allOrderIds(submitted.senderPublicKey) shouldBe Seq(submitted.id())

      activeOrderIdsByPair(submitted.senderPublicKey, WavesBtc) shouldBe empty
      allOrderIdsByPair(submitted.senderPublicKey, WavesBtc) shouldBe Seq(submitted.id())
    }
  }

  property("Sell WAVES order - filled, buy order - partial") {
    val counter   = LimitOrder(sell(WavesBtc, 100000000, 0.0008, matcherFee = Some(2000L)))
    val submitted = LimitOrder(buy(WavesBtc, 120000000, 0.00085, matcherFee = Some(1000L)))

    oh.process(OrderAdded(counter, time.getTimestamp()))

<<<<<<< HEAD
    val exec = OrderExecuted(submitted, counter)
    oh.processAll(exec, OrderAdded(exec.submittedLimitRemaining(submitted), time.getTimestamp()))
=======
    val exec = mkOrderExecuted(submitted, counter)
    oh.processAll(exec, OrderAdded(exec.submittedLimitRemaining(submitted), ntpTime.getTimestamp()))
>>>>>>> 0b5f6f65

    withClue(s"counter: ${counter.order.idStr()}") {
      exec.counterRemainingAmount shouldBe 0L
      exec.counterRemainingFee shouldBe 0L

      orderStatus(counter.order.id()) shouldBe OrderStatus.Filled(100000000, 2000)
    }

    withClue(s"submitted: ${submitted.order.idStr()}") {
      exec.submittedRemainingAmount shouldBe 20000000L
      exec.submittedRemainingFee shouldBe 167L

      orderStatus(submitted.order.id()) shouldBe OrderStatus.PartiallyFilled(100000000, 833)
    }

    withClue(s"account checks, submitted.senderPublicKey: ${submitted.order.senderPublicKey}, submitted.order.id=${submitted.order.idStr()}") {
      openVolume(submitted.order.senderPublicKey, WavesBtc.priceAsset) shouldBe (BigDecimal(0.00085) * 20000000L).toLong
    }

    withClue("orders list of counter owner") {
      activeOrderIds(counter.order.senderPublicKey) shouldBe empty
      allOrderIds(counter.order.senderPublicKey) shouldBe Seq(counter.order.id())

      activeOrderIdsByPair(counter.order.senderPublicKey, WavesBtc) shouldBe empty
      allOrderIdsByPair(counter.order.senderPublicKey, WavesBtc) shouldBe Seq(counter.order.id())
    }

    withClue("orders list of submitted owner") {
      val expected = Seq(submitted.order.id())

      activeOrderIds(submitted.order.senderPublicKey) shouldBe expected
      allOrderIds(submitted.order.senderPublicKey) shouldBe expected

      activeOrderIdsByPair(submitted.order.senderPublicKey, WavesBtc) shouldBe expected
      allOrderIdsByPair(submitted.order.senderPublicKey, WavesBtc) shouldBe expected
    }
  }

  property("Buy WAVES order - filled with 2 steps, sell order - partial") {
    val counter    = LimitOrder(buy(WavesBtc, 100000000, 0.0008, matcherFee = Some(300001L)))
    val submitted1 = LimitOrder(sell(WavesBtc, 50000000, 0.00075, matcherFee = Some(300001L)))
    val submitted2 = LimitOrder(sell(WavesBtc, 80000000, 0.0008, matcherFee = Some(300001L)))

<<<<<<< HEAD
    oh.process(OrderAdded(counter, time.getTimestamp()))
    val exec1 = OrderExecuted(submitted1, counter)
=======
    oh.process(OrderAdded(counter, ntpTime.getTimestamp()))
    val exec1 = mkOrderExecuted(submitted1, counter)
>>>>>>> 0b5f6f65
    oh.process(exec1)

    orderStatus(counter.order.id()) shouldBe OrderStatus.PartiallyFilled(50000000, 150000)
    orderStatus(submitted1.order.id()) shouldBe OrderStatus.Filled(50000000, 300001)

<<<<<<< HEAD
    val exec2 = OrderExecuted(submitted2, exec1.counterRemaining)
    oh.processAll(exec2, OrderAdded(exec2.submittedLimitRemaining(submitted2), time.getTimestamp()))
=======
    val exec2 = mkOrderExecuted(submitted2, exec1.counterRemaining)
    oh.processAll(exec2, OrderAdded(exec2.submittedLimitRemaining(submitted2), ntpTime.getTimestamp()))
>>>>>>> 0b5f6f65

    withClue(s"counter: ${counter.order.idStr()}") {
      orderStatus(counter.order.id()) shouldBe OrderStatus.Filled(100000000, 300000)
    }

    orderStatus(submitted1.order.id()) shouldBe OrderStatus.Filled(50000000, 300001)
    orderStatus(submitted2.order.id()) shouldBe OrderStatus.PartiallyFilled(50000000, 187500)

    openVolume(counter.order.senderPublicKey, WavesBtc.priceAsset) shouldBe 0L
    openVolume(counter.order.senderPublicKey, WavesBtc.amountAsset) shouldBe 0L
    activeOrderIds(counter.order.senderPublicKey) shouldBe empty

    openVolume(submitted1.order.senderPublicKey, WavesBtc.priceAsset) shouldBe 0L
    openVolume(submitted1.order.senderPublicKey, WavesBtc.amountAsset) shouldBe 0L
    activeOrderIds(submitted1.order.senderPublicKey) shouldBe empty

    withClue(s"account checks, ord3.senderPublicKey: ${submitted2.order.senderPublicKey}, ord3.order.id=${submitted2.order.idStr()}") {
      openVolume(submitted2.order.senderPublicKey, WavesBtc.priceAsset) shouldBe 0L
      activeOrderIds(submitted2.order.senderPublicKey) shouldBe Seq(submitted2.order.id())
    }
  }

  property("WCT/BTC: sell - filled partially, buy - filled") {
    val pair      = AssetPair(mkAssetId("WCT"), mkAssetId("BTC"))
    val counter   = sell(pair, 347, 0.12739213, matcherFee = Some(300000L))
    val submitted = buy(pair, 146, 0.12739213, matcherFee = Some(300000L))

<<<<<<< HEAD
    oh.process(OrderAdded(LimitOrder(counter), time.getTimestamp()))
    val exec = OrderExecuted(LimitOrder(submitted), LimitOrder(counter))
    oh.processAll(exec, OrderCanceled(exec.submittedRemaining, isSystemCancel = true, time.getTimestamp()))
=======
    oh.process(OrderAdded(LimitOrder(counter), ntpTime.getTimestamp()))
    val exec = mkOrderExecutedRaw(submitted, counter)
    oh.processAll(exec, OrderCanceled(exec.submittedRemaining, isSystemCancel = true, ntpTime.getTimestamp()))
>>>>>>> 0b5f6f65

    withClue(s"account checks, counter.senderPublicKey: ${counter.senderPublicKey}, counter.order.id=${counter.id()}") {
      openVolume(counter.senderPublicKey, pair.amountAsset) shouldBe 205L
      openVolume(counter.senderPublicKey, pair.priceAsset) shouldBe 0L
      openVolume(counter.senderPublicKey, Waves) shouldBe counter.matcherFee - AcceptedOrder.partialFee(counter.matcherFee,
                                                                                                        counter.amount,
                                                                                                        exec.executedAmount)
    }

    withClue(s"account checks, submitted.senderPublicKey: ${submitted.senderPublicKey}, submitted.order.id=${submitted.id()}") {
      openVolume(submitted.senderPublicKey, pair.amountAsset) shouldBe 0L
      openVolume(submitted.senderPublicKey, pair.priceAsset) shouldBe 0L
      openVolume(submitted.senderPublicKey, Waves) shouldBe 0L
    }
  }

  property("Buy USD order - filled, sell BTC order - filled") {
    val pair      = AssetPair(mkAssetId("USD"), mkAssetId("BTC"))
    val counter   = buy(pair, 5000000, 0.001, matcherFee = Some(1000L))
    val submitted = sell(pair, 5000000, 0.00099908, matcherFee = Some(1000L))

<<<<<<< HEAD
    oh.process(OrderAdded(LimitOrder(counter), time.getTimestamp()))
    val exec = OrderExecuted(LimitOrder(submitted), LimitOrder(counter))
=======
    oh.process(OrderAdded(LimitOrder(counter), ntpTime.getTimestamp()))
    val exec = mkOrderExecutedRaw(submitted, counter)
>>>>>>> 0b5f6f65
    oh.process(exec)

    withClue(s"account checks, submitted.senderPublicKey: ${submitted.senderPublicKey}, submitted.order.id=${submitted.id()}") {
      openVolume(submitted.senderPublicKey, pair.amountAsset) shouldBe 0L
      openVolume(submitted.senderPublicKey, pair.priceAsset) shouldBe 0L
      openVolume(submitted.senderPublicKey, Waves) shouldBe 0L
    }
  }

  property("Sell ETH twice (filled, partial), buy WAVES order - filled") {
    val pair      = AssetPair(mkAssetId("ETH"), Waves)
    val counter1  = LimitOrder(sell(pair, 2864310, 0.003, matcherFee = Some(300000L)))
    val counter2  = LimitOrder(sell(pair, 7237977, 0.003, matcherFee = Some(300000L)))
    val submitted = LimitOrder(buy(pair, 4373667, 0.003, matcherFee = Some(300000L)))

<<<<<<< HEAD
    oh.processAll(OrderAdded(counter1, time.getTimestamp()), OrderAdded(counter2, time.getTimestamp()))
    val exec1 = OrderExecuted(submitted, counter1)
    oh.processAll(
      exec1,
      OrderCanceled(exec1.counterRemaining, isSystemCancel = true, time.getTimestamp()),
      OrderExecuted(exec1.submittedLimitRemaining(submitted), counter2)
=======
    oh.processAll(OrderAdded(counter1, ntpTime.getTimestamp()), OrderAdded(counter2, ntpTime.getTimestamp()))
    val exec1 = mkOrderExecuted(submitted, counter1)
    oh.processAll(
      exec1,
      OrderCanceled(exec1.counterRemaining, isSystemCancel = true, ntpTime.getTimestamp()),
      mkOrderExecuted(exec1.submittedLimitRemaining(submitted), counter2)
>>>>>>> 0b5f6f65
    )

    withClue(s"account checks, submitted.senderPublicKey: ${submitted.order.senderPublicKey}, submitted.order.id=${submitted.order.id()}") {
      openVolume(submitted.order.senderPublicKey, pair.amountAsset) shouldBe 0L
      openVolume(submitted.order.senderPublicKey, pair.priceAsset) shouldBe 0L
    }
  }

  property("Sell EUR - partial, buy EUR order - filled") {
    val pair      = AssetPair(mkAssetId("EUR"), mkAssetId("USD"))
    val counter   = sell(pair, 57918, 0.001356, matcherFee = Some(300000L))
    val submitted = buy(pair, 46978, 0.003333, matcherFee = Some(300000L))

    oh.process(OrderAdded(LimitOrder(counter), time.getTimestamp()))

    val exec = mkOrderExecutedRaw(submitted, counter)
    oh.processAll(
      exec,
      OrderCanceled(exec.submittedRemaining, isSystemCancel = true, time.getTimestamp()),
      OrderCanceled(exec.counterRemaining, isSystemCancel = false, time.getTimestamp()) // Cancelled by user
    )

    withClue(s"account checks, submitted.senderPublicKey: ${submitted.senderPublicKey}, submitted.order.id=${submitted.id()}") {
      openVolume(submitted.senderPublicKey, pair.amountAsset) shouldBe 0L
      openVolume(submitted.senderPublicKey, pair.priceAsset) shouldBe 0L
      openVolume(submitted.senderPublicKey, Waves) shouldBe 0L
    }
  }

  property("Total execution of two counter orders and the one submitted") {
    val pair = AssetPair(mkAssetId("Alice"), Waves)

    val counter1  = LimitOrder(buy(pair, 150, 190000000L, matcherFee = Some(300000)))
    val counter2  = LimitOrder(buy(pair, 200, 200000000L, matcherFee = Some(300000)))
    val submitted = LimitOrder(sell(pair, 350, 210000000L, matcherFee = Some(300000)))

<<<<<<< HEAD
    oh.processAll(OrderAdded(counter1, time.getTimestamp()), OrderAdded(counter2, time.getTimestamp()))
    val exec1 = OrderExecuted(submitted, counter1)
    oh.processAll(exec1,
                  OrderAdded(exec1.submittedLimitRemaining(submitted), time.getTimestamp()),
                  OrderExecuted(exec1.submittedLimitRemaining(submitted), counter2))
=======
    oh.processAll(OrderAdded(counter1, ntpTime.getTimestamp()), OrderAdded(counter2, ntpTime.getTimestamp()))
    val exec1 = mkOrderExecuted(submitted, counter1)
    oh.processAll(exec1,
                  OrderAdded(exec1.submittedLimitRemaining(submitted), ntpTime.getTimestamp()),
                  mkOrderExecuted(exec1.submittedLimitRemaining(submitted), counter2))
>>>>>>> 0b5f6f65

    orderStatus(submitted.order.id()) shouldBe OrderStatus.Filled(350, 299999)
  }

  property("Partially with own order") {
    val pk        = KeyPair("private".getBytes("utf-8"))
    val counter   = LimitOrder(buy(WavesBtc, 100000000, 0.0008, Some(pk), Some(300000L)))
    val submitted = LimitOrder(sell(WavesBtc, 210000000, 0.00079, Some(pk), Some(300000L)))

<<<<<<< HEAD
    oh.process(OrderAdded(counter, time.getTimestamp()))
    val exec = OrderExecuted(submitted, counter)
    oh.processAll(exec, OrderAdded(exec.submittedLimitRemaining(submitted), time.getTimestamp()))
=======
    oh.process(OrderAdded(counter, ntpTime.getTimestamp()))
    val exec = mkOrderExecuted(submitted, counter)
    oh.processAll(exec, OrderAdded(exec.submittedLimitRemaining(submitted), ntpTime.getTimestamp()))
>>>>>>> 0b5f6f65

    withClue(s"counter: ${counter.order.idStr()}") {
      exec.counterRemainingAmount shouldBe 0L
      exec.counterRemainingFee shouldBe 0L
      orderStatus(counter.order.id()) shouldBe OrderStatus.Filled(100000000, 300000)
    }

    withClue(s"submitted: ${submitted.order.idStr()}") {
      exec.submittedRemainingAmount shouldBe submitted.amount - exec.executedAmount
    }

    openVolume(pk, WavesBtc.amountAsset) shouldBe 110157143L
    openVolume(pk, WavesBtc.priceAsset) shouldBe 0L

    withClue("orders list") {
      activeOrderIds(pk) shouldBe Seq(submitted.order.id())
      allOrderIds(pk) shouldBe Seq(submitted.order.id(), counter.order.id())

      activeOrderIdsByPair(pk, WavesBtc) shouldBe Seq(submitted.order.id())
      allOrderIdsByPair(pk, WavesBtc) shouldBe Seq(submitted.order.id(), counter.order.id())
    }
  }

  property("Cancel buy order") {
    val ord1 = buy(WctBtc, 100000000, 0.0008, matcherFee = Some(300000L))

    oh.processAll(OrderAdded(LimitOrder(ord1), time.getTimestamp()), OrderCanceled(LimitOrder(ord1), isSystemCancel = false, time.getTimestamp()))

    orderStatus(ord1.id()) shouldBe OrderStatus.Cancelled(0, 0)

    openVolume(ord1.senderPublicKey, WctBtc.amountAsset) shouldBe 0L
    openVolume(ord1.senderPublicKey, WctBtc.priceAsset) shouldBe 0L

    withClue("orders list") {
      val addr = ord1.senderPublicKey.toAddress

      activeOrderIds(addr) shouldBe empty
      allOrderIds(addr) shouldBe Seq(ord1.id())

      activeOrderIdsByPair(addr, WctBtc) shouldBe empty
      allOrderIdsByPair(addr, WctBtc) shouldBe Seq(ord1.id())
    }
  }

  property("Cancel sell order") {
    val ord1 = sell(WctBtc, 100000000, 0.0008, matcherFee = Some(300000L))

    oh.process(OrderAdded(LimitOrder(ord1), time.getTimestamp()))
    oh.process(OrderCanceled(LimitOrder(ord1), isSystemCancel = false, time.getTimestamp()))

    orderStatus(ord1.id()) shouldBe OrderStatus.Cancelled(0, 0)

    openVolume(ord1.senderPublicKey, WctBtc.amountAsset) shouldBe 0L
    openVolume(ord1.senderPublicKey, WctBtc.priceAsset) shouldBe 0L
    activeOrderIds(ord1.senderPublicKey) shouldBe empty
  }

  property("Cancel partially executed order") {
    val counter   = sell(WavesBtc, 2100000000, 0.0008, matcherFee = Some(300000L))
    val submitted = buy(WavesBtc, 1000000000, 0.00081, matcherFee = Some(300000L))

<<<<<<< HEAD
    oh.process(OrderAdded(LimitOrder(counter), time.getTimestamp()))
    val exec1 = OrderExecuted(LimitOrder(submitted), LimitOrder(counter))
=======
    oh.process(OrderAdded(LimitOrder(counter), ntpTime.getTimestamp()))
    val exec1 = mkOrderExecutedRaw(submitted, counter)
>>>>>>> 0b5f6f65
    oh.processAll(
      exec1,
      OrderCanceled(exec1.counter.partial(exec1.counterRemainingAmount, exec1.counterRemainingFee, BigInteger.ZERO),
                    isSystemCancel = false,
                    time.getTimestamp())
    )

    orderStatus(counter.id()) shouldBe OrderStatus.Cancelled(1000000000, 142857)
    orderStatus(submitted.id()) shouldBe OrderStatus.Filled(1000000000, 300000)

    openVolume(counter.senderPublicKey, WavesBtc.amountAsset) shouldBe 0L
    openVolume(counter.senderPublicKey, WavesBtc.priceAsset) shouldBe 0L

    withClue("orders list of counter owner") {
      val addr = counter.senderPublicKey.toAddress

      activeOrderIds(addr) shouldBe empty
      allOrderIds(addr) shouldBe Seq(counter.id())

      activeOrderIdsByPair(addr, WavesBtc) shouldBe empty
      allOrderIdsByPair(addr, WavesBtc) shouldBe Seq(counter.id())
    }

    activeOrderIds(submitted.senderPublicKey) shouldBe empty
  }

  property("Sorting by status then timestamp") {
    val pk   = KeyPair("private".getBytes("utf-8"))
    val ord1 = LimitOrder(buy(WavesBtc, 110000000, 0.0008, Some(pk), Some(300000L), Some(1L))) // Filled
    val ord2 = LimitOrder(buy(WavesBtc, 120000000, 0.0006, Some(pk), Some(300000L), Some(2L))) // Accepted
    val ord3 = LimitOrder(buy(WavesBtc, 130000000, 0.0005, Some(pk), Some(300000L), Some(3L))) // Canceled
    val ord4 = LimitOrder(sell(WavesBtc, 2100000000, 0.00079, Some(pk), Some(300000L), Some(4L))) // Partial
    val ord5 = LimitOrder(buy(WavesBtc, 130000000, 0.0004, Some(pk), Some(300000L), Some(45))) // Accepted

    oh.processAll(
      OrderAdded(ord1, time.getTimestamp()),
      OrderAdded(ord2, time.getTimestamp()),
      OrderAdded(ord3, time.getTimestamp())
    )
    val exec = mkOrderExecuted(ord4, ord1)
    oh.processAll(
      exec,
      OrderAdded(exec.submittedLimitRemaining(ord4), time.getTimestamp()),
      OrderCanceled(ord3, isSystemCancel = false, time.getTimestamp()),
      OrderAdded(ord5, time.getTimestamp())
    )

    allOrderIds(ord1.order.senderPublicKey) shouldBe
      Seq(ord5.order.id(), ord4.order.id(), ord2.order.id(), ord3.order.id(), ord1.order.id())

    activeOrderIds(ord1.order.senderPublicKey) shouldBe
      Seq(ord5.order.id(), ord4.order.id(), ord2.order.id())

    withClue("orders list") {
      val addr         = pk.toAddress
      val allOrders    = Seq(ord5, ord4, ord2, ord3, ord1).map(_.order.id())
      val activeOrders = Seq(ord5, ord4, ord2).map(_.order.id())

      activeOrderIds(addr) shouldBe activeOrders
      allOrderIds(addr) shouldBe allOrders

      activeOrderIdsByPair(addr, WavesBtc) shouldBe activeOrders
      allOrderIdsByPair(addr, WavesBtc) shouldBe allOrders
    }
  }

  property("History with more than max limit") {
    val pk = KeyPair("private".getBytes("utf-8"))
    val origOrders = (0 until matcherSettings.orderDb.maxOrders).map { i =>
      val o = buy(WavesBtc, 100000000, 0.0008 + 0.00001 * i, Some(pk), Some(300000L), Some(100L + i))
      oh.process(OrderAdded(LimitOrder(o), time.getTimestamp()))
      o
    }.toVector

    val canceledOrder = origOrders.last
<<<<<<< HEAD
    oh.process(OrderCanceled(LimitOrder(canceledOrder), isSystemCancel = false, time.getTimestamp()))

    val newOrder = buy(WavesBtc, 100000000, 0.001, Some(pk), Some(300000L), Some(1L))
    oh.process(OrderAdded(LimitOrder(newOrder), time.getTimestamp()))
=======
    oh.process(OrderCanceled(LimitOrder(canceledOrder), isSystemCancel = false, ntpTime.getTimestamp()))

    val newOrder = buy(WavesBtc, 100000000, 0.001, Some(pk), Some(300000L), Some(1L))
    oh.process(OrderAdded(LimitOrder(newOrder), ntpTime.getTimestamp()))
>>>>>>> 0b5f6f65

    withClue("orders list") {
      // 'last' is canceled, remove it
      val expectedActiveOrders = origOrders.init.reverse :+ newOrder
      activeOrderIds(pk) shouldBe expectedActiveOrders.map(_.id())

      // 'last' is canceled. It should be moved to the end of all orders' list
      val expectedAllOrders = origOrders.init.reverse :+ newOrder :+ canceledOrder
      val actualAllOrders   = allOrderIds(pk)
      actualAllOrders should matchTo(expectedAllOrders.map(_.id()))
    }
  }

  property("History with canceled order and more than max limit") {
    val pk = KeyPair("private".getBytes("utf-8"))
    val origOrders = (0 to matcherSettings.orderDb.maxOrders).map { i =>
      val o = buy(WavesBtc, 100000000, 0.0008 + 0.00001 * i, Some(pk), Some(300000L), Some(100L + i))
      oh.process(OrderAdded(LimitOrder(o), time.getTimestamp()))
      o
    }.toVector

    val canceledOrder = origOrders.last
<<<<<<< HEAD
    oh.process(OrderCanceled(LimitOrder(canceledOrder), isSystemCancel = false, time.getTimestamp()))
=======
    oh.process(OrderCanceled(LimitOrder(canceledOrder), isSystemCancel = false, ntpTime.getTimestamp()))
>>>>>>> 0b5f6f65

    withClue("orders list") {
      // 'last' is canceled, remove it
      val expectedActiveOrders = origOrders.init.reverse
      activeOrderIds(pk) shouldBe expectedActiveOrders.map(_.id())

      val expectedAllOrders = expectedActiveOrders :+ canceledOrder
      val actualAllOrders   = allOrderIds(pk)
      actualAllOrders should matchTo(expectedAllOrders.map(_.id()))
    }
  }

  property("History by pair - added orders more than history by pair limit (200 active)") {
    val pk = KeyPair("private".getBytes("utf-8"))

    val orders = (1 to MaxActiveOrders).map { i =>
      val o = buy(WavesBtc, 100000000, 0.0008 + 0.00001 * i, Some(pk), Some(300000L), Some(100L + i))
      oh.process(OrderAdded(LimitOrder(o), time.getTimestamp()))
      o
    }.toVector

    val expectedIds = orders.map(_.id()).reverse

    withClue("common") {
      val allIds = allOrderIds(pk)
      allIds shouldBe expectedIds
      activeOrderIds(pk) shouldBe expectedIds
    }

    withClue("pair") {
      // Even expectedIds.size < pair.MaxElements!
      allOrderIdsByPair(pk, WavesBtc) shouldBe expectedIds
      activeOrderIdsByPair(pk, WavesBtc) shouldBe expectedIds
    }
  }

  property("History by pair - added and canceled orders both more than history by pair limit (maxActive + maxFinalized + 1)") {
    val pk = KeyPair("private".getBytes("utf-8"))

    val ordersToFinalize = MaxFinalizedOrders + 1
    val allOrders = (1 to MaxActiveOrders + ordersToFinalize).map { i =>
      val o = buy(WavesBtc, 100000000, 0.0008 + 0.00001 * i, Some(pk), Some(300000L), Some(100L + i))
      oh.processAll(OrderAdded(LimitOrder(o), time.getTimestamp()))
      o
    }.toVector

    val (ordersToCancel, activeOrders) = allOrders.splitAt(ordersToFinalize)
<<<<<<< HEAD
    ordersToCancel.foreach(o => oh.process(OrderCanceled(LimitOrder(o), isSystemCancel = false, time.getTimestamp())))
=======
    ordersToCancel.foreach(o => oh.process(OrderCanceled(LimitOrder(o), isSystemCancel = false, ntpTime.getTimestamp())))
>>>>>>> 0b5f6f65
    val expectedActiveOrderIds = activeOrders.map(_.id()).reverse

    withClue("common") {
      val expectedAllIds = allOrders.takeRight(MaxTotalOrders).map(_.id()).reverse
      val allIds         = allOrderIds(pk)
      allIds should matchTo(expectedAllIds)
      activeOrderIds(pk) should matchTo(expectedActiveOrderIds)
    }

    withClue("pair") {
      val expectedIds = allOrders.takeRight(MaxTotalOrders).map(_.id()).reverse
      val pair1Ids    = allOrderIdsByPair(pk, WavesBtc)
      pair1Ids should matchTo(expectedIds)
      activeOrderIdsByPair(pk, WavesBtc) should matchTo(expectedActiveOrderIds)
    }
  }

  property("History by pair contains more elements than in common") {
    val pk    = KeyPair("private".getBytes("utf-8"))
    val pair1 = WavesBtc
    val pair2 = AssetPair(Waves, mkAssetId("ETH"))

    // 1. Place and cancel MaxTotalOrders orders

    val pair1Orders = (1 to MaxTotalOrders).map { i =>
      val o = buy(pair1, 100000000, 0.0008 + 0.00001 * i, Some(pk), Some(300000L), Some(100L + i))
      oh.process(OrderAdded(LimitOrder(o), time.getTimestamp()))
      o
    }.toVector

    pair1Orders.foreach(o => oh.process(OrderCanceled(LimitOrder(o), isSystemCancel = false, time.getTimestamp())))

    withClue("after 1 step") {
      activeOrderIds(pk) shouldBe empty
      activeOrderIdsByPair(pk, pair1) shouldBe empty
      activeOrderIdsByPair(pk, pair2) shouldBe empty

      val expectedIds = pair1Orders.map(_.id()).reverse

      withClue("common") {
        allOrderIds(pk) should matchTo(expectedIds.take(MaxFinalizedOrders))
      }

      withClue("pair1") {
        allOrderIdsByPair(pk, pair1) should matchTo(expectedIds.take(MaxFinalizedOrders))
      }

      withClue("pair2") {
        val pair2Ids = allOrderIdsByPair(pk, pair2)
        pair2Ids shouldBe empty
      }
    }

    // 2. Place and cancel 10 orders in pair2

    val pair2Orders = (1 to 10).map { i =>
      val o = buy(pair2, 100000000, 0.0008 + 0.00001 * i, Some(pk), Some(300000L), Some(1000L + i))
      oh.process(OrderAdded(LimitOrder(o), time.getTimestamp()))
      o
    }.toVector

    pair2Orders.foreach(o => oh.process(OrderCanceled(LimitOrder(o), isSystemCancel = false, time.getTimestamp())))

    withClue("after 2 step") {
      activeOrderIds(pk) shouldBe empty
      activeOrderIdsByPair(pk, pair1) shouldBe empty
      activeOrderIdsByPair(pk, pair2) shouldBe empty

      withClue("common") {
        val allIds      = allOrderIds(pk)
        val expectedIds = (pair1Orders.map(_.id()) ++ pair2Orders.map(_.id())).reverse.take(MaxFinalizedOrders)
        allIds should matchTo(expectedIds)
      }

      withClue("pair1") {
        val pair1Ids = allOrderIdsByPair(pk, pair1)
        pair1Ids should matchTo(pair1Orders.map(_.id()).reverse.take(MaxFinalizedOrders))
      }

      withClue("pair2") {
        val pair2Ids = allOrderIdsByPair(pk, pair2)
        pair2Ids should matchTo(pair2Orders.map(_.id()).reverse.take(MaxFinalizedOrders))
      }
    }
  }

  property("Wrong events - OrderExecuted for non-existed orders") {
    val counter   = buy(WavesBtc, 100000, 0.0008, matcherFee = Some(2000L))
    val submitted = sell(WavesBtc, 100000, 0.0007, matcherFee = Some(1000L))

    oh.process(mkOrderExecutedRaw(submitted, counter))

    withClue(s"has no reserved assets, counter.senderPublicKey: ${counter.senderPublicKey}, counter.order.id=${counter.id()}") {
      openVolume(counter.senderPublicKey, WavesBtc.amountAsset) shouldBe 0L
      openVolume(counter.senderPublicKey, WavesBtc.priceAsset) shouldBe 0L
    }

    withClue(s"has no reserved assets, submitted.senderPublicKey: ${submitted.senderPublicKey}, submitted.order.id=${submitted.id()}") {
      openVolume(submitted.senderPublicKey, WavesBtc.amountAsset) shouldBe 0L
      openVolume(submitted.senderPublicKey, WavesBtc.priceAsset) shouldBe 0L
    }

    withClue("orders list of counter owner") {
      activeOrderIds(counter.senderPublicKey) shouldBe empty
      activeOrderIdsByPair(counter.senderPublicKey, WavesBtc) shouldBe empty
    }

    withClue("orders list of submitted owner") {
      activeOrderIds(submitted.senderPublicKey) shouldBe empty
      activeOrderIdsByPair(submitted.senderPublicKey, WavesBtc) shouldBe empty
    }
  }

  property("Idempotence - OrderAdded") {
    val ord = buy(WctBtc, 10000, 0.0007)

    val lo  = LimitOrder(ord)
    val add = OrderAdded(lo, time.getTimestamp())
    oh.processAll(add, add)

    withClue("info") {
      orderStatus(ord.id()) shouldBe OrderStatus.Accepted
    }

    withClue("reserved assets") {
      openVolume(ord.senderPublicKey, WctBtc.amountAsset) shouldBe 0L
      openVolume(ord.senderPublicKey, WctBtc.priceAsset) shouldBe 7L
      openVolume(ord.senderPublicKey, Waves) shouldBe ord.matcherFee
    }

    withClue("orders list") {
      val expected = Seq(ord.id())

      activeOrderIds(ord.senderPublicKey) shouldBe expected
      allOrderIds(ord.senderPublicKey) shouldBe expected

      activeOrderIdsByPair(ord.senderPublicKey, WctBtc) shouldBe expected
      allOrderIdsByPair(ord.senderPublicKey, WctBtc) shouldBe expected
    }
  }

  property("Idempotence - OrderExecuted") {
    val counter   = buy(WavesBtc, 100000, 0.0008, matcherFee = Some(2000L))
    val submitted = sell(WavesBtc, 100000, 0.0007, matcherFee = Some(1000L))

    oh.process(OrderAdded(LimitOrder(counter), time.getTimestamp()))

    val exec = mkOrderExecutedRaw(submitted, counter)
    oh.processAll(exec, exec)

    withClue("executed exactly") {
      exec.executedAmount shouldBe counter.amount
      orderStatus(counter.id()) shouldBe OrderStatus.Filled(exec.executedAmount, exec.counterExecutedFee)
      orderStatus(submitted.id()) shouldBe OrderStatus.Filled(exec.executedAmount, exec.submittedExecutedFee)
    }

    withClue(s"has no reserved assets, counter.senderPublicKey: ${counter.senderPublicKey}, counter.order.id=${counter.idStr()}") {
      openVolume(counter.senderPublicKey, WavesBtc.amountAsset) shouldBe 0L
      openVolume(counter.senderPublicKey, WavesBtc.priceAsset) shouldBe 0L
    }

    withClue(s"has no reserved assets, submitted.senderPublicKey: ${submitted.senderPublicKey}, submitted.order.id=${submitted.idStr()}") {
      openVolume(submitted.senderPublicKey, WavesBtc.amountAsset) shouldBe 0L
      openVolume(submitted.senderPublicKey, WavesBtc.priceAsset) shouldBe 0L
    }

    withClue("orders list of counter owner") {
      activeOrderIds(counter.senderPublicKey) shouldBe empty
      allOrderIds(counter.senderPublicKey) shouldBe Seq(counter.id())

      activeOrderIdsByPair(counter.senderPublicKey, WavesBtc) shouldBe empty
      allOrderIdsByPair(counter.senderPublicKey, WavesBtc) shouldBe Seq(counter.id())
    }

    withClue("orders list of submitted owner") {
      activeOrderIds(submitted.senderPublicKey) shouldBe empty
      allOrderIds(submitted.senderPublicKey) shouldBe Seq(submitted.id())

      activeOrderIdsByPair(submitted.senderPublicKey, WavesBtc) shouldBe empty
      allOrderIdsByPair(submitted.senderPublicKey, WavesBtc) shouldBe Seq(submitted.id())
    }
  }

  property("Idempotence - OrderCancelled") {
    val ord1   = buy(WctBtc, 100000000, 0.0008, matcherFee = Some(300000L))
    val cancel = OrderCanceled(LimitOrder(ord1), isSystemCancel = false, time.getTimestamp())
    oh.processAll(OrderAdded(LimitOrder(ord1), time.getTimestamp()), cancel, cancel)

    orderStatus(ord1.id()) shouldBe OrderStatus.Cancelled(0, 0)

    openVolume(ord1.senderPublicKey, WctBtc.amountAsset) shouldBe 0L
    openVolume(ord1.senderPublicKey, WctBtc.priceAsset) shouldBe 0L

    withClue("orders list") {
      val addr = ord1.senderPublicKey.toAddress

      activeOrderIds(addr) shouldBe empty
      allOrderIds(addr) shouldBe Seq(ord1.id())

      activeOrderIdsByPair(addr, WctBtc) shouldBe empty
      allOrderIdsByPair(addr, WctBtc) shouldBe Seq(ord1.id())
    }
  }
}

private object OrderHistoryBalanceSpecification {
  val MaxActiveOrders    = 100
  val MaxFinalizedOrders = 70
  val MaxTotalOrders     = MaxActiveOrders + MaxFinalizedOrders

  implicit val askTimeout: Timeout = 5.seconds

  private def askAddressActor[A: ClassTag](ref: ActorRef, msg: Any) =
    Await.result((ref ? msg).mapTo[A], 5.seconds)

  private implicit class AddressActorExt(val ref: ActorRef) extends AnyVal {
    def orderIds(assetPair: Option[AssetPair], activeOnly: Boolean): Vector[Order.Id] =
      askAddressActor[AddressActor.Reply.OrdersStatuses](ref, AddressActor.Query.GetOrdersStatuses(assetPair, activeOnly)).xs.map(_._1).toVector

    def activeOrderIds: Vector[Order.Id] = orderIds(None, true)

    def allOrderIds: Vector[Order.Id] = orderIds(None, false)

    def activeOrderIdsByPair(pair: AssetPair): Vector[Order.Id] = orderIds(Some(pair), true)

    def allOrderIdsByPair(pair: AssetPair): Vector[Order.Id] = orderIds(Some(pair), false)

    def openVolume(asset: Asset): Long =
      askAddressActor[AddressActor.Reply.Balance](ref, AddressActor.Query.GetReservedBalance).balance.getOrElse(asset, 0L)

    def orderStatus(orderId: ByteStr): OrderStatus =
      askAddressActor[OrderStatus](ref, AddressActor.Query.GetOrderStatus(orderId))
  }
}<|MERGE_RESOLUTION|>--- conflicted
+++ resolved
@@ -11,15 +11,9 @@
 import com.wavesplatform.dex.domain.asset.{Asset, AssetPair}
 import com.wavesplatform.dex.domain.bytes.ByteStr
 import com.wavesplatform.dex.domain.order.Order
-<<<<<<< HEAD
-import com.wavesplatform.dex.model.Events.{OrderAdded, OrderCanceled, OrderExecuted}
+import com.wavesplatform.dex.model.Events.{OrderAdded, OrderCanceled}
 import com.wavesplatform.dex.test.matchers.DiffMatcherWithImplicits
 import com.wavesplatform.dex.time.SystemTime
-=======
-import com.wavesplatform.dex.model.Events.{OrderAdded, OrderCanceled}
-import com.wavesplatform.dex.test.matchers.DiffMatcherWithImplicits
-import com.wavesplatform.dex.time.NTPTime
->>>>>>> 0b5f6f65
 import com.wavesplatform.dex.{AddressActor, MatcherSpecBase}
 import org.scalatest._
 import org.scalatest.matchers.should.Matchers
@@ -36,23 +30,16 @@
     with MatcherSpecBase
     with BeforeAndAfterEach
     with DiffMatcherWithImplicits
-<<<<<<< HEAD
     with SystemTime {
-=======
-    with NTPTime {
->>>>>>> 0b5f6f65
 
   import OrderHistoryBalanceSpecification._
 
   private val WctBtc   = AssetPair(mkAssetId("WCT"), mkAssetId("BTC"))
   private val WavesBtc = AssetPair(Waves, mkAssetId("BTC"))
 
-<<<<<<< HEAD
   private def mkOrderHistory = new OrderHistoryStub(system, time, MaxActiveOrders, MaxFinalizedOrders)
-=======
-  private def mkOrderHistory = new OrderHistoryStub(system, ntpTime, MaxActiveOrders, MaxFinalizedOrders)
->>>>>>> 0b5f6f65
   private var oh             = mkOrderHistory
+
   override def beforeEach(): Unit = {
     super.beforeEach()
     oh = mkOrderHistory
@@ -305,13 +292,8 @@
 
     oh.process(OrderAdded(counter, time.getTimestamp()))
 
-<<<<<<< HEAD
-    val exec = OrderExecuted(submitted, counter)
+    val exec = mkOrderExecuted(submitted, counter)
     oh.processAll(exec, OrderAdded(exec.submittedLimitRemaining(submitted), time.getTimestamp()))
-=======
-    val exec = mkOrderExecuted(submitted, counter)
-    oh.processAll(exec, OrderAdded(exec.submittedLimitRemaining(submitted), ntpTime.getTimestamp()))
->>>>>>> 0b5f6f65
 
     withClue(s"counter: ${counter.order.idStr()}") {
       exec.counterRemainingAmount shouldBe 0L
@@ -355,25 +337,15 @@
     val submitted1 = LimitOrder(sell(WavesBtc, 50000000, 0.00075, matcherFee = Some(300001L)))
     val submitted2 = LimitOrder(sell(WavesBtc, 80000000, 0.0008, matcherFee = Some(300001L)))
 
-<<<<<<< HEAD
     oh.process(OrderAdded(counter, time.getTimestamp()))
-    val exec1 = OrderExecuted(submitted1, counter)
-=======
-    oh.process(OrderAdded(counter, ntpTime.getTimestamp()))
     val exec1 = mkOrderExecuted(submitted1, counter)
->>>>>>> 0b5f6f65
     oh.process(exec1)
 
     orderStatus(counter.order.id()) shouldBe OrderStatus.PartiallyFilled(50000000, 150000)
     orderStatus(submitted1.order.id()) shouldBe OrderStatus.Filled(50000000, 300001)
 
-<<<<<<< HEAD
-    val exec2 = OrderExecuted(submitted2, exec1.counterRemaining)
+    val exec2 = mkOrderExecuted(submitted2, exec1.counterRemaining)
     oh.processAll(exec2, OrderAdded(exec2.submittedLimitRemaining(submitted2), time.getTimestamp()))
-=======
-    val exec2 = mkOrderExecuted(submitted2, exec1.counterRemaining)
-    oh.processAll(exec2, OrderAdded(exec2.submittedLimitRemaining(submitted2), ntpTime.getTimestamp()))
->>>>>>> 0b5f6f65
 
     withClue(s"counter: ${counter.order.idStr()}") {
       orderStatus(counter.order.id()) shouldBe OrderStatus.Filled(100000000, 300000)
@@ -401,15 +373,9 @@
     val counter   = sell(pair, 347, 0.12739213, matcherFee = Some(300000L))
     val submitted = buy(pair, 146, 0.12739213, matcherFee = Some(300000L))
 
-<<<<<<< HEAD
     oh.process(OrderAdded(LimitOrder(counter), time.getTimestamp()))
-    val exec = OrderExecuted(LimitOrder(submitted), LimitOrder(counter))
+    val exec = mkOrderExecutedRaw(submitted, counter)
     oh.processAll(exec, OrderCanceled(exec.submittedRemaining, isSystemCancel = true, time.getTimestamp()))
-=======
-    oh.process(OrderAdded(LimitOrder(counter), ntpTime.getTimestamp()))
-    val exec = mkOrderExecutedRaw(submitted, counter)
-    oh.processAll(exec, OrderCanceled(exec.submittedRemaining, isSystemCancel = true, ntpTime.getTimestamp()))
->>>>>>> 0b5f6f65
 
     withClue(s"account checks, counter.senderPublicKey: ${counter.senderPublicKey}, counter.order.id=${counter.id()}") {
       openVolume(counter.senderPublicKey, pair.amountAsset) shouldBe 205L
@@ -431,13 +397,8 @@
     val counter   = buy(pair, 5000000, 0.001, matcherFee = Some(1000L))
     val submitted = sell(pair, 5000000, 0.00099908, matcherFee = Some(1000L))
 
-<<<<<<< HEAD
     oh.process(OrderAdded(LimitOrder(counter), time.getTimestamp()))
-    val exec = OrderExecuted(LimitOrder(submitted), LimitOrder(counter))
-=======
-    oh.process(OrderAdded(LimitOrder(counter), ntpTime.getTimestamp()))
     val exec = mkOrderExecutedRaw(submitted, counter)
->>>>>>> 0b5f6f65
     oh.process(exec)
 
     withClue(s"account checks, submitted.senderPublicKey: ${submitted.senderPublicKey}, submitted.order.id=${submitted.id()}") {
@@ -453,21 +414,12 @@
     val counter2  = LimitOrder(sell(pair, 7237977, 0.003, matcherFee = Some(300000L)))
     val submitted = LimitOrder(buy(pair, 4373667, 0.003, matcherFee = Some(300000L)))
 
-<<<<<<< HEAD
     oh.processAll(OrderAdded(counter1, time.getTimestamp()), OrderAdded(counter2, time.getTimestamp()))
-    val exec1 = OrderExecuted(submitted, counter1)
+    val exec1 = mkOrderExecuted(submitted, counter1)
     oh.processAll(
       exec1,
       OrderCanceled(exec1.counterRemaining, isSystemCancel = true, time.getTimestamp()),
-      OrderExecuted(exec1.submittedLimitRemaining(submitted), counter2)
-=======
-    oh.processAll(OrderAdded(counter1, ntpTime.getTimestamp()), OrderAdded(counter2, ntpTime.getTimestamp()))
-    val exec1 = mkOrderExecuted(submitted, counter1)
-    oh.processAll(
-      exec1,
-      OrderCanceled(exec1.counterRemaining, isSystemCancel = true, ntpTime.getTimestamp()),
       mkOrderExecuted(exec1.submittedLimitRemaining(submitted), counter2)
->>>>>>> 0b5f6f65
     )
 
     withClue(s"account checks, submitted.senderPublicKey: ${submitted.order.senderPublicKey}, submitted.order.id=${submitted.order.id()}") {
@@ -504,19 +456,11 @@
     val counter2  = LimitOrder(buy(pair, 200, 200000000L, matcherFee = Some(300000)))
     val submitted = LimitOrder(sell(pair, 350, 210000000L, matcherFee = Some(300000)))
 
-<<<<<<< HEAD
     oh.processAll(OrderAdded(counter1, time.getTimestamp()), OrderAdded(counter2, time.getTimestamp()))
-    val exec1 = OrderExecuted(submitted, counter1)
+    val exec1 = mkOrderExecuted(submitted, counter1)
     oh.processAll(exec1,
                   OrderAdded(exec1.submittedLimitRemaining(submitted), time.getTimestamp()),
-                  OrderExecuted(exec1.submittedLimitRemaining(submitted), counter2))
-=======
-    oh.processAll(OrderAdded(counter1, ntpTime.getTimestamp()), OrderAdded(counter2, ntpTime.getTimestamp()))
-    val exec1 = mkOrderExecuted(submitted, counter1)
-    oh.processAll(exec1,
-                  OrderAdded(exec1.submittedLimitRemaining(submitted), ntpTime.getTimestamp()),
                   mkOrderExecuted(exec1.submittedLimitRemaining(submitted), counter2))
->>>>>>> 0b5f6f65
 
     orderStatus(submitted.order.id()) shouldBe OrderStatus.Filled(350, 299999)
   }
@@ -526,15 +470,9 @@
     val counter   = LimitOrder(buy(WavesBtc, 100000000, 0.0008, Some(pk), Some(300000L)))
     val submitted = LimitOrder(sell(WavesBtc, 210000000, 0.00079, Some(pk), Some(300000L)))
 
-<<<<<<< HEAD
     oh.process(OrderAdded(counter, time.getTimestamp()))
-    val exec = OrderExecuted(submitted, counter)
+    val exec = mkOrderExecuted(submitted, counter)
     oh.processAll(exec, OrderAdded(exec.submittedLimitRemaining(submitted), time.getTimestamp()))
-=======
-    oh.process(OrderAdded(counter, ntpTime.getTimestamp()))
-    val exec = mkOrderExecuted(submitted, counter)
-    oh.processAll(exec, OrderAdded(exec.submittedLimitRemaining(submitted), ntpTime.getTimestamp()))
->>>>>>> 0b5f6f65
 
     withClue(s"counter: ${counter.order.idStr()}") {
       exec.counterRemainingAmount shouldBe 0L
@@ -596,13 +534,8 @@
     val counter   = sell(WavesBtc, 2100000000, 0.0008, matcherFee = Some(300000L))
     val submitted = buy(WavesBtc, 1000000000, 0.00081, matcherFee = Some(300000L))
 
-<<<<<<< HEAD
     oh.process(OrderAdded(LimitOrder(counter), time.getTimestamp()))
-    val exec1 = OrderExecuted(LimitOrder(submitted), LimitOrder(counter))
-=======
-    oh.process(OrderAdded(LimitOrder(counter), ntpTime.getTimestamp()))
     val exec1 = mkOrderExecutedRaw(submitted, counter)
->>>>>>> 0b5f6f65
     oh.processAll(
       exec1,
       OrderCanceled(exec1.counter.partial(exec1.counterRemainingAmount, exec1.counterRemainingFee, BigInteger.ZERO),
@@ -678,17 +611,10 @@
     }.toVector
 
     val canceledOrder = origOrders.last
-<<<<<<< HEAD
     oh.process(OrderCanceled(LimitOrder(canceledOrder), isSystemCancel = false, time.getTimestamp()))
 
     val newOrder = buy(WavesBtc, 100000000, 0.001, Some(pk), Some(300000L), Some(1L))
     oh.process(OrderAdded(LimitOrder(newOrder), time.getTimestamp()))
-=======
-    oh.process(OrderCanceled(LimitOrder(canceledOrder), isSystemCancel = false, ntpTime.getTimestamp()))
-
-    val newOrder = buy(WavesBtc, 100000000, 0.001, Some(pk), Some(300000L), Some(1L))
-    oh.process(OrderAdded(LimitOrder(newOrder), ntpTime.getTimestamp()))
->>>>>>> 0b5f6f65
 
     withClue("orders list") {
       // 'last' is canceled, remove it
@@ -711,11 +637,7 @@
     }.toVector
 
     val canceledOrder = origOrders.last
-<<<<<<< HEAD
     oh.process(OrderCanceled(LimitOrder(canceledOrder), isSystemCancel = false, time.getTimestamp()))
-=======
-    oh.process(OrderCanceled(LimitOrder(canceledOrder), isSystemCancel = false, ntpTime.getTimestamp()))
->>>>>>> 0b5f6f65
 
     withClue("orders list") {
       // 'last' is canceled, remove it
@@ -763,11 +685,7 @@
     }.toVector
 
     val (ordersToCancel, activeOrders) = allOrders.splitAt(ordersToFinalize)
-<<<<<<< HEAD
     ordersToCancel.foreach(o => oh.process(OrderCanceled(LimitOrder(o), isSystemCancel = false, time.getTimestamp())))
-=======
-    ordersToCancel.foreach(o => oh.process(OrderCanceled(LimitOrder(o), isSystemCancel = false, ntpTime.getTimestamp())))
->>>>>>> 0b5f6f65
     val expectedActiveOrderIds = activeOrders.map(_.id()).reverse
 
     withClue("common") {
