package com.wavesplatform.dex.model

import java.math.BigInteger

import akka.actor.{ActorRef, ActorSystem}
import akka.pattern.ask
import akka.testkit.TestKit
import akka.util.Timeout
import com.wavesplatform.dex.domain.account.{Address, KeyPair}
import com.wavesplatform.dex.domain.asset.Asset.Waves
import com.wavesplatform.dex.domain.asset.{Asset, AssetPair}
import com.wavesplatform.dex.domain.bytes.ByteStr
import com.wavesplatform.dex.domain.order.Order
import com.wavesplatform.dex.model.Events.{OrderAdded, OrderCanceled, OrderExecuted}
<<<<<<< HEAD
import com.wavesplatform.dex.time.SystemTime
=======
import com.wavesplatform.dex.test.matchers.DiffMatcherWithImplicits
import com.wavesplatform.dex.time.NTPTime
>>>>>>> 0347e0b1
import com.wavesplatform.dex.{AddressActor, MatcherSpecBase}
import org.scalatest._
import org.scalatest.matchers.should.Matchers
import org.scalatest.propspec.AnyPropSpecLike

import scala.concurrent.Await
import scala.concurrent.duration._
import scala.reflect.ClassTag

class OrderHistoryBalanceSpecification
    extends TestKit(ActorSystem())
    with AnyPropSpecLike
    with Matchers
    with MatcherSpecBase
    with BeforeAndAfterEach
<<<<<<< HEAD
    with SystemTime {
=======
    with DiffMatcherWithImplicits
    with NTPTime {
>>>>>>> 0347e0b1

  import OrderHistoryBalanceSpecification._

  private val WctBtc   = AssetPair(mkAssetId("WCT"), mkAssetId("BTC"))
  private val WavesBtc = AssetPair(Waves, mkAssetId("BTC"))

<<<<<<< HEAD
  private var oh = new OrderHistoryStub(system, time)
  override def beforeEach(): Unit = {
    super.beforeEach()
    oh = new OrderHistoryStub(system, time)
=======
  private def mkOrderHistory = new OrderHistoryStub(system, ntpTime, MaxActiveOrders, MaxFinalizedOrders)
  private var oh             = mkOrderHistory
  override def beforeEach(): Unit = {
    super.beforeEach()
    oh = mkOrderHistory
>>>>>>> 0347e0b1
  }

  def openVolume(address: Address, asset: Asset): Long = oh.ref(address).openVolume(asset)

  def activeOrderIds(sender: Address)                        = oh.ref(sender).activeOrderIds
  def allOrderIds(sender: Address)                           = oh.ref(sender).allOrderIds
  def activeOrderIdsByPair(sender: Address, pair: AssetPair) = oh.ref(sender).activeOrderIdsByPair(pair)
  def allOrderIdsByPair(sender: Address, pair: AssetPair)    = oh.ref(sender).allOrderIdsByPair(pair)
  def orderStatus(orderId: ByteStr)                          = oh.ref(orderId).orderStatus(orderId)

  property("New buy order added") {
    val ord = buy(WctBtc, 10000, 0.0007)

    val lo = LimitOrder(ord)
    oh.process(OrderAdded(lo, time.getTimestamp()))

    withClue("info") {
      orderStatus(ord.id()) shouldBe OrderStatus.Accepted
    }

    withClue("reserved assets") {
      openVolume(ord.senderPublicKey, WctBtc.amountAsset) shouldBe 0L
      openVolume(ord.senderPublicKey, WctBtc.priceAsset) shouldBe 7L
      openVolume(ord.senderPublicKey, Waves) shouldBe ord.matcherFee
    }

    withClue("orders list") {
      val expected = Seq(ord.id())

      activeOrderIds(ord.senderPublicKey) shouldBe expected
      allOrderIds(ord.senderPublicKey) shouldBe expected

      activeOrderIdsByPair(ord.senderPublicKey, WctBtc) shouldBe expected
      allOrderIdsByPair(ord.senderPublicKey, WctBtc) shouldBe expected
    }
  }

  property("New sell order added") {
    val ord = sell(WctBtc, 10000, 0.0007)

    oh.process(OrderAdded(LimitOrder(ord), time.getTimestamp()))

    withClue("info") {
      orderStatus(ord.id()) shouldBe OrderStatus.Accepted
    }

    withClue("reserved assets") {
      openVolume(ord.senderPublicKey, WctBtc.amountAsset) shouldBe 10000L
      openVolume(ord.senderPublicKey, WctBtc.priceAsset) shouldBe 0L
      openVolume(ord.senderPublicKey, Waves) shouldBe ord.matcherFee
    }

    withClue("orders list") {
      val expected = Seq(ord.id())

      activeOrderIds(ord.senderPublicKey) shouldBe expected
      allOrderIds(ord.senderPublicKey) shouldBe expected

      activeOrderIdsByPair(ord.senderPublicKey, WctBtc) shouldBe expected
      allOrderIdsByPair(ord.senderPublicKey, WctBtc) shouldBe expected
    }
  }

  property("New buy WAVES order added") {
    val ord = buy(WavesBtc, 1000, 0.008, matcherFee = Some(3000))
    val lo  = LimitOrder(ord)

    oh.process(OrderAdded(lo, time.getTimestamp()))

    withClue("info") {
      orderStatus(ord.id()) shouldBe OrderStatus.Accepted
    }

    withClue("reserved assets considering amount of received WAVES") {
      openVolume(ord.senderPublicKey, WavesBtc.amountAsset) shouldBe 2000L
      openVolume(ord.senderPublicKey, WavesBtc.priceAsset) shouldBe 8L
    }

    activeOrderIds(ord.senderPublicKey) shouldBe Seq(ord.id())
  }

  property("New sell WAVES order added") {
    val ord = sell(WavesBtc, 10000, 0.0008)
    val lo  = LimitOrder(ord)

    oh.process(OrderAdded(lo, time.getTimestamp()))
    orderStatus(ord.id()) shouldBe OrderStatus.Accepted
    openVolume(ord.senderPublicKey, WavesBtc.amountAsset) shouldBe 10000L + ord.matcherFee
    openVolume(ord.senderPublicKey, WavesBtc.priceAsset) shouldBe 0L

    activeOrderIds(ord.senderPublicKey) shouldBe Seq(ord.id())
  }

  property("Should not reserve fee, if seller receives more WAVES than total fee in sell order") {
    val pair = AssetPair(mkAssetId("BTC"), Waves)
    val ord  = sell(pair, 100000, 0.01, matcherFee = Some(1000L))

    oh.process(OrderAdded(LimitOrder(ord), time.getTimestamp()))
    orderStatus(ord.id()) shouldBe OrderStatus.Accepted

    openVolume(ord.senderPublicKey, pair.priceAsset) shouldBe 0L
  }

  property("Should not reserve fee, if buyer receives more WAVES than total fee in buy order") {
    val ord = buy(WavesBtc, 100000, 0.0007, matcherFee = Some(1000L))

    oh.process(OrderAdded(LimitOrder(ord), time.getTimestamp()))
    orderStatus(ord.id()) shouldBe OrderStatus.Accepted

    openVolume(ord.senderPublicKey, WavesBtc.amountAsset) shouldBe 0L
  }

  property("Two sell orders added") {
    val pk   = KeyPair("private".getBytes("utf-8"))
    val ord1 = sell(WavesBtc, 10000, 0.0005, Some(pk), matcherFee = Some(30000L), ts = Some(System.currentTimeMillis()))
    val ord2 = sell(WavesBtc, 16000, 0.0008, Some(pk), matcherFee = Some(30000L), ts = Some(System.currentTimeMillis() + 1))

    oh.processAll(OrderAdded(LimitOrder(ord1), time.getTimestamp()), OrderAdded(LimitOrder(ord2), time.getTimestamp()))

    withClue("all orders accepted") {
      orderStatus(ord1.id()) shouldBe OrderStatus.Accepted
      orderStatus(ord2.id()) shouldBe OrderStatus.Accepted
    }

    withClue("correction was used to reserve assets") {
      openVolume(ord1.senderPublicKey, WavesBtc.amountAsset) shouldBe ord1.amount + ord1.matcherFee + ord2.amount + ord2.matcherFee
      openVolume(ord1.senderPublicKey, WavesBtc.priceAsset) shouldBe 0L
    }

    withClue("orders list") {
      val expected = Seq(ord2.id(), ord1.id())

      activeOrderIds(ord1.senderPublicKey) shouldBe expected
      allOrderIds(ord1.senderPublicKey) shouldBe expected

      activeOrderIdsByPair(ord1.senderPublicKey, WavesBtc) shouldBe expected
      allOrderIdsByPair(ord1.senderPublicKey, WavesBtc) shouldBe expected
    }
  }

  property("Buy WAVES order filled exactly") {
    val counter   = buy(WavesBtc, 100000, 0.0008, matcherFee = Some(2000L))
    val submitted = sell(WavesBtc, 100000, 0.0007, matcherFee = Some(1000L))

    oh.process(OrderAdded(LimitOrder(counter), time.getTimestamp()))

    val exec = OrderExecuted(LimitOrder(submitted), LimitOrder(counter))
    oh.process(exec)

    withClue("executed exactly") {
      exec.executedAmount shouldBe counter.amount
      orderStatus(counter.id()) shouldBe OrderStatus.Filled(exec.executedAmount, exec.counterExecutedFee)
      orderStatus(submitted.id()) shouldBe OrderStatus.Filled(exec.executedAmount, exec.submittedExecutedFee)
    }

    withClue(s"has no reserved assets, counter.senderPublicKey: ${counter.senderPublicKey}, counter.order.id=${counter.idStr()}") {
      openVolume(counter.senderPublicKey, WavesBtc.amountAsset) shouldBe 0L
      openVolume(counter.senderPublicKey, WavesBtc.priceAsset) shouldBe 0L
    }

    withClue(s"has no reserved assets, submitted.senderPublicKey: ${submitted.senderPublicKey}, submitted.order.id=${submitted.idStr()}") {
      openVolume(submitted.senderPublicKey, WavesBtc.amountAsset) shouldBe 0L
      openVolume(submitted.senderPublicKey, WavesBtc.priceAsset) shouldBe 0L
    }

    withClue(s"orders list of counter owner ${counter.sender}") {
      activeOrderIds(counter.senderPublicKey) shouldBe empty
      allOrderIds(counter.senderPublicKey) shouldBe Seq(counter.id())

      activeOrderIdsByPair(counter.senderPublicKey, WavesBtc) shouldBe empty
      allOrderIdsByPair(counter.senderPublicKey, WavesBtc) shouldBe Seq(counter.id())
    }

    withClue(s"orders list of submitted owner ${submitted.sender}") {
      activeOrderIds(submitted.senderPublicKey) shouldBe empty
      allOrderIds(submitted.senderPublicKey) shouldBe Seq(submitted.id())

      activeOrderIdsByPair(submitted.senderPublicKey, WavesBtc) shouldBe empty
      allOrderIdsByPair(submitted.senderPublicKey, WavesBtc) shouldBe Seq(submitted.id())
    }
  }

  property("Buy WAVES order filled with remainder") {
    val counter   = sell(WavesBtc, 840340L, 0.00000238, matcherFee = Some(300000L))
    val submitted = buy(WavesBtc, 425532L, 0.00000238, matcherFee = Some(300000L))

    val counterLo = LimitOrder(counter)
    oh.process(OrderAdded(counterLo, time.getTimestamp()))
    withClue(s"account checks, counter.senderPublicKey: ${counter.senderPublicKey}, counter.order.id=${counter.idStr()}") {
      openVolume(counter.senderPublicKey, WavesBtc.priceAsset) shouldBe 0L
      activeOrderIds(counter.senderPublicKey) shouldBe Seq(counter.id())
    }

    val exec = OrderExecuted(LimitOrder(submitted), LimitOrder(counter))
    exec.executedAmount shouldBe 420169L

    oh.process(exec)
    withClue(s"counter.order.id=${submitted.idStr()}") {

      exec.counterRemainingAmount shouldBe 420171L
      exec.counterRemainingAmount shouldBe counter.amount - exec.executedAmount

      exec.counterRemainingFee shouldBe 150001L

      orderStatus(counter.id()) shouldBe OrderStatus.PartiallyFilled(exec.executedAmount, exec.counterExecutedFee)
    }

    withClue(s"submitted.order.id=${counter.idStr()}") {
      exec.submittedRemainingAmount shouldBe 5363L
      exec.submittedRemainingAmount shouldBe submitted.amount - exec.executedAmount

      exec.submittedRemainingFee shouldBe 3781L
      orderStatus(submitted.id()) shouldBe OrderStatus.Filled(exec.executedAmount, exec.submittedExecutedFee)
    }

    withClue(s"account checks, counter.senderPublicKey: ${counter.senderPublicKey}, counter.order.id=${counter.idStr()}") {
      openVolume(counter.senderPublicKey, WavesBtc.priceAsset) shouldBe 0L
    }

    withClue(s"account checks, submitted.senderPublicKey: ${submitted.senderPublicKey}, submitted.order.id=${submitted.idStr()}") {
      openVolume(submitted.senderPublicKey, WavesBtc.amountAsset) shouldBe 0L
      openVolume(submitted.senderPublicKey, WavesBtc.priceAsset) shouldBe 0L
    }

    withClue("orders list of counter owner") {
      val expected = Seq(counter.id())

      activeOrderIds(counter.senderPublicKey) shouldBe expected
      allOrderIds(counter.senderPublicKey) shouldBe expected

      activeOrderIdsByPair(counter.senderPublicKey, WavesBtc) shouldBe expected
      allOrderIdsByPair(counter.senderPublicKey, WavesBtc) shouldBe expected
    }

    withClue("orders list of submitted owner") {
      activeOrderIds(submitted.senderPublicKey) shouldBe empty
      allOrderIds(submitted.senderPublicKey) shouldBe Seq(submitted.id())

      activeOrderIdsByPair(submitted.senderPublicKey, WavesBtc) shouldBe empty
      allOrderIdsByPair(submitted.senderPublicKey, WavesBtc) shouldBe Seq(submitted.id())
    }
  }

  property("Sell WAVES order - filled, buy order - partial") {
    val counter   = LimitOrder(sell(WavesBtc, 100000000, 0.0008, matcherFee = Some(2000L)))
    val submitted = LimitOrder(buy(WavesBtc, 120000000, 0.00085, matcherFee = Some(1000L)))

    oh.process(OrderAdded(counter, time.getTimestamp()))

    val exec = OrderExecuted(submitted, counter)
    oh.processAll(exec, OrderAdded(exec.submittedLimitRemaining(submitted), time.getTimestamp()))

    withClue(s"counter: ${counter.order.idStr()}") {
      exec.counterRemainingAmount shouldBe 0L
      exec.counterRemainingFee shouldBe 0L

      orderStatus(counter.order.id()) shouldBe OrderStatus.Filled(100000000, 2000)
    }

    withClue(s"submitted: ${submitted.order.idStr()}") {
      exec.submittedRemainingAmount shouldBe 20000000L
      exec.submittedRemainingFee shouldBe 167L

      orderStatus(submitted.order.id()) shouldBe OrderStatus.PartiallyFilled(100000000, 833)
    }

    withClue(s"account checks, submitted.senderPublicKey: ${submitted.order.senderPublicKey}, submitted.order.id=${submitted.order.idStr()}") {
      openVolume(submitted.order.senderPublicKey, WavesBtc.priceAsset) shouldBe (BigDecimal(0.00085) * 20000000L).toLong
    }

    withClue("orders list of counter owner") {
      activeOrderIds(counter.order.senderPublicKey) shouldBe empty
      allOrderIds(counter.order.senderPublicKey) shouldBe Seq(counter.order.id())

      activeOrderIdsByPair(counter.order.senderPublicKey, WavesBtc) shouldBe empty
      allOrderIdsByPair(counter.order.senderPublicKey, WavesBtc) shouldBe Seq(counter.order.id())
    }

    withClue("orders list of submitted owner") {
      val expected = Seq(submitted.order.id())

      activeOrderIds(submitted.order.senderPublicKey) shouldBe expected
      allOrderIds(submitted.order.senderPublicKey) shouldBe expected

      activeOrderIdsByPair(submitted.order.senderPublicKey, WavesBtc) shouldBe expected
      allOrderIdsByPair(submitted.order.senderPublicKey, WavesBtc) shouldBe expected
    }
  }

  property("Buy WAVES order - filled with 2 steps, sell order - partial") {
    val counter    = LimitOrder(buy(WavesBtc, 100000000, 0.0008, matcherFee = Some(300001L)))
    val submitted1 = LimitOrder(sell(WavesBtc, 50000000, 0.00075, matcherFee = Some(300001L)))
    val submitted2 = LimitOrder(sell(WavesBtc, 80000000, 0.0008, matcherFee = Some(300001L)))

    oh.process(OrderAdded(counter, time.getTimestamp()))
    val exec1 = OrderExecuted(submitted1, counter)
    oh.process(exec1)

    orderStatus(counter.order.id()) shouldBe OrderStatus.PartiallyFilled(50000000, 150000)
    orderStatus(submitted1.order.id()) shouldBe OrderStatus.Filled(50000000, 300001)

    val exec2 = OrderExecuted(submitted2, exec1.counterRemaining)
    oh.processAll(exec2, OrderAdded(exec2.submittedLimitRemaining(submitted2), time.getTimestamp()))

    withClue(s"counter: ${counter.order.idStr()}") {
      orderStatus(counter.order.id()) shouldBe OrderStatus.Filled(100000000, 300000)
    }

    orderStatus(submitted1.order.id()) shouldBe OrderStatus.Filled(50000000, 300001)
    orderStatus(submitted2.order.id()) shouldBe OrderStatus.PartiallyFilled(50000000, 187500)

    openVolume(counter.order.senderPublicKey, WavesBtc.priceAsset) shouldBe 0L
    openVolume(counter.order.senderPublicKey, WavesBtc.amountAsset) shouldBe 0L
    activeOrderIds(counter.order.senderPublicKey) shouldBe empty

    openVolume(submitted1.order.senderPublicKey, WavesBtc.priceAsset) shouldBe 0L
    openVolume(submitted1.order.senderPublicKey, WavesBtc.amountAsset) shouldBe 0L
    activeOrderIds(submitted1.order.senderPublicKey) shouldBe empty

    withClue(s"account checks, ord3.senderPublicKey: ${submitted2.order.senderPublicKey}, ord3.order.id=${submitted2.order.idStr()}") {
      openVolume(submitted2.order.senderPublicKey, WavesBtc.priceAsset) shouldBe 0L
      activeOrderIds(submitted2.order.senderPublicKey) shouldBe Seq(submitted2.order.id())
    }
  }

  property("WCT/BTC: sell - filled partially, buy - filled") {
    val pair      = AssetPair(mkAssetId("WCT"), mkAssetId("BTC"))
    val counter   = sell(pair, 347, 0.12739213, matcherFee = Some(300000L))
    val submitted = buy(pair, 146, 0.12739213, matcherFee = Some(300000L))

    oh.process(OrderAdded(LimitOrder(counter), time.getTimestamp()))
    val exec = OrderExecuted(LimitOrder(submitted), LimitOrder(counter))
    oh.processAll(exec, OrderCanceled(exec.submittedRemaining, isSystemCancel = true, time.getTimestamp()))

    withClue(s"account checks, counter.senderPublicKey: ${counter.senderPublicKey}, counter.order.id=${counter.id()}") {
      openVolume(counter.senderPublicKey, pair.amountAsset) shouldBe 205L
      openVolume(counter.senderPublicKey, pair.priceAsset) shouldBe 0L
      openVolume(counter.senderPublicKey, Waves) shouldBe counter.matcherFee - AcceptedOrder.partialFee(counter.matcherFee,
                                                                                                        counter.amount,
                                                                                                        exec.executedAmount)
    }

    withClue(s"account checks, submitted.senderPublicKey: ${submitted.senderPublicKey}, submitted.order.id=${submitted.id()}") {
      openVolume(submitted.senderPublicKey, pair.amountAsset) shouldBe 0L
      openVolume(submitted.senderPublicKey, pair.priceAsset) shouldBe 0L
      openVolume(submitted.senderPublicKey, Waves) shouldBe 0L
    }
  }

  property("Buy USD order - filled, sell BTC order - filled") {
    val pair      = AssetPair(mkAssetId("USD"), mkAssetId("BTC"))
    val counter   = buy(pair, 5000000, 0.001, matcherFee = Some(1000L))
    val submitted = sell(pair, 5000000, 0.00099908, matcherFee = Some(1000L))

    oh.process(OrderAdded(LimitOrder(counter), time.getTimestamp()))
    val exec = OrderExecuted(LimitOrder(submitted), LimitOrder(counter))
    oh.process(exec)

    withClue(s"account checks, submitted.senderPublicKey: ${submitted.senderPublicKey}, submitted.order.id=${submitted.id()}") {
      openVolume(submitted.senderPublicKey, pair.amountAsset) shouldBe 0L
      openVolume(submitted.senderPublicKey, pair.priceAsset) shouldBe 0L
      openVolume(submitted.senderPublicKey, Waves) shouldBe 0L
    }
  }

  property("Sell ETH twice (filled, partial), buy WAVES order - filled") {
    val pair      = AssetPair(mkAssetId("ETH"), Waves)
    val counter1  = LimitOrder(sell(pair, 2864310, 0.003, matcherFee = Some(300000L)))
    val counter2  = LimitOrder(sell(pair, 7237977, 0.003, matcherFee = Some(300000L)))
    val submitted = LimitOrder(buy(pair, 4373667, 0.003, matcherFee = Some(300000L)))

    oh.processAll(OrderAdded(counter1, time.getTimestamp()), OrderAdded(counter2, time.getTimestamp()))
    val exec1 = OrderExecuted(submitted, counter1)
    oh.processAll(
      exec1,
      OrderCanceled(exec1.counterRemaining, isSystemCancel = true, time.getTimestamp()),
      OrderExecuted(exec1.submittedLimitRemaining(submitted), counter2)
    )

    withClue(s"account checks, submitted.senderPublicKey: ${submitted.order.senderPublicKey}, submitted.order.id=${submitted.order.id()}") {
      openVolume(submitted.order.senderPublicKey, pair.amountAsset) shouldBe 0L
      openVolume(submitted.order.senderPublicKey, pair.priceAsset) shouldBe 0L
    }
  }

  property("Sell EUR - partial, buy EUR order - filled") {
    val pair      = AssetPair(mkAssetId("EUR"), mkAssetId("USD"))
    val counter   = sell(pair, 57918, 0.001356, matcherFee = Some(300000L))
    val submitted = buy(pair, 46978, 0.003333, matcherFee = Some(300000L))

    oh.process(OrderAdded(LimitOrder(counter), time.getTimestamp()))

    val exec = OrderExecuted(LimitOrder(submitted), LimitOrder(counter))
    oh.processAll(
      exec,
      OrderCanceled(exec.submittedRemaining, isSystemCancel = true, time.getTimestamp()),
      OrderCanceled(exec.counterRemaining, isSystemCancel = false, time.getTimestamp()) // Cancelled by user
    )

    withClue(s"account checks, submitted.senderPublicKey: ${submitted.senderPublicKey}, submitted.order.id=${submitted.id()}") {
      openVolume(submitted.senderPublicKey, pair.amountAsset) shouldBe 0L
      openVolume(submitted.senderPublicKey, pair.priceAsset) shouldBe 0L
      openVolume(submitted.senderPublicKey, Waves) shouldBe 0L
    }
  }

  property("Total execution of two counter orders and the one submitted") {
    val pair = AssetPair(mkAssetId("Alice"), Waves)

    val counter1  = LimitOrder(buy(pair, 150, 190000000L, matcherFee = Some(300000)))
    val counter2  = LimitOrder(buy(pair, 200, 200000000L, matcherFee = Some(300000)))
    val submitted = LimitOrder(sell(pair, 350, 210000000L, matcherFee = Some(300000)))

    oh.processAll(OrderAdded(counter1, time.getTimestamp()), OrderAdded(counter2, time.getTimestamp()))
    val exec1 = OrderExecuted(submitted, counter1)
    oh.processAll(exec1,
                  OrderAdded(exec1.submittedLimitRemaining(submitted), time.getTimestamp()),
                  OrderExecuted(exec1.submittedLimitRemaining(submitted), counter2))

    orderStatus(submitted.order.id()) shouldBe OrderStatus.Filled(350, 299999)
  }

  property("Partially with own order") {
    val pk        = KeyPair("private".getBytes("utf-8"))
    val counter   = LimitOrder(buy(WavesBtc, 100000000, 0.0008, Some(pk), Some(300000L)))
    val submitted = LimitOrder(sell(WavesBtc, 210000000, 0.00079, Some(pk), Some(300000L)))

    oh.process(OrderAdded(counter, time.getTimestamp()))
    val exec = OrderExecuted(submitted, counter)
    oh.processAll(exec, OrderAdded(exec.submittedLimitRemaining(submitted), time.getTimestamp()))

    withClue(s"counter: ${counter.order.idStr()}") {
      exec.counterRemainingAmount shouldBe 0L
      exec.counterRemainingFee shouldBe 0L
      orderStatus(counter.order.id()) shouldBe OrderStatus.Filled(100000000, 300000)
    }

    withClue(s"submitted: ${submitted.order.idStr()}") {
      exec.submittedRemainingAmount shouldBe submitted.amount - exec.executedAmount
    }

    openVolume(pk, WavesBtc.amountAsset) shouldBe 110157143L
    openVolume(pk, WavesBtc.priceAsset) shouldBe 0L

    withClue("orders list") {
      activeOrderIds(pk) shouldBe Seq(submitted.order.id())
      allOrderIds(pk) shouldBe Seq(submitted.order.id(), counter.order.id())

      activeOrderIdsByPair(pk, WavesBtc) shouldBe Seq(submitted.order.id())
      allOrderIdsByPair(pk, WavesBtc) shouldBe Seq(submitted.order.id(), counter.order.id())
    }
  }

  property("Cancel buy order") {
    val ord1 = buy(WctBtc, 100000000, 0.0008, matcherFee = Some(300000L))

    oh.processAll(OrderAdded(LimitOrder(ord1), time.getTimestamp()), OrderCanceled(LimitOrder(ord1), isSystemCancel = false, time.getTimestamp()))

    orderStatus(ord1.id()) shouldBe OrderStatus.Cancelled(0, 0)

    openVolume(ord1.senderPublicKey, WctBtc.amountAsset) shouldBe 0L
    openVolume(ord1.senderPublicKey, WctBtc.priceAsset) shouldBe 0L

    withClue("orders list") {
      val addr = ord1.senderPublicKey.toAddress

      activeOrderIds(addr) shouldBe empty
      allOrderIds(addr) shouldBe Seq(ord1.id())

      activeOrderIdsByPair(addr, WctBtc) shouldBe empty
      allOrderIdsByPair(addr, WctBtc) shouldBe Seq(ord1.id())
    }
  }

  property("Cancel sell order") {
    val ord1 = sell(WctBtc, 100000000, 0.0008, matcherFee = Some(300000L))

    oh.process(OrderAdded(LimitOrder(ord1), time.getTimestamp()))
    oh.process(OrderCanceled(LimitOrder(ord1), isSystemCancel = false, time.getTimestamp()))

    orderStatus(ord1.id()) shouldBe OrderStatus.Cancelled(0, 0)

    openVolume(ord1.senderPublicKey, WctBtc.amountAsset) shouldBe 0L
    openVolume(ord1.senderPublicKey, WctBtc.priceAsset) shouldBe 0L
    activeOrderIds(ord1.senderPublicKey) shouldBe empty
  }

  property("Cancel partially executed order") {
    val counter   = sell(WavesBtc, 2100000000, 0.0008, matcherFee = Some(300000L))
    val submitted = buy(WavesBtc, 1000000000, 0.00081, matcherFee = Some(300000L))

    oh.process(OrderAdded(LimitOrder(counter), time.getTimestamp()))
    val exec1 = OrderExecuted(LimitOrder(submitted), LimitOrder(counter))
    oh.processAll(
      exec1,
      OrderCanceled(exec1.counter.partial(exec1.counterRemainingAmount, exec1.counterRemainingFee, BigInteger.ZERO),
                    isSystemCancel = false,
                    time.getTimestamp())
    )

    orderStatus(counter.id()) shouldBe OrderStatus.Cancelled(1000000000, 142857)
    orderStatus(submitted.id()) shouldBe OrderStatus.Filled(1000000000, 300000)

    openVolume(counter.senderPublicKey, WavesBtc.amountAsset) shouldBe 0L
    openVolume(counter.senderPublicKey, WavesBtc.priceAsset) shouldBe 0L

    withClue("orders list of counter owner") {
      val addr = counter.senderPublicKey.toAddress

      activeOrderIds(addr) shouldBe empty
      allOrderIds(addr) shouldBe Seq(counter.id())

      activeOrderIdsByPair(addr, WavesBtc) shouldBe empty
      allOrderIdsByPair(addr, WavesBtc) shouldBe Seq(counter.id())
    }

    activeOrderIds(submitted.senderPublicKey) shouldBe empty
  }

  property("Sorting by status then timestamp") {
    val pk   = KeyPair("private".getBytes("utf-8"))
    val ord1 = LimitOrder(buy(WavesBtc, 110000000, 0.0008, Some(pk), Some(300000L), Some(1L))) // Filled
    val ord2 = LimitOrder(buy(WavesBtc, 120000000, 0.0006, Some(pk), Some(300000L), Some(2L))) // Accepted
    val ord3 = LimitOrder(buy(WavesBtc, 130000000, 0.0005, Some(pk), Some(300000L), Some(3L))) // Canceled
    val ord4 = LimitOrder(sell(WavesBtc, 2100000000, 0.00079, Some(pk), Some(300000L), Some(4L))) // Partial
    val ord5 = LimitOrder(buy(WavesBtc, 130000000, 0.0004, Some(pk), Some(300000L), Some(45))) // Accepted

    oh.processAll(
      OrderAdded(ord1, time.getTimestamp()),
      OrderAdded(ord2, time.getTimestamp()),
      OrderAdded(ord3, time.getTimestamp())
    )
    val exec = OrderExecuted(ord4, ord1)
    oh.processAll(
      exec,
      OrderAdded(exec.submittedLimitRemaining(ord4), time.getTimestamp()),
      OrderCanceled(ord3, isSystemCancel = false, time.getTimestamp()),
      OrderAdded(ord5, time.getTimestamp())
    )

    allOrderIds(ord1.order.senderPublicKey) shouldBe
      Seq(ord5.order.id(), ord4.order.id(), ord2.order.id(), ord3.order.id(), ord1.order.id())

    activeOrderIds(ord1.order.senderPublicKey) shouldBe
      Seq(ord5.order.id(), ord4.order.id(), ord2.order.id())

    withClue("orders list") {
      val addr         = pk.toAddress
      val allOrders    = Seq(ord5, ord4, ord2, ord3, ord1).map(_.order.id())
      val activeOrders = Seq(ord5, ord4, ord2).map(_.order.id())

      activeOrderIds(addr) shouldBe activeOrders
      allOrderIds(addr) shouldBe allOrders

      activeOrderIdsByPair(addr, WavesBtc) shouldBe activeOrders
      allOrderIdsByPair(addr, WavesBtc) shouldBe allOrders
    }
  }

  property("History with more than max limit") {
    val pk = KeyPair("private".getBytes("utf-8"))
    val origOrders = (0 until matcherSettings.orderDb.maxOrders).map { i =>
      val o = buy(WavesBtc, 100000000, 0.0008 + 0.00001 * i, Some(pk), Some(300000L), Some(100L + i))
      oh.process(OrderAdded(LimitOrder(o), time.getTimestamp()))
      o
    }.toVector

<<<<<<< HEAD
    oh.process(OrderCanceled(LimitOrder(origOrders.last), isSystemCancel = false, time.getTimestamp()))

    val newOrder = buy(WavesBtc, 100000000, 0.001, Some(pk), Some(300000L), Some(1L))

    oh.process(OrderAdded(LimitOrder(newOrder), time.getTimestamp()))
=======
    val canceledOrder = origOrders.last
    oh.process(OrderCanceled(LimitOrder(canceledOrder), isSystemCancel = false, ntpTime.getTimestamp()))

    val newOrder = buy(WavesBtc, 100000000, 0.001, Some(pk), Some(300000L), Some(1L))
    oh.process(OrderAdded(LimitOrder(newOrder), ntpTime.getTimestamp()))
>>>>>>> 0347e0b1

    withClue("orders list") {
      // 'last' is canceled, remove it
      val expectedActiveOrders = origOrders.init.reverse :+ newOrder
      activeOrderIds(pk) shouldBe expectedActiveOrders.map(_.id())

      // 'last' is canceled. It should be moved to the end of all orders' list
      val expectedAllOrders = origOrders.init.reverse :+ newOrder :+ canceledOrder
      val actualAllOrders   = allOrderIds(pk)
      actualAllOrders should matchTo(expectedAllOrders.map(_.id()))
    }
  }

  property("History with canceled order and more than max limit") {
    val pk = KeyPair("private".getBytes("utf-8"))
    val origOrders = (0 to matcherSettings.orderDb.maxOrders).map { i =>
      val o = buy(WavesBtc, 100000000, 0.0008 + 0.00001 * i, Some(pk), Some(300000L), Some(100L + i))
      oh.process(OrderAdded(LimitOrder(o), time.getTimestamp()))
      o
    }.toVector

<<<<<<< HEAD
    oh.process(OrderCanceled(LimitOrder(origOrders.last), isSystemCancel = false, time.getTimestamp()))
=======
    val canceledOrder = origOrders.last
    oh.process(OrderCanceled(LimitOrder(canceledOrder), isSystemCancel = false, ntpTime.getTimestamp()))
>>>>>>> 0347e0b1

    withClue("orders list") {
      // 'last' is canceled, remove it
      val expectedActiveOrders = origOrders.init.reverse
      activeOrderIds(pk) shouldBe expectedActiveOrders.map(_.id())

      val expectedAllOrders = expectedActiveOrders :+ canceledOrder
      val actualAllOrders   = allOrderIds(pk)
      actualAllOrders should matchTo(expectedAllOrders.map(_.id()))
    }
  }

  property("History by pair - added orders more than history by pair limit (200 active)") {
    val pk = KeyPair("private".getBytes("utf-8"))

    val orders = (1 to MaxActiveOrders).map { i =>
      val o = buy(WavesBtc, 100000000, 0.0008 + 0.00001 * i, Some(pk), Some(300000L), Some(100L + i))
      oh.process(OrderAdded(LimitOrder(o), time.getTimestamp()))
      o
    }.toVector

    val expectedIds = orders.map(_.id()).reverse

    withClue("common") {
      val allIds = allOrderIds(pk)
      allIds shouldBe expectedIds
      activeOrderIds(pk) shouldBe expectedIds
    }

    withClue("pair") {
      // Even expectedIds.size < pair.MaxElements!
      allOrderIdsByPair(pk, WavesBtc) shouldBe expectedIds
      activeOrderIdsByPair(pk, WavesBtc) shouldBe expectedIds
    }
  }

  property("History by pair - added and canceled orders both more than history by pair limit (maxActive + maxFinalized + 1)") {
    val pk = KeyPair("private".getBytes("utf-8"))

    val ordersToFinalize = MaxFinalizedOrders + 1
    val allOrders = (1 to MaxActiveOrders + ordersToFinalize).map { i =>
      val o = buy(WavesBtc, 100000000, 0.0008 + 0.00001 * i, Some(pk), Some(300000L), Some(100L + i))
      oh.processAll(OrderAdded(LimitOrder(o), time.getTimestamp()))
      o
    }.toVector

<<<<<<< HEAD
    val (ordersToCancel, activeOrders) = allOrders.splitAt(MaxElements)
    ordersToCancel.foreach(o => oh.process(OrderCanceled(LimitOrder(o), isSystemCancel = false, time.getTimestamp())))
=======
    val (ordersToCancel, activeOrders) = allOrders.splitAt(ordersToFinalize)
    ordersToCancel.foreach(o => oh.process(OrderCanceled(LimitOrder(o), isSystemCancel = false, ntpTime.getTimestamp())))
>>>>>>> 0347e0b1
    val expectedActiveOrderIds = activeOrders.map(_.id()).reverse

    withClue("common") {
      val expectedAllIds = allOrders.takeRight(MaxTotalOrders).map(_.id()).reverse
      val allIds         = allOrderIds(pk)
      allIds should matchTo(expectedAllIds)
      activeOrderIds(pk) should matchTo(expectedActiveOrderIds)
    }

    withClue("pair") {
      val expectedIds = allOrders.takeRight(MaxTotalOrders).map(_.id()).reverse
      val pair1Ids    = allOrderIdsByPair(pk, WavesBtc)
      pair1Ids should matchTo(expectedIds)
      activeOrderIdsByPair(pk, WavesBtc) should matchTo(expectedActiveOrderIds)
    }
  }

  property("History by pair contains more elements than in common") {
    val pk    = KeyPair("private".getBytes("utf-8"))
    val pair1 = WavesBtc
    val pair2 = AssetPair(Waves, mkAssetId("ETH"))

    // 1. Place and cancel MaxTotalOrders orders

    val pair1Orders = (1 to MaxTotalOrders).map { i =>
      val o = buy(pair1, 100000000, 0.0008 + 0.00001 * i, Some(pk), Some(300000L), Some(100L + i))
      oh.process(OrderAdded(LimitOrder(o), time.getTimestamp()))
      o
    }.toVector

    pair1Orders.foreach(o => oh.process(OrderCanceled(LimitOrder(o), isSystemCancel = false, time.getTimestamp())))

    withClue("after 1 step") {
      activeOrderIds(pk) shouldBe empty
      activeOrderIdsByPair(pk, pair1) shouldBe empty
      activeOrderIdsByPair(pk, pair2) shouldBe empty

      val expectedIds = pair1Orders.map(_.id()).reverse

      withClue("common") {
        allOrderIds(pk) should matchTo(expectedIds.take(MaxFinalizedOrders))
      }

      withClue("pair1") {
        allOrderIdsByPair(pk, pair1) should matchTo(expectedIds.take(MaxFinalizedOrders))
      }

      withClue("pair2") {
        val pair2Ids = allOrderIdsByPair(pk, pair2)
        pair2Ids shouldBe empty
      }
    }

    // 2. Place and cancel 10 orders in pair2

    val pair2Orders = (1 to 10).map { i =>
      val o = buy(pair2, 100000000, 0.0008 + 0.00001 * i, Some(pk), Some(300000L), Some(1000L + i))
      oh.process(OrderAdded(LimitOrder(o), time.getTimestamp()))
      o
    }.toVector

    pair2Orders.foreach(o => oh.process(OrderCanceled(LimitOrder(o), isSystemCancel = false, time.getTimestamp())))

    withClue("after 2 step") {
      activeOrderIds(pk) shouldBe empty
      activeOrderIdsByPair(pk, pair1) shouldBe empty
      activeOrderIdsByPair(pk, pair2) shouldBe empty

      withClue("common") {
        val allIds      = allOrderIds(pk)
        val expectedIds = (pair1Orders.map(_.id()) ++ pair2Orders.map(_.id())).reverse.take(MaxFinalizedOrders)
        allIds should matchTo(expectedIds)
      }

      withClue("pair1") {
        val pair1Ids = allOrderIdsByPair(pk, pair1)
        pair1Ids should matchTo(pair1Orders.map(_.id()).reverse.take(MaxFinalizedOrders))
      }

      withClue("pair2") {
        val pair2Ids = allOrderIdsByPair(pk, pair2)
        pair2Ids should matchTo(pair2Orders.map(_.id()).reverse.take(MaxFinalizedOrders))
      }
    }
  }

  property("Wrong events - OrderExecuted for non-existed orders") {
    val counter   = buy(WavesBtc, 100000, 0.0008, matcherFee = Some(2000L))
    val submitted = sell(WavesBtc, 100000, 0.0007, matcherFee = Some(1000L))

    oh.process(OrderExecuted(LimitOrder(submitted), LimitOrder(counter)))

    withClue(s"has no reserved assets, counter.senderPublicKey: ${counter.senderPublicKey}, counter.order.id=${counter.id()}") {
      openVolume(counter.senderPublicKey, WavesBtc.amountAsset) shouldBe 0L
      openVolume(counter.senderPublicKey, WavesBtc.priceAsset) shouldBe 0L
    }

    withClue(s"has no reserved assets, submitted.senderPublicKey: ${submitted.senderPublicKey}, submitted.order.id=${submitted.id()}") {
      openVolume(submitted.senderPublicKey, WavesBtc.amountAsset) shouldBe 0L
      openVolume(submitted.senderPublicKey, WavesBtc.priceAsset) shouldBe 0L
    }

    withClue("orders list of counter owner") {
      activeOrderIds(counter.senderPublicKey) shouldBe empty
      activeOrderIdsByPair(counter.senderPublicKey, WavesBtc) shouldBe empty
    }

    withClue("orders list of submitted owner") {
      activeOrderIds(submitted.senderPublicKey) shouldBe empty
      activeOrderIdsByPair(submitted.senderPublicKey, WavesBtc) shouldBe empty
    }
  }

  property("Idempotence - OrderAdded") {
    val ord = buy(WctBtc, 10000, 0.0007)

    val lo  = LimitOrder(ord)
    val add = OrderAdded(lo, time.getTimestamp())
    oh.processAll(add, add)

    withClue("info") {
      orderStatus(ord.id()) shouldBe OrderStatus.Accepted
    }

    withClue("reserved assets") {
      openVolume(ord.senderPublicKey, WctBtc.amountAsset) shouldBe 0L
      openVolume(ord.senderPublicKey, WctBtc.priceAsset) shouldBe 7L
      openVolume(ord.senderPublicKey, Waves) shouldBe ord.matcherFee
    }

    withClue("orders list") {
      val expected = Seq(ord.id())

      activeOrderIds(ord.senderPublicKey) shouldBe expected
      allOrderIds(ord.senderPublicKey) shouldBe expected

      activeOrderIdsByPair(ord.senderPublicKey, WctBtc) shouldBe expected
      allOrderIdsByPair(ord.senderPublicKey, WctBtc) shouldBe expected
    }
  }

  property("Idempotence - OrderExecuted") {
    val counter   = buy(WavesBtc, 100000, 0.0008, matcherFee = Some(2000L))
    val submitted = sell(WavesBtc, 100000, 0.0007, matcherFee = Some(1000L))

    oh.process(OrderAdded(LimitOrder(counter), time.getTimestamp()))

    val exec = OrderExecuted(LimitOrder(submitted), LimitOrder(counter))
    oh.processAll(exec, exec)

    withClue("executed exactly") {
      exec.executedAmount shouldBe counter.amount
      orderStatus(counter.id()) shouldBe OrderStatus.Filled(exec.executedAmount, exec.counterExecutedFee)
      orderStatus(submitted.id()) shouldBe OrderStatus.Filled(exec.executedAmount, exec.submittedExecutedFee)
    }

    withClue(s"has no reserved assets, counter.senderPublicKey: ${counter.senderPublicKey}, counter.order.id=${counter.idStr()}") {
      openVolume(counter.senderPublicKey, WavesBtc.amountAsset) shouldBe 0L
      openVolume(counter.senderPublicKey, WavesBtc.priceAsset) shouldBe 0L
    }

    withClue(s"has no reserved assets, submitted.senderPublicKey: ${submitted.senderPublicKey}, submitted.order.id=${submitted.idStr()}") {
      openVolume(submitted.senderPublicKey, WavesBtc.amountAsset) shouldBe 0L
      openVolume(submitted.senderPublicKey, WavesBtc.priceAsset) shouldBe 0L
    }

    withClue("orders list of counter owner") {
      activeOrderIds(counter.senderPublicKey) shouldBe empty
      allOrderIds(counter.senderPublicKey) shouldBe Seq(counter.id())

      activeOrderIdsByPair(counter.senderPublicKey, WavesBtc) shouldBe empty
      allOrderIdsByPair(counter.senderPublicKey, WavesBtc) shouldBe Seq(counter.id())
    }

    withClue("orders list of submitted owner") {
      activeOrderIds(submitted.senderPublicKey) shouldBe empty
      allOrderIds(submitted.senderPublicKey) shouldBe Seq(submitted.id())

      activeOrderIdsByPair(submitted.senderPublicKey, WavesBtc) shouldBe empty
      allOrderIdsByPair(submitted.senderPublicKey, WavesBtc) shouldBe Seq(submitted.id())
    }
  }

  property("Idempotence - OrderCancelled") {
    val ord1   = buy(WctBtc, 100000000, 0.0008, matcherFee = Some(300000L))
    val cancel = OrderCanceled(LimitOrder(ord1), isSystemCancel = false, time.getTimestamp())
    oh.processAll(OrderAdded(LimitOrder(ord1), time.getTimestamp()), cancel, cancel)

    orderStatus(ord1.id()) shouldBe OrderStatus.Cancelled(0, 0)

    openVolume(ord1.senderPublicKey, WctBtc.amountAsset) shouldBe 0L
    openVolume(ord1.senderPublicKey, WctBtc.priceAsset) shouldBe 0L

    withClue("orders list") {
      val addr = ord1.senderPublicKey.toAddress

      activeOrderIds(addr) shouldBe empty
      allOrderIds(addr) shouldBe Seq(ord1.id())

      activeOrderIdsByPair(addr, WctBtc) shouldBe empty
      allOrderIdsByPair(addr, WctBtc) shouldBe Seq(ord1.id())
    }
  }
}

private object OrderHistoryBalanceSpecification {
  val MaxActiveOrders    = 100
  val MaxFinalizedOrders = 70
  val MaxTotalOrders     = MaxActiveOrders + MaxFinalizedOrders

  implicit val askTimeout: Timeout = 5.seconds

  private def askAddressActor[A: ClassTag](ref: ActorRef, msg: Any) =
    Await.result((ref ? msg).mapTo[A], 5.seconds)

  private implicit class AddressActorExt(val ref: ActorRef) extends AnyVal {
    def orderIds(assetPair: Option[AssetPair], activeOnly: Boolean): Vector[Order.Id] =
      askAddressActor[AddressActor.Reply.OrdersStatuses](ref, AddressActor.Query.GetOrdersStatuses(assetPair, activeOnly)).xs.map(_._1).toVector

    def activeOrderIds: Vector[Order.Id] = orderIds(None, true)

    def allOrderIds: Vector[Order.Id] = orderIds(None, false)

    def activeOrderIdsByPair(pair: AssetPair): Vector[Order.Id] = orderIds(Some(pair), true)

    def allOrderIdsByPair(pair: AssetPair): Vector[Order.Id] = orderIds(Some(pair), false)

    def openVolume(asset: Asset): Long =
      askAddressActor[AddressActor.Reply.Balance](ref, AddressActor.Query.GetReservedBalance).balance.getOrElse(asset, 0L)

    def orderStatus(orderId: ByteStr): OrderStatus =
      askAddressActor[OrderStatus](ref, AddressActor.Query.GetOrderStatus(orderId))
  }

  private implicit class OrderExecutedExt(val oe: OrderExecuted.type) extends AnyVal {
    def apply(submitted: LimitOrder, counter: LimitOrder): OrderExecuted =
      OrderExecuted(submitted, counter, submitted.order.timestamp, submitted.matcherFee, counter.matcherFee)
  }
}<|MERGE_RESOLUTION|>--- conflicted
+++ resolved
@@ -12,12 +12,8 @@
 import com.wavesplatform.dex.domain.bytes.ByteStr
 import com.wavesplatform.dex.domain.order.Order
 import com.wavesplatform.dex.model.Events.{OrderAdded, OrderCanceled, OrderExecuted}
-<<<<<<< HEAD
+import com.wavesplatform.dex.test.matchers.DiffMatcherWithImplicits
 import com.wavesplatform.dex.time.SystemTime
-=======
-import com.wavesplatform.dex.test.matchers.DiffMatcherWithImplicits
-import com.wavesplatform.dex.time.NTPTime
->>>>>>> 0347e0b1
 import com.wavesplatform.dex.{AddressActor, MatcherSpecBase}
 import org.scalatest._
 import org.scalatest.matchers.should.Matchers
@@ -33,30 +29,19 @@
     with Matchers
     with MatcherSpecBase
     with BeforeAndAfterEach
-<<<<<<< HEAD
+    with DiffMatcherWithImplicits
     with SystemTime {
-=======
-    with DiffMatcherWithImplicits
-    with NTPTime {
->>>>>>> 0347e0b1
 
   import OrderHistoryBalanceSpecification._
 
   private val WctBtc   = AssetPair(mkAssetId("WCT"), mkAssetId("BTC"))
   private val WavesBtc = AssetPair(Waves, mkAssetId("BTC"))
 
-<<<<<<< HEAD
-  private var oh = new OrderHistoryStub(system, time)
-  override def beforeEach(): Unit = {
-    super.beforeEach()
-    oh = new OrderHistoryStub(system, time)
-=======
-  private def mkOrderHistory = new OrderHistoryStub(system, ntpTime, MaxActiveOrders, MaxFinalizedOrders)
+  private def mkOrderHistory = new OrderHistoryStub(system, time, MaxActiveOrders, MaxFinalizedOrders)
   private var oh             = mkOrderHistory
   override def beforeEach(): Unit = {
     super.beforeEach()
     oh = mkOrderHistory
->>>>>>> 0347e0b1
   }
 
   def openVolume(address: Address, asset: Asset): Long = oh.ref(address).openVolume(asset)
@@ -624,19 +609,11 @@
       o
     }.toVector
 
-<<<<<<< HEAD
-    oh.process(OrderCanceled(LimitOrder(origOrders.last), isSystemCancel = false, time.getTimestamp()))
+    val canceledOrder = origOrders.last
+    oh.process(OrderCanceled(LimitOrder(canceledOrder), isSystemCancel = false, time.getTimestamp()))
 
     val newOrder = buy(WavesBtc, 100000000, 0.001, Some(pk), Some(300000L), Some(1L))
-
     oh.process(OrderAdded(LimitOrder(newOrder), time.getTimestamp()))
-=======
-    val canceledOrder = origOrders.last
-    oh.process(OrderCanceled(LimitOrder(canceledOrder), isSystemCancel = false, ntpTime.getTimestamp()))
-
-    val newOrder = buy(WavesBtc, 100000000, 0.001, Some(pk), Some(300000L), Some(1L))
-    oh.process(OrderAdded(LimitOrder(newOrder), ntpTime.getTimestamp()))
->>>>>>> 0347e0b1
 
     withClue("orders list") {
       // 'last' is canceled, remove it
@@ -658,12 +635,8 @@
       o
     }.toVector
 
-<<<<<<< HEAD
-    oh.process(OrderCanceled(LimitOrder(origOrders.last), isSystemCancel = false, time.getTimestamp()))
-=======
     val canceledOrder = origOrders.last
-    oh.process(OrderCanceled(LimitOrder(canceledOrder), isSystemCancel = false, ntpTime.getTimestamp()))
->>>>>>> 0347e0b1
+    oh.process(OrderCanceled(LimitOrder(canceledOrder), isSystemCancel = false, time.getTimestamp()))
 
     withClue("orders list") {
       // 'last' is canceled, remove it
@@ -710,13 +683,8 @@
       o
     }.toVector
 
-<<<<<<< HEAD
-    val (ordersToCancel, activeOrders) = allOrders.splitAt(MaxElements)
+    val (ordersToCancel, activeOrders) = allOrders.splitAt(ordersToFinalize)
     ordersToCancel.foreach(o => oh.process(OrderCanceled(LimitOrder(o), isSystemCancel = false, time.getTimestamp())))
-=======
-    val (ordersToCancel, activeOrders) = allOrders.splitAt(ordersToFinalize)
-    ordersToCancel.foreach(o => oh.process(OrderCanceled(LimitOrder(o), isSystemCancel = false, ntpTime.getTimestamp())))
->>>>>>> 0347e0b1
     val expectedActiveOrderIds = activeOrders.map(_.id()).reverse
 
     withClue("common") {
