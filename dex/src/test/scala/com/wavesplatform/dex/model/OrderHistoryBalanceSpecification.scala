--- conflicted
+++ resolved
@@ -12,6 +12,7 @@
 import com.wavesplatform.dex.domain.asset.{Asset, AssetPair}
 import com.wavesplatform.dex.domain.bytes.ByteStr
 import com.wavesplatform.dex.domain.order.Order
+import com.wavesplatform.dex.domain.order.Order.Id
 import com.wavesplatform.dex.model.Events.{OrderAdded, OrderCanceled}
 import com.wavesplatform.dex.test.matchers.DiffMatcherWithImplicits
 import com.wavesplatform.dex.time.SystemTime
@@ -48,11 +49,11 @@
 
   def openVolume(address: Address, asset: Asset): Long = oh.ref(address).openVolume(asset)
 
-  def activeOrderIds(sender: Address)                        = oh.ref(sender).activeOrderIds
-  def allOrderIds(sender: Address)                           = oh.ref(sender).allOrderIds
-  def activeOrderIdsByPair(sender: Address, pair: AssetPair) = oh.ref(sender).activeOrderIdsByPair(pair)
-  def allOrderIdsByPair(sender: Address, pair: AssetPair)    = oh.ref(sender).allOrderIdsByPair(pair)
-  def orderStatus(orderId: ByteStr)                          = oh.ref(orderId).orderStatus(orderId)
+  def activeOrderIds(sender: Address): Vector[Id]                        = oh.ref(sender).activeOrderIds
+  def allOrderIds(sender: Address): Vector[Id]                           = oh.ref(sender).allOrderIds
+  def activeOrderIdsByPair(sender: Address, pair: AssetPair): Vector[Id] = oh.ref(sender).activeOrderIdsByPair(pair)
+  def allOrderIdsByPair(sender: Address, pair: AssetPair): Vector[Id]    = oh.ref(sender).allOrderIdsByPair(pair)
+  def orderStatus(orderId: ByteStr): OrderStatus                         = oh.ref(orderId).orderStatus(orderId)
 
   property("New buy order added") {
     val ord = buy(WctBtc, 10000, 0.0007)
@@ -903,13 +904,8 @@
     Await.result((ref ? msg).mapTo[A], 5.seconds)
 
   private implicit class AddressActorExt(val ref: ActorRef) extends AnyVal {
-<<<<<<< HEAD
-    def orderIds(assetPair: Option[AssetPair], activeOnly: Boolean): Seq[Order.Id] =
-      askAddressActor[AddressActor.Reply.GetOrdersStatuses](ref, AddressActor.Query.GetOrdersStatuses(assetPair, activeOnly)).xs.map(_._1)
-=======
     def orderIds(assetPair: Option[AssetPair], orderListType: OrderListType): Vector[Order.Id] =
       askAddressActor[AddressActor.Reply.OrdersStatuses](ref, AddressActor.Query.GetOrdersStatuses(assetPair, orderListType)).xs.map(_._1).toVector
->>>>>>> 0b57e170
 
     def activeOrderIds: Vector[Order.Id] = orderIds(None, OrderListType.ActiveOnly)
 
@@ -920,7 +916,7 @@
     def allOrderIdsByPair(pair: AssetPair): Vector[Order.Id] = orderIds(Some(pair), OrderListType.All)
 
     def openVolume(asset: Asset): Long =
-      askAddressActor[AddressActor.Reply.GetBalance](ref, AddressActor.Query.GetReservedBalance).balance.getOrElse(asset, 0L)
+      askAddressActor[AddressActor.Reply.Balance](ref, AddressActor.Query.GetReservedBalance).balance.getOrElse(asset, 0L)
 
     def orderStatus(orderId: ByteStr): OrderStatus =
       askAddressActor[AddressActor.Reply.GetOrderStatus](ref, AddressActor.Query.GetOrderStatus(orderId)).x
