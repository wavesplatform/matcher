--- conflicted
+++ resolved
@@ -9,19 +9,19 @@
 import com.wavesplatform.dex.error.ErrorFormatterContext
 import com.wavesplatform.dex.market.OrderBookActor.MarketStatus
 import com.wavesplatform.dex.model.MatcherModel.Normalization
-<<<<<<< HEAD
-=======
 import com.wavesplatform.dex.model.OrderBook.AggregatedSnapshot
->>>>>>> fbbee998
 import com.wavesplatform.dex.model.OrderValidator.Result
 import com.wavesplatform.dex.settings.AssetType.AssetType
 import com.wavesplatform.dex.settings.OrderFeeSettings.{DynamicSettings, FixedSettings, OrderFeeSettings, PercentSettings}
 import com.wavesplatform.dex.settings.{AssetType, DeviationsSettings, OrderRestrictionsSettings}
-<<<<<<< HEAD
+import com.wavesplatform.dex.market.OrderBookActor.MarketStatus
+import com.wavesplatform.dex.model.MatcherModel.Normalization
+import com.wavesplatform.dex.model.OrderValidator.Result
+import com.wavesplatform.dex.settings.AssetType.AssetType
+import com.wavesplatform.dex.settings.OrderFeeSettings.{DynamicSettings, FixedSettings, OrderFeeSettings, PercentSettings}
+import com.wavesplatform.dex.settings.{AssetType, DeviationsSettings, OrderRestrictionsSettings}
 import com.wavesplatform.dex.MatcherTestData
 import com.wavesplatform.dex.caches.RateCache
-=======
->>>>>>> fbbee998
 import com.wavesplatform.features.{BlockchainFeature, BlockchainFeatures}
 import com.wavesplatform.lang.directives.values._
 import com.wavesplatform.lang.script.Script
@@ -437,40 +437,6 @@
       }
 
       "order's fee is out of deviation bounds (market aware)" in {
-<<<<<<< HEAD
-        val percentSettings   = PercentSettings(AssetType.PRICE, 10)
-        val deviationSettings = DeviationsSettings(true, 100, 100, maxFeeDeviation = 10)
-
-        val bestAsk = LevelAgg(1000L, 4000L)
-
-        val assetPair2MarketStatus = new ConcurrentHashMap[AssetPair, MarketStatus]
-        assetPair2MarketStatus.put(pairWavesBtc, MarketStatus(None, None, Some(bestAsk)))
-        val nonEmptyMarketStatus = assetPair2MarketStatus.get(pairWavesBtc)
-
-        val order =
-          Order(
-            sender = KeyPair("seed".getBytes("utf-8")),
-            matcher = MatcherAccount,
-            pair = pairWavesBtc,
-            orderType = OrderType.BUY,
-            amount = 1000,
-            price = 1000,
-            timestamp = System.currentTimeMillis() - 10000L,
-            expiration = System.currentTimeMillis() + 10000L,
-            matcherFee = 1000L,
-            version = 3: Byte,
-            matcherFeeAssetId = btc
-          )
-
-        val validFee =
-          OrderValidator
-            .getMinValidFeeForSettings(order,
-                                       percentSettings,
-                                       bestAsk.price,
-                                       rateCache,
-                                       getDefaultAssetDecimals,
-                                       1 - (deviationSettings.maxFeeDeviation / 100))
-=======
 
         /**
           * BUY orders:  fee >= fs * (1 - fd) * best ask * amount
@@ -514,7 +480,6 @@
             feeValidationWithoutBounds { updatedOrder } shouldBe 'right
           })
         }
->>>>>>> fbbee998
 
         withClue("buy order fee should be >= 0.01 * 0.9 * best ask * amount = 0.01 * 0.9 * 0.00011082.btc * 250 = 0.00024935.btc\n") {
           lowBuyOrdersFees.foreach(fee => feeValidation { buyOrder.updateFee(fee.btc) } should produce("DeviantOrderMatcherFee"))
@@ -527,7 +492,25 @@
         val lowSellOrdersFees   = Array(0, 0.00000001, 0.00001, 0.0001, 0.00012467, 0.00019999, 0.00023999, 0.00024899, 0.00024929)
         val validSellOrdersFees = Array(0.00024930, 0.00024931, 0.00024940, 0.00025, 0.0003, 0.00123123, 1.1231231, 123123.1, 123123.12312312)
 
-<<<<<<< HEAD
+        feeValidation { sellOrder } shouldBe 'right
+
+        withClue("sell order fee can be any if there is no bids") {
+          (lowSellOrdersFees ++ validSellOrdersFees).foreach(fee => {
+            val updatedOrder = sellOrder.updateFee(fee.btc)
+            feeValidationWithoutBids { updatedOrder } shouldBe 'right
+            feeValidationWithoutBounds { updatedOrder } shouldBe 'right
+          })
+        }
+
+        withClue("sell order fee should be >= 0.01 * 0.9 * best bid * amount = 0.01 * 0.9 * 0.00011080.btc * 250 = 0.00024930.btc\n") {
+          lowSellOrdersFees.foreach(fee => feeValidation { sellOrder.updateFee(fee.btc) } should produce("DeviantOrderMatcherFee"))
+        }
+
+        withClue("sell order fee >= 0.01 * 0.9 * best bid * amount = 0.01 * 0.9 * 0.00011080.btc * 250 = 0.00024930.btc\n") {
+          validSellOrdersFees.foreach(fee => feeValidation { sellOrder.updateFee(fee.btc) } shouldBe 'right)
+        }
+      }
+
       "it's version is not allowed by matcher" in {
 
         def orderOfVersion(version: Byte): Order = {
@@ -543,6 +526,27 @@
 
         Seq[Byte](1, 2, 3).foreach { version =>
           validate(Set(1, 2, 3)) { orderOfVersion(version) } shouldBe 'right
+        }
+      }
+
+      "it's price is less than the tick size (for buy orders)" in {
+
+        def normalizePrice(denormalizedPrice: Double): Long = {
+          Normalization.normalizePrice(value = denormalizedPrice,
+                                       amountAssetDecimals = getDefaultAssetDecimals(Waves),
+                                       priceAssetDecimals = getDefaultAssetDecimals(usd))
+        }
+
+        val validateByTickSize: Order => Result[Order] = OrderValidator.tickSizeAware { normalizePrice(3) }
+
+        withClue(s"Tick size = 3, order price should be >= 3\n") {
+
+          val buyOrder             = createOrder(pairWavesUsd, OrderType.BUY, amount = 1.waves, price = 3.2)
+          val badPriceForBuyOrders = normalizePrice(2.99)
+
+          validateByTickSize { buyOrder } shouldBe 'right
+          validateByTickSize { buyOrder.updatePrice(badPriceForBuyOrders) } should produce("OrderInvalidPriceLevel")
+          validateByTickSize { buyOrder.updateType(OrderType.SELL).updatePrice(badPriceForBuyOrders) } shouldBe 'right
         }
       }
 
@@ -589,88 +593,6 @@
           }
         }
 
-=======
-        feeValidation { sellOrder } shouldBe 'right
-
-        withClue("sell order fee can be any if there is no bids") {
-          (lowSellOrdersFees ++ validSellOrdersFees).foreach(fee => {
-            val updatedOrder = sellOrder.updateFee(fee.btc)
-            feeValidationWithoutBids { updatedOrder } shouldBe 'right
-            feeValidationWithoutBounds { updatedOrder } shouldBe 'right
-          })
-        }
-
-        withClue("sell order fee should be >= 0.01 * 0.9 * best bid * amount = 0.01 * 0.9 * 0.00011080.btc * 250 = 0.00024930.btc\n") {
-          lowSellOrdersFees.foreach(fee => feeValidation { sellOrder.updateFee(fee.btc) } should produce("DeviantOrderMatcherFee"))
-        }
-
-        withClue("sell order fee >= 0.01 * 0.9 * best bid * amount = 0.01 * 0.9 * 0.00011080.btc * 250 = 0.00024930.btc\n") {
-          validSellOrdersFees.foreach(fee => feeValidation { sellOrder.updateFee(fee.btc) } shouldBe 'right)
-        }
-      }
-
-      "it's version is not allowed by matcher" in {
-
-        def orderOfVersion(version: Byte): Order = {
-          createOrder(pairWavesUsd, OrderType.BUY, 100.waves, price = 3, matcherFee = 0.003.waves, version = version, matcherFeeAsset = Waves)
-        }
-
-        def validate(allowedOrderVersions: Set[Byte]): Order => Result[Order] = {
-          validateByMatcherSettings(DynamicSettings(0.003.waves), allowedOrderVersions = allowedOrderVersions)
-        }
-
-        validate { Set(1) } { orderOfVersion(2) } should produce("OrderVersionDenied")
-        validate { Set(1, 2) } { orderOfVersion(3) } should produce("OrderVersionDenied")
-
-        Seq[Byte](1, 2, 3).foreach { version =>
-          validate(Set(1, 2, 3)) { orderOfVersion(version) } shouldBe 'right
-        }
-      }
-
-      "it's price is less than the tick size (for buy orders)" in {
-
-        def normalizePrice(denormalizedPrice: Double): Long = {
-          Normalization.normalizePrice(value = denormalizedPrice,
-                                       amountAssetDecimals = getDefaultAssetDecimals(Waves),
-                                       priceAssetDecimals = getDefaultAssetDecimals(usd))
-        }
-
-        val validateByTickSize: Order => Result[Order] = OrderValidator.tickSizeAware { normalizePrice(3) }
-
-        withClue(s"Tick size = 3, order price should be >= 3\n") {
-
-          val buyOrder             = createOrder(pairWavesUsd, OrderType.BUY, amount = 1.waves, price = 3.2)
-          val badPriceForBuyOrders = normalizePrice(2.99)
-
-          validateByTickSize { buyOrder } shouldBe 'right
-          validateByTickSize { buyOrder.updatePrice(badPriceForBuyOrders) } should produce("OrderInvalidPriceLevel")
-          validateByTickSize { buyOrder.updateType(OrderType.SELL).updatePrice(badPriceForBuyOrders) } shouldBe 'right
-        }
-      }
-
-      "amount or price does not meet matcher's settings requirements" in {
-        val orderRestrictions = Map { pairWavesUsd -> OrderRestrictionsSettings(0.5, 0.5, 100, 0.5, 0.5, 100) }
-
-        def orderWith(amount: Long, price: Double): Order = createOrder(pairWavesUsd, OrderType.BUY, amount, price)
-
-        def validateByAmountAndPrice(orderRestrictions: Map[AssetPair, OrderRestrictionsSettings] = orderRestrictions): Order => Result[Order] = {
-          validateByBlockchain(DynamicSettings(0.003.waves), orderRestrictions)()
-        }
-
-        validateByAmountAndPrice() { orderWith(amount = 50.waves, price = 3) } shouldBe 'right
-
-        withClue(s"Amount restrictions for the Waves/USD pair: step amount = 0.5.waves, min amount = 0.5.waves, max amount = 100.waves\n") {
-          Seq(
-            orderWith(amount = 0.49999999.waves, price = 3), // too low amount
-            orderWith(amount = 0.50000001.waves, price = 3), // isn't a multiple of the step amount
-            orderWith(amount = 100.00000001.waves, price = 3) // too high amount
-          ) foreach { order =>
-            validateByAmountAndPrice(Map.empty) { order } shouldBe 'right
-            validateByAmountAndPrice() { order } should produce("OrderInvalidAmount")
-          }
-        }
-
->>>>>>> fbbee998
         withClue(s"Price restrictions for the Waves/USD pair: step price = 0.5, min price = 0.5, max price = 100\n") {
           Seq(
             orderWith(amount = 50.waves, price = 0.49), // too low price
