package com.wavesplatform.dex.settings

import com.typesafe.config.Config
import com.wavesplatform.common.utils.EitherExt2
import com.wavesplatform.dex.api.OrderBookSnapshotHttpCache
import com.wavesplatform.dex.queue.{KafkaMatcherQueue, LocalMatcherQueue}
import com.wavesplatform.dex.settings.OrderFeeSettings.{DynamicSettings, FixedSettings, PercentSettings}
import com.wavesplatform.state.diffs.produce
import com.wavesplatform.transaction.assets.exchange.AssetPair
import net.ceedubs.ficus.Ficus._
import org.scalatest.Matchers

import scala.concurrent.duration._

<<<<<<< HEAD
class MatcherSettingsSpecification extends BaseSettingsSpecification with Matchers {
=======
  def configWithSettings(orderFeeStr: String = correctOrderFeeStr,
                         deviationsStr: String = correctDeviationsStr,
                         allowedAssetPairsStr: String = correctAllowedAssetPairsStr,
                         orderRestrictionsStr: String = correctOrderRestrictionsStr,
                         matchingRulesStr: String = correctMatchingRulesStr): Config = {
    val configStr =
      s"""waves {
      |  directory = /waves
      |  dex {
      |    account = 3Mqjki7bLtMEBRCYeQis39myp9B4cnooDEX
      |    bind-address = 127.0.0.1
      |    port = 6886
      |    exchange-tx-base-fee = 300000
      |    actor-response-timeout = 11s
      |    snapshots-interval = 999
      |    limit-events-during-recovery = 48879
      |    make-snapshots-at-start = yes
      |    snapshots-loading-timeout = 423s
      |    start-events-processing-timeout = 543s
      |    order-books-recovering-timeout = 111s
      |    rest-order-limit = 100
      |    price-assets = [
      |      WAVES
      |      8LQW8f7P5d5PZM7GtZEBgaqRPGSzS3DfPuiXrURJ4AJS
      |      DHgwrRvVyqJsepd32YbBqUeDH4GJ1N984X8QoekjgH8J
      |    ]
      |    blacklisted-assets = ["a"]
      |    blacklisted-names = ["b"]
      |    blacklisted-addresses = [
      |      3N5CBq8NYBMBU3UVS3rfMgaQEpjZrkWcBAD
      |    ]
      |    white-list-only = yes
      |    allowed-order-versions = [11, 22]
      |    order-book-snapshot-http-cache {
      |      cache-timeout = 11m
      |      depth-ranges = [1, 5, 333]
      |      default-depth = 5
      |    }
      |    balance-watching-buffer-interval = 33s
      |    events-queue {
      |      type = "kafka"
      |
      |      local {
      |        enable-storing = no
      |        polling-interval = 1d
      |        max-elements-per-poll = 99
      |        clean-before-consume = no
      |      }
      |
      |      kafka {
      |        topic = "some-events"
      |
      |        consumer {
      |          buffer-size = 100
      |          min-backoff = 11s
      |          max-backoff = 2d
      |        }
      |
      |        producer {
      |          enable = no
      |          buffer-size = 200
      |        }
      |      }
      |    }
      |    process-consumed-timeout = 663s
      |    $orderFeeStr
      |    $deviationsStr
      |    $allowedAssetPairsStr
      |    $orderRestrictionsStr
      |    $matchingRulesStr
      |    exchange-transaction-broadcast {
      |      broadcast-until-confirmed = yes
      |      interval = 1 day
      |      max-pending-time = 30 days
      |    }
      |  }
      |}""".stripMargin

    loadConfig(ConfigFactory.parseString(configStr))
  }
>>>>>>> fbbee998

  "MatcherSettings" should "read values" in {

    val config = configWithSettings()

    val settings = config.as[MatcherSettings]("waves.dex")
    settings.account should be("3Mqjki7bLtMEBRCYeQis39myp9B4cnooDEX")
    settings.bindAddress should be("127.0.0.1")
    settings.port should be(6886)
    settings.exchangeTxBaseFee should be(300000)
    settings.actorResponseTimeout should be(11.seconds)
    settings.journalDataDir should be("/waves/matcher/journal")
    settings.snapshotsDataDir should be("/waves/matcher/snapshots")
    settings.snapshotsInterval should be(999)
    settings.snapshotsLoadingTimeout should be(423.seconds)
    settings.startEventsProcessingTimeout should be(543.seconds)
    settings.maxOrdersPerRequest should be(100)
    settings.priceAssets should be(Seq("WAVES", "8LQW8f7P5d5PZM7GtZEBgaqRPGSzS3DfPuiXrURJ4AJS", "DHgwrRvVyqJsepd32YbBqUeDH4GJ1N984X8QoekjgH8J"))
    settings.blacklistedAssets shouldBe Set("a")
    settings.blacklistedNames.map(_.pattern.pattern()) shouldBe Seq("b")
    settings.blacklistedAddresses shouldBe Set("3N5CBq8NYBMBU3UVS3rfMgaQEpjZrkWcBAD")
    settings.orderBookSnapshotHttpCache shouldBe OrderBookSnapshotHttpCache.Settings(
      cacheTimeout = 11.minutes,
      depthRanges = List(1, 5, 333),
      defaultDepth = Some(5)
    )
    settings.balanceWatchingBufferInterval should be(33.seconds)
    settings.eventsQueue shouldBe EventsQueueSettings(
      tpe = "kafka",
      local = LocalMatcherQueue.Settings(enableStoring = false, 1.day, 99, cleanBeforeConsume = false),
      kafka = KafkaMatcherQueue.Settings(
        "some-events",
        KafkaMatcherQueue.ConsumerSettings(100, 11.seconds, 2.days),
        KafkaMatcherQueue.ProducerSettings(enable = false, 200)
      )
    )
    settings.processConsumedTimeout shouldBe 663.seconds

    settings.orderFee match {
      case DynamicSettings(baseFee) =>
        baseFee shouldBe 300000
      case FixedSettings(defaultAssetId, minFee) =>
        defaultAssetId shouldBe None
        minFee shouldBe 300000
      case PercentSettings(assetType, minFee) =>
        assetType shouldBe AssetType.AMOUNT
        minFee shouldBe 0.1
    }

    settings.deviation shouldBe DeviationsSettings(true, 1000000, 1000000, 1000000)
    settings.allowedAssetPairs shouldBe Set.empty[AssetPair]
    settings.allowedOrderVersions shouldBe Set(11, 22)
    settings.orderRestrictions shouldBe Map.empty[AssetPair, OrderRestrictionsSettings]
    settings.exchangeTransactionBroadcast shouldBe ExchangeTransactionBroadcastSettings(
      broadcastUntilConfirmed = true,
      interval = 1.day,
      maxPendingTime = 30.days
    )
  }

  "DeviationsSettings in MatcherSettings" should "be validated" in {

    val invalidEnable: String =
      s"""
         |max-price-deviations {
         |  enable = foobar
         |  profit = 1000000
         |  loss = 1000000
         |  fee = 1000000
         |}
     """.stripMargin

    val invalidProfit: String =
      s"""
         |max-price-deviations {
         |  enable = yes
         |  profit = -1000000
         |  loss = 1000000
         |  fee = 1000000
         |}
     """.stripMargin

    val invalidLossAndFee: String =
      s"""
         |max-price-deviations {
         |  enable = yes
         |  profit = 1000000
         |  loss = 0
         |  fee = -1000000
         |}
     """.stripMargin

    def configStr(x: String): Config = configWithSettings(deviationsStr = x)
    val settingsInvalidEnable        = getSettingByConfig(configStr(invalidEnable))
    val settingsInvalidProfit        = getSettingByConfig(configStr(invalidProfit))
    val settingsInvalidLossAndFee    = getSettingByConfig(configStr(invalidLossAndFee))

    settingsInvalidEnable shouldBe Left("Invalid setting max-price-deviations.enable value: foobar")

    settingsInvalidProfit shouldBe
      Left("Invalid setting max-price-deviations.profit value: -1000000 (required 0 < percent)")

    settingsInvalidLossAndFee shouldBe
      Left(
        "Invalid setting max-price-deviations.loss value: 0 (required 0 < percent), " +
          "Invalid setting max-price-deviations.fee value: -1000000 (required 0 < percent)")
  }

  "OrderFeeSettings in MatcherSettings" should "be validated" in {

    def invalidMode(invalidModeName: String = "invalid"): String =
      s"""
         |order-fee {
         |  mode = $invalidModeName
         |  dynamic {
         |    base-fee = 300000
         |  }
         |  fixed {
         |    asset = WAVES
         |    min-fee = 300000
         |  }
         |  percent {
         |    asset-type = amount
         |    min-fee = 0.1
         |  }
         |}
       """.stripMargin

    val invalidAssetTypeAndPercent =
      s"""
         |order-fee {
         |  mode = percent
         |  dynamic {
         |    base-fee = 300000
         |  }
         |  fixed {
         |    asset = WAVES
         |    min-fee = 300000
         |  }
         |  percent {
         |    asset-type = test
         |    min-fee = 121.2
         |  }
         |}
       """.stripMargin

    val invalidAssetAndFee =
      s"""
         |order-fee {
         |  mode = fixed
         |  dynamic {
         |    base-fee = 300000
         |  }
         |  fixed {
         |    asset = ;;;;
         |    min-fee = -300000
         |  }
         |  percent {
         |    asset-type = test
         |    min-fee = 121
         |  }
         |}
       """.stripMargin

    val invalidFeeInDynamicMode =
      s"""
         |order-fee {
         |  mode = dynamic
         |  dynamic {
         |    base-fee = -350000
         |  }
         |  fixed {
         |    asset = ;;;;
         |    min-fee = -300000
         |  }
         |  percent {
         |    asset-type = test
         |    min-fee = 121
         |  }
         |}
       """.stripMargin

    def configStr(x: String): Config    = configWithSettings(orderFeeStr = x)
    val settingsInvalidMode             = getSettingByConfig(configStr(invalidMode()))
    val settingsDeprecatedNameMode      = getSettingByConfig(configStr(invalidMode("waves")))
    val settingsInvalidTypeAndPercent   = getSettingByConfig(configStr(invalidAssetTypeAndPercent))
    val settingsInvalidAssetAndFee      = getSettingByConfig(configStr(invalidAssetAndFee))
    val settingsInvalidFeeInDynamicMode = getSettingByConfig(configStr(invalidFeeInDynamicMode))

    settingsInvalidMode shouldBe Left("Invalid setting order-fee.mode value: invalid")

    settingsDeprecatedNameMode shouldBe Left("Invalid setting order-fee.mode value: waves")

    settingsInvalidTypeAndPercent shouldBe
      Left(
        "Invalid setting order-fee.percent.asset-type value: test, " +
          "Invalid setting order-fee.percent.min-fee value: 121.2 (required 0 < percent <= 100)")

    settingsInvalidAssetAndFee shouldBe
      Left(
        "Invalid setting order-fee.fixed.asset value: ;;;;, " +
          "Invalid setting order-fee.fixed.min-fee value: -300000 (required 0 < fee)")

    settingsInvalidFeeInDynamicMode shouldBe Left(
      s"Invalid setting order-fee.dynamic.base-fee value: -350000 (required 0 < base fee <= ${OrderFeeSettings.totalWavesAmount})"
    )
  }

  "Allowed asset pairs in MatcherSettings" should "be validated" in {

    def configStr(x: String): Config = configWithSettings(allowedAssetPairsStr = x)

    val incorrectAssetsCount =
      """allowed-asset-pairs = [
        | "WAVES-BTC",
        | "WAVES-BTC-ETH",
        | "ETH"
        |]
      """.stripMargin

    val incorrectAssets =
      """allowed-asset-pairs = [
        | "WAVES-;;;",
        | "WAVES-BTC"
        |]
      """.stripMargin

    val duplicates =
      """allowed-asset-pairs = [
        | "WAVES-BTC",
        | "WAVES-ETH",
        | "WAVES-BTC"
        |]
      """.stripMargin

    val nonEmptyCorrect =
      """allowed-asset-pairs = [
        | "WAVES-BTC",
        | "WAVES-ETH",
        | "8LQW8f7P5d5PZM7GtZEBgaqRPGSzS3DfPuiXrURJ4AJS-WAVES"
        |]
      """.stripMargin

    getSettingByConfig(configStr(incorrectAssetsCount)) should produce(
      "Invalid setting allowed-asset-pairs value: WAVES-BTC-ETH (incorrect assets count, expected 2 but got 3), ETH (incorrect assets count, expected 2 but got 1)"
    )

    getSettingByConfig(configStr(incorrectAssets)) should produce(
      "Invalid setting allowed-asset-pairs value: WAVES-;;; (requirement failed: Wrong char ';' in Base58 string ';;;')"
    )

    getSettingByConfig(configStr(duplicates)).explicitGet().allowedAssetPairs.size shouldBe 2

    getSettingByConfig(configStr(nonEmptyCorrect)).explicitGet().allowedAssetPairs shouldBe
      Set(
        AssetPair.createAssetPair("WAVES", "BTC").get,
        AssetPair.createAssetPair("WAVES", "ETH").get,
        AssetPair.createAssetPair("8LQW8f7P5d5PZM7GtZEBgaqRPGSzS3DfPuiXrURJ4AJS", "WAVES").get
      )
  }
<<<<<<< HEAD
=======

  "Order restrictions" should "be validated" in {

    def configStr(x: String): Config = configWithSettings(orderRestrictionsStr = x)

    val nonEmptyCorrect =
      """order-restrictions = {
        | "WAVES-BTC": {
        |   step-amount = 0.001
        |   min-amount  = 0.001
        |   max-amount  = 1000000
        | },
        | "ETH-USD": {
        |   step-amount = 0.01
        |   min-amount  = 0.05
        |   max-amount  = 20000
        | }
        |}
      """.stripMargin

    val incorrectPairAndStepAmount =
      """order-restrictions = {
        | "WAVES-BTC": {
        |   step-amount = -0.013
        |   min-amount  = 0.001
        |   max-amount  = 1000000
        | },
        | "ETH-;;;": {
        |   step-amount = 0.01
        |   min-amount  = 0.05
        |   max-amount  = 20000
        | }
        |}
      """.stripMargin

    val incorrectMinAndMax =
      """order-restrictions = {
        | "WAVES-BTC": {
        |   step-amount = 0.013
        |   min-amount  = 0.001
        |   max-amount  = 1000000
        |   min-price   = 100
        |   max-price   = 10
        | },
        | "ETH-WAVES": {
        |   step-price = 0.14
        |   max-price  = 17
        | }
        |}
      """.stripMargin

    withClue("default") {
      getSettingByConfig(configStr("")).explicitGet().orderRestrictions shouldBe Map.empty
    }

    withClue("nonempty correct") {
      getSettingByConfig(configStr(nonEmptyCorrect)).explicitGet().orderRestrictions shouldBe
        Map(
          AssetPair.createAssetPair("WAVES", "BTC").get ->
            OrderRestrictionsSettings(
              stepAmount = 0.001,
              minAmount = 0.001,
              maxAmount = 1000000,
              stepPrice = OrderRestrictionsSettings.Default.stepPrice,
              minPrice = OrderRestrictionsSettings.Default.minPrice,
              maxPrice = OrderRestrictionsSettings.Default.maxPrice
            ),
          AssetPair.createAssetPair("ETH", "USD").get ->
            OrderRestrictionsSettings(
              stepAmount = 0.01,
              minAmount = 0.05,
              maxAmount = 20000,
              stepPrice = OrderRestrictionsSettings.Default.stepPrice,
              minPrice = OrderRestrictionsSettings.Default.minPrice,
              maxPrice = OrderRestrictionsSettings.Default.maxPrice
            )
        )
    }

    withClue("incorrect pair and step amount") {
      getSettingByConfig(configStr(incorrectPairAndStepAmount)) should produce(
        "Invalid setting order-restrictions value: Can't parse asset pair 'ETH-;;;', " +
          "Invalid setting order-restrictions.WAVES-BTC.step-amount value: -0.013 (required 0 < value)"
      )
    }

    withClue("incorrect min and max") {
      getSettingByConfig(configStr(incorrectMinAndMax)) should produce(
        "Required order-restrictions.WAVES-BTC.min-price < order-restrictions.WAVES-BTC.max-price")
    }
  }

  "Matching rules" should "be validated" in {
    def configStr(x: String): Config = configWithSettings(matchingRulesStr = x)

    val nonEmptyCorrect =
      """matching-rules = {
        |  "WAVES-8LQW8f7P5d5PZM7GtZEBgaqRPGSzS3DfPuiXrURJ4AJS": [
        |    {
        |      start-offset = 100
        |      tick-size    = 0.002
        |    },
        |    {
        |      start-offset = 500
        |      tick-size    = 0.001
        |    }
        |  ]
        |}
      """.stripMargin

    def incorrectRulesOrder(firstRuleOffset: Long, secondRuleOffset: Long): String =
      s"""matching-rules = {
        |  "WAVES-8LQW8f7P5d5PZM7GtZEBgaqRPGSzS3DfPuiXrURJ4AJS": [
        |    {
        |      start-offset = $firstRuleOffset
        |      tick-size    = 0.002
        |    },
        |    {
        |      start-offset = $secondRuleOffset
        |      tick-size    = 0.001
        |    }
        |  ]
        |}
      """.stripMargin

    withClue("default") {
      getSettingByConfig(configStr("")).explicitGet().matchingRules shouldBe Map.empty
    }

    withClue("nonempty correct") {
      getSettingByConfig(configStr(nonEmptyCorrect)).explicitGet().matchingRules shouldBe Map(
        AssetPair.fromString("WAVES-8LQW8f7P5d5PZM7GtZEBgaqRPGSzS3DfPuiXrURJ4AJS").get ->
          NonEmptyList[DenormalizedMatchingRule](
            DenormalizedMatchingRule(100L, 0.002),
            List(
              DenormalizedMatchingRule(500L, 0.001)
            )
          )
      )
    }

    withClue("incorrect rules order: 100, 100") {
      getSettingByConfig(configStr(incorrectRulesOrder(100, 100))) should produce(
        "Invalid setting matching-rules value: Rules should be ordered by offset, but they are: 100, 100")
    }

    withClue("incorrect rules order: 100, 88") {
      getSettingByConfig(configStr(incorrectRulesOrder(100, 88))) should produce(
        "Invalid setting matching-rules value: Rules should be ordered by offset, but they are: 100, 88")
    }
  }
>>>>>>> fbbee998
}<|MERGE_RESOLUTION|>--- conflicted
+++ resolved
@@ -12,90 +12,7 @@
 
 import scala.concurrent.duration._
 
-<<<<<<< HEAD
 class MatcherSettingsSpecification extends BaseSettingsSpecification with Matchers {
-=======
-  def configWithSettings(orderFeeStr: String = correctOrderFeeStr,
-                         deviationsStr: String = correctDeviationsStr,
-                         allowedAssetPairsStr: String = correctAllowedAssetPairsStr,
-                         orderRestrictionsStr: String = correctOrderRestrictionsStr,
-                         matchingRulesStr: String = correctMatchingRulesStr): Config = {
-    val configStr =
-      s"""waves {
-      |  directory = /waves
-      |  dex {
-      |    account = 3Mqjki7bLtMEBRCYeQis39myp9B4cnooDEX
-      |    bind-address = 127.0.0.1
-      |    port = 6886
-      |    exchange-tx-base-fee = 300000
-      |    actor-response-timeout = 11s
-      |    snapshots-interval = 999
-      |    limit-events-during-recovery = 48879
-      |    make-snapshots-at-start = yes
-      |    snapshots-loading-timeout = 423s
-      |    start-events-processing-timeout = 543s
-      |    order-books-recovering-timeout = 111s
-      |    rest-order-limit = 100
-      |    price-assets = [
-      |      WAVES
-      |      8LQW8f7P5d5PZM7GtZEBgaqRPGSzS3DfPuiXrURJ4AJS
-      |      DHgwrRvVyqJsepd32YbBqUeDH4GJ1N984X8QoekjgH8J
-      |    ]
-      |    blacklisted-assets = ["a"]
-      |    blacklisted-names = ["b"]
-      |    blacklisted-addresses = [
-      |      3N5CBq8NYBMBU3UVS3rfMgaQEpjZrkWcBAD
-      |    ]
-      |    white-list-only = yes
-      |    allowed-order-versions = [11, 22]
-      |    order-book-snapshot-http-cache {
-      |      cache-timeout = 11m
-      |      depth-ranges = [1, 5, 333]
-      |      default-depth = 5
-      |    }
-      |    balance-watching-buffer-interval = 33s
-      |    events-queue {
-      |      type = "kafka"
-      |
-      |      local {
-      |        enable-storing = no
-      |        polling-interval = 1d
-      |        max-elements-per-poll = 99
-      |        clean-before-consume = no
-      |      }
-      |
-      |      kafka {
-      |        topic = "some-events"
-      |
-      |        consumer {
-      |          buffer-size = 100
-      |          min-backoff = 11s
-      |          max-backoff = 2d
-      |        }
-      |
-      |        producer {
-      |          enable = no
-      |          buffer-size = 200
-      |        }
-      |      }
-      |    }
-      |    process-consumed-timeout = 663s
-      |    $orderFeeStr
-      |    $deviationsStr
-      |    $allowedAssetPairsStr
-      |    $orderRestrictionsStr
-      |    $matchingRulesStr
-      |    exchange-transaction-broadcast {
-      |      broadcast-until-confirmed = yes
-      |      interval = 1 day
-      |      max-pending-time = 30 days
-      |    }
-      |  }
-      |}""".stripMargin
-
-    loadConfig(ConfigFactory.parseString(configStr))
-  }
->>>>>>> fbbee998
 
   "MatcherSettings" should "read values" in {
 
@@ -356,8 +273,6 @@
         AssetPair.createAssetPair("8LQW8f7P5d5PZM7GtZEBgaqRPGSzS3DfPuiXrURJ4AJS", "WAVES").get
       )
   }
-<<<<<<< HEAD
-=======
 
   "Order restrictions" should "be validated" in {
 
@@ -509,5 +424,4 @@
         "Invalid setting matching-rules value: Rules should be ordered by offset, but they are: 100, 88")
     }
   }
->>>>>>> fbbee998
 }