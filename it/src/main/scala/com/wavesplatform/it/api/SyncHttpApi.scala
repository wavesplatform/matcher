--- conflicted
+++ resolved
@@ -124,14 +124,9 @@
               decimals: Byte,
               reissuable: Boolean,
               fee: Long,
-<<<<<<< HEAD
               version: Byte = 1,
               script: Option[String] = None): Transaction =
-      Await.result(async(n).issue(sourceAddress, name, description, quantity, decimals, reissuable, fee, version, script), RequestAwaitTime)
-=======
-              version: Byte = 2): Transaction =
-      sync(async(n).issue(sourceAddress, name, description, quantity, decimals, reissuable, fee, version))
->>>>>>> 3fe2619a
+      sync(async(n).issue(sourceAddress, name, description, quantity, decimals, reissuable, fee, version, script))
 
     def reissue(sourceAddress: String, assetId: String, quantity: Long, reissuable: Boolean, fee: Long): Transaction =
       sync(async(n).reissue(sourceAddress, assetId, quantity, reissuable, fee))
