--- conflicted
+++ resolved
@@ -185,15 +185,9 @@
 
         "moved waves, insufficient fee" in {
           // Amount of waves in order is smaller than fee
-<<<<<<< HEAD
           val bobBalance = bobNode.accountBalances(bobAcc.address)._1
           val price      = exTxFee / 2
-          val order3     = bobPlacesWaveOrder(bobWavesPair, price * Order.PriceConstant, 1)
-=======
-          val bobBalance = bobNode.accountBalances(bobNode.address)._1
-          val price      = TransactionFee / 2
           val order3     = bobPlacesWaveOrder(bobWavesPair, 1, price * Order.PriceConstant)
->>>>>>> 70eef129
 
           val transferAmount = bobBalance - exTxFee - price
           val txId           = bobNode.transfer(bobAcc.address, aliceAcc.address, transferAmount, exTxFee, None, None, 2).id
@@ -213,13 +207,8 @@
     }
   }
 
-<<<<<<< HEAD
-  def bobPlacesWaveOrder(assetPair: AssetPair, price: Price, amount: Long): String = {
-    val bobOrder = matcherNode.prepareOrder(bobAcc, assetPair, OrderType.BUY, price, amount, orderVersion)
-=======
   def bobPlacesWaveOrder(assetPair: AssetPair, amount: Long, price: Price): String = {
-    val bobOrder = matcherNode.prepareOrder(bobNode, assetPair, OrderType.BUY, amount, price)
->>>>>>> 70eef129
+    val bobOrder = matcherNode.prepareOrder(bobAcc, assetPair, OrderType.BUY, amount, price)
     val order    = matcherNode.placeOrder(bobOrder).message.id
     matcherNode.waitOrderStatus(assetPair, order, "Accepted")
     order
@@ -228,15 +217,9 @@
   def bobPlacesAssetOrder(bobCoinAmount: Int, twoAssetsPair: AssetPair, assetId: String): String = {
     val decodedAsset = ByteStr.decodeBase58(assetId).get
     val bobOrder = if (twoAssetsPair.amountAsset.contains(decodedAsset)) {
-<<<<<<< HEAD
-      matcherNode.prepareOrder(bobAcc, twoAssetsPair, OrderType.SELL, 1 * Order.PriceConstant, bobCoinAmount, orderVersion)
+      matcherNode.prepareOrder(bobAcc, twoAssetsPair, OrderType.SELL, bobCoinAmount, 1 * Order.PriceConstant, orderVersion)
     } else {
-      matcherNode.prepareOrder(bobAcc, twoAssetsPair, OrderType.BUY, bobCoinAmount * Order.PriceConstant, 1, orderVersion)
-=======
-      matcherNode.prepareOrder(bobNode, twoAssetsPair, OrderType.SELL, bobCoinAmount, 1 * Order.PriceConstant)
-    } else {
-      matcherNode.prepareOrder(bobNode, twoAssetsPair, OrderType.BUY, 1, bobCoinAmount * Order.PriceConstant)
->>>>>>> 70eef129
+      matcherNode.prepareOrder(bobAcc, twoAssetsPair, OrderType.BUY, 1, bobCoinAmount * Order.PriceConstant, orderVersion)
     }
     val order = matcherNode.placeOrder(bobOrder)
     matcherNode.waitOrderStatus(twoAssetsPair, order.message.id, "Accepted")
