package com.wavesplatform.it.sync.smartcontract

import com.typesafe.config.{Config, ConfigFactory}
import com.wavesplatform.account.AddressScheme
import com.wavesplatform.common.state.ByteStr
import com.wavesplatform.common.utils.EitherExt2
import com.wavesplatform.it.api.SyncHttpApi._
import com.wavesplatform.it.NodeConfigs.Default
import com.wavesplatform.it.sync.{issueFee, minFee, setScriptFee, smartFee, smartMinFee}
import com.wavesplatform.it.transactions.BaseTransactionSuite
import com.wavesplatform.it.util._
import com.wavesplatform.lang.v1.FunctionHeader
import com.wavesplatform.lang.v1.compiler.Terms
import com.wavesplatform.transaction.Asset
import com.wavesplatform.transaction.Asset.Waves
import com.wavesplatform.transaction.assets.{IssueTransactionV2, SetAssetScriptTransaction}
import com.wavesplatform.transaction.smart.{InvokeScriptTransaction, SetScriptTransaction}
import com.wavesplatform.transaction.smart.script.ScriptCompiler
import com.wavesplatform.transaction.transfer.TransferTransactionV2
import org.scalatest.CancelAfterFailure
import play.api.libs.json.JsNumber

import scala.concurrent.duration._

class Ride4DAppsActivationTestSuite extends BaseTransactionSuite with CancelAfterFailure {
  import Ride4DAppsActivationTestSuite._

  override protected def nodeConfigs: Seq[Config] = configWithRide4DAppsFeature

  private val smartAcc  = pkByAddress(firstAddress)
  private val callerAcc = pkByAddress(secondAddress)

  val scriptV3 = ScriptCompiler.compile("""
                                            |{-# STDLIB_VERSION 3 #-}
                                            |{-# CONTENT_TYPE CONTRACT #-}
                                            |
                                            |@Callable(i)
                                            |func doAction() = { WriteSet([DataEntry("0", true)]) }
                                            |
                                            |@Verifier(i)
                                            |func verify() = { true }
                                          """.stripMargin).explicitGet()._1
  val scriptV2 = ScriptCompiler.compile("""
                                          |func isTrue() = true
                                          |isTrue()
                                        """.stripMargin).explicitGet()._1

  test("send waves to accounts") {
    val contractTransfer =
      TransferTransactionV2
        .selfSigned(
          assetId = Waves,
          sender = sender.privateKey,
          recipient = smartAcc,
          amount = 5.waves,
          timestamp = System.currentTimeMillis(),
          feeAssetId = Waves,
          feeAmount = minFee,
          attachment = Array.emptyByteArray
        )
        .explicitGet()
    val contractTransferId = sender
      .signedBroadcast(contractTransfer.json() + ("type" -> JsNumber(TransferTransactionV2.typeId.toInt)))
      .id

    val callerTransfer =
      TransferTransactionV2
        .selfSigned(
          assetId = Waves,
          sender = sender.privateKey,
          recipient = callerAcc,
          amount = 5.waves,
          timestamp = System.currentTimeMillis(),
          feeAssetId = Waves,
          feeAmount = minFee,
          attachment = Array.emptyByteArray
        )
        .explicitGet()
    val callerTransferId = sender
      .signedBroadcast(callerTransfer.json() + ("type" -> JsNumber(TransferTransactionV2.typeId.toInt)))
      .id

    nodes.waitForHeightAriseAndTxPresent(callerTransferId)
    nodes.waitForTransaction(contractTransferId)
  }

  test("can't set contract to account before Ride4DApps activation") {
    val setScriptTransaction = SetScriptTransaction
      .selfSigned(smartAcc, Some(scriptV3), setScriptFee + smartFee, System.currentTimeMillis())
      .explicitGet()
    assertBadRequestAndMessage(
      sender
        .signedBroadcast(setScriptTransaction.json() + ("type" -> JsNumber(SetScriptTransaction.typeId.toInt))),
      "RIDE 4 DAPPS feature has not been activated yet"
    )
  }

  test("can't set script with user function to account before Ride4DApps activation") {
    val setFuncScriptTransaction = SetScriptTransaction
      .selfSigned(smartAcc, Some(scriptV2), setScriptFee, System.currentTimeMillis())
      .explicitGet()
    assertBadRequestAndMessage(
      sender
        .signedBroadcast(setFuncScriptTransaction.json() + ("type" -> JsNumber(SetScriptTransaction.typeId.toInt))),
      "RIDE 4 DAPPS feature has not been activated yet"
    )
  }

  test("can't invoke script before Ride4DApps activation") {
    val invokeScriptTransaction = ContractInvocationTransaction
      .selfSigned(callerAcc,
                  smartAcc.toAddress,
                  Terms.FUNCTION_CALL(FunctionHeader.User("foo"), List.empty),
                  Seq.empty,
                  smartMinFee,
                  Waves,
                  System.currentTimeMillis())
      .explicitGet()
    assertBadRequestAndMessage(
      sender.signedBroadcast(invokeScriptTransaction.json() + ("type" -> JsNumber(ContractInvocationTransaction.typeId.toInt))),
      "RIDE 4 DAPPS feature has not been activated yet"
    )
  }

  test("can't issue asset with user function in script before Ride4DApps activation") {
    val issueTransaction = IssueTransactionV2
      .selfSigned(
        AddressScheme.current.chainId,
        smartAcc,
        "Test".getBytes,
        "Test asset".getBytes,
        1000,
        0,
        reissuable = true,
        Some(scriptV2),
        issueFee,
        System.currentTimeMillis()
      )
      .explicitGet()
    assertBadRequestAndMessage(
      sender.signedBroadcast(issueTransaction.json() + ("type" -> JsNumber(IssueTransactionV2.typeId.toInt))),
      "RIDE 4 DAPPS feature has not been activated yet"
    )
  }

  test("can't set script with user function to asset before Ride4DApps activation") {
    val setAssetScriptTransaction = SetAssetScriptTransaction
      .signed(AddressScheme.current.chainId,
              smartAcc,
              Asset.IssuedAsset("Test".getBytes),
              Some(scriptV2),
              issueFee,
              System.currentTimeMillis(),
              smartAcc)
      .explicitGet()
    assertBadRequestAndMessage(
      sender.signedBroadcast(setAssetScriptTransaction.json() + ("type" -> JsNumber(SetAssetScriptTransaction.typeId.toInt))),
      "RIDE 4 DAPPS feature has not been activated yet"
    )
  }

<<<<<<< HEAD
  test("can't invoke script before Ride4DApps activation") {
    val invokeScriptTransaction = InvokeScriptTransaction
=======
  test(s"wait height from to $activationHeight for feature activation") {
    sender.waitForHeight(activationHeight, 5.minutes)
  }

  test("can issue asset and set script with user function after Ride4DApps activation") {
    val issueTransaction = IssueTransactionV2
      .selfSigned(
        AddressScheme.current.chainId,
        smartAcc,
        "Test".getBytes,
        "Test asset".getBytes,
        1000,
        0,
        reissuable = true,
        Some(scriptV2),
        issueFee,
        System.currentTimeMillis()
      )
      .explicitGet()
    val issueTxId = sender.signedBroadcast(issueTransaction.json() + ("type" -> JsNumber(IssueTransactionV2.typeId.toInt))).id
    sender.waitForTransaction(issueTxId)

    val setAssetScriptTransaction = SetAssetScriptTransaction
      .signed(
        AddressScheme.current.chainId,
        smartAcc,
        Asset.IssuedAsset(ByteStr.decodeBase58(issueTxId).get),
        Some(scriptV2),
        issueFee,
        System.currentTimeMillis(),
        smartAcc
      )
      .explicitGet()
    val txId = sender.signedBroadcast(setAssetScriptTransaction.json() + ("type" -> JsNumber(SetAssetScriptTransaction.typeId.toInt))).id
    sender.waitForTransaction(txId)
  }

  test("can set contract and invoke script after Ride4DApps activation") {
    val setScriptTransaction = SetScriptTransaction
      .selfSigned(smartAcc, Some(scriptV3), setScriptFee + smartFee, System.currentTimeMillis())
      .explicitGet()
    val setScriptTxId = sender.signedBroadcast(setScriptTransaction.json() + ("type" -> JsNumber(SetScriptTransaction.typeId.toInt))).id
    sender.waitForTransaction(setScriptTxId)

    val invokeScriptTransaction = ContractInvocationTransaction
>>>>>>> 7f8aa5a1
      .selfSigned(callerAcc,
                  smartAcc.toAddress,
                  Terms.FUNCTION_CALL(FunctionHeader.User("doAction"), List.empty),
                  Seq.empty,
                  smartMinFee,
                  Waves,
                  System.currentTimeMillis())
      .explicitGet()
<<<<<<< HEAD
    assertBadRequestAndMessage(
      sender.signedBroadcast(invokeScriptTransaction.json() + ("type" -> JsNumber(InvokeScriptTransaction.typeId.toInt))),
      "Ride4DApps has not been activated yet"
    )
  }
=======
    val invokeTxId = sender.signedBroadcast(invokeScriptTransaction.json() + ("type" -> JsNumber(ContractInvocationTransaction.typeId.toInt))).id
    sender.waitForTransaction(invokeTxId)
>>>>>>> 7f8aa5a1

    val setFuncScriptTransaction = SetScriptTransaction
      .selfSigned(smartAcc, Some(scriptV2), setScriptFee + smartFee, System.currentTimeMillis())
      .explicitGet()
    val setFuncScriptTxId = sender.signedBroadcast(setFuncScriptTransaction.json() + ("type" -> JsNumber(SetScriptTransaction.typeId.toInt))).id
    sender.waitForTransaction(setFuncScriptTxId)
  }

  test("can add user function to account script after Ride4DApps activation") {
    val setScriptTransaction = SetScriptTransaction
      .selfSigned(smartAcc, Some(scriptV2), setScriptFee + smartFee, System.currentTimeMillis())
      .explicitGet()
    val txId = sender.signedBroadcast(setScriptTransaction.json() + ("type" -> JsNumber(SetScriptTransaction.typeId.toInt))).id
    sender.waitForTransaction(txId)
  }
}

object Ride4DAppsActivationTestSuite {
  val activationHeight = 25

  private val configWithRide4DAppsFeature: Seq[Config] =
    Default.map(ConfigFactory.parseString(s"""
                                             | waves.blockchain.custom.functionality {
                                             |   pre-activated-features.11 = ${activationHeight - 1}
                                             |}""".stripMargin).withFallback(_))

}<|MERGE_RESOLUTION|>--- conflicted
+++ resolved
@@ -107,7 +107,7 @@
   }
 
   test("can't invoke script before Ride4DApps activation") {
-    val invokeScriptTransaction = ContractInvocationTransaction
+    val invokeScriptTransaction = InvokeScriptTransaction
       .selfSigned(callerAcc,
                   smartAcc.toAddress,
                   Terms.FUNCTION_CALL(FunctionHeader.User("foo"), List.empty),
@@ -117,7 +117,7 @@
                   System.currentTimeMillis())
       .explicitGet()
     assertBadRequestAndMessage(
-      sender.signedBroadcast(invokeScriptTransaction.json() + ("type" -> JsNumber(ContractInvocationTransaction.typeId.toInt))),
+      sender.signedBroadcast(invokeScriptTransaction.json() + ("type" -> JsNumber(InvokeScriptTransaction.typeId.toInt))),
       "RIDE 4 DAPPS feature has not been activated yet"
     )
   }
@@ -159,10 +159,6 @@
     )
   }
 
-<<<<<<< HEAD
-  test("can't invoke script before Ride4DApps activation") {
-    val invokeScriptTransaction = InvokeScriptTransaction
-=======
   test(s"wait height from to $activationHeight for feature activation") {
     sender.waitForHeight(activationHeight, 5.minutes)
   }
@@ -207,8 +203,7 @@
     val setScriptTxId = sender.signedBroadcast(setScriptTransaction.json() + ("type" -> JsNumber(SetScriptTransaction.typeId.toInt))).id
     sender.waitForTransaction(setScriptTxId)
 
-    val invokeScriptTransaction = ContractInvocationTransaction
->>>>>>> 7f8aa5a1
+    val invokeScriptTransaction = InvokeScriptTransaction
       .selfSigned(callerAcc,
                   smartAcc.toAddress,
                   Terms.FUNCTION_CALL(FunctionHeader.User("doAction"), List.empty),
@@ -217,16 +212,8 @@
                   Waves,
                   System.currentTimeMillis())
       .explicitGet()
-<<<<<<< HEAD
-    assertBadRequestAndMessage(
-      sender.signedBroadcast(invokeScriptTransaction.json() + ("type" -> JsNumber(InvokeScriptTransaction.typeId.toInt))),
-      "Ride4DApps has not been activated yet"
-    )
-  }
-=======
-    val invokeTxId = sender.signedBroadcast(invokeScriptTransaction.json() + ("type" -> JsNumber(ContractInvocationTransaction.typeId.toInt))).id
+    val invokeTxId = sender.signedBroadcast(invokeScriptTransaction.json() + ("type" -> JsNumber(InvokeScriptTransaction.typeId.toInt))).id
     sender.waitForTransaction(invokeTxId)
->>>>>>> 7f8aa5a1
 
     val setFuncScriptTransaction = SetScriptTransaction
       .selfSigned(smartAcc, Some(scriptV2), setScriptFee + smartFee, System.currentTimeMillis())
