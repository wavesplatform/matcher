--- conflicted
+++ resolved
@@ -8,24 +8,14 @@
   val MaxContractSizeInBytes = 32 * 1024
 
   // As in Scala
-<<<<<<< HEAD
   val MaxInvokeScriptArgs = 22
+  val MaxCallableFunctionNameInBytes    = 255
 
   // Data	0.001 per kilobyte, rounded up, fee for CI is 0.005
   val MaxInvokeScriptSizeInBytes = 5 * 1024
   val MaxWriteSetSizeInBytes     = 5 * 1024
   val MaxWriteSetSize            = 100
-  val MaxKeySize                 = 100
-=======
-  val MaxContractInvocationArgs = 22
-  val MaxCallableFunctionNameInBytes    = 255
-
-  // Data	0.001 per kilobyte, rounded up, fee for CI is 0.005
-  val MaxContractInvocationSizeInBytes = 5 * 1024
-  val MaxWriteSetSizeInBytes           = 5 * 1024
-  val MaxWriteSetSize                  = 100
-  val MaxKeySizeInBytes                = 100
->>>>>>> 3f5b242b
+  val MaxKeySizeInBytes                 = 100
 
   // Mass Transfer	0.001 + 0.0005*N, rounded up to 0.001, fee for CI is 0.005
   val MaxPaymentAmount = 10
