--- conflicted
+++ resolved
@@ -5,25 +5,15 @@
 import com.wavesplatform.lang.contract.Contract._
 import com.wavesplatform.lang.v1.compiler.CompilationError.Generic
 import com.wavesplatform.lang.v1.compiler.CompilerContext.vars
-<<<<<<< HEAD
-import com.wavesplatform.lang.v1.compiler.ExpressionCompiler.handlePart
-=======
-import com.wavesplatform.lang.v1.compiler.ExpressionCompilerV1.{compileFunc, handlePart}
->>>>>>> 5dd983b2
 import com.wavesplatform.lang.v1.compiler.Terms.DECLARATION
 import com.wavesplatform.lang.v1.compiler.Types.{BOOLEAN, UNION}
 import com.wavesplatform.lang.v1.evaluator.ctx.FunctionTypeSignature
 import com.wavesplatform.lang.v1.evaluator.ctx.impl.waves.WavesContext
-<<<<<<< HEAD
-import com.wavesplatform.lang.v1.parser.Expressions.Pos.AnyPos
-import com.wavesplatform.lang.v1.parser.Expressions.{FUNC, LET}
-import com.wavesplatform.lang.v1.parser.{Expressions, Parser}
-=======
-import com.wavesplatform.lang.v1.parser.Expressions
 import com.wavesplatform.lang.v1.parser.Expressions.FUNC
 import com.wavesplatform.lang.v1.parser.Expressions.Pos.AnyPos
->>>>>>> 5dd983b2
+import com.wavesplatform.lang.v1.parser.{Expressions, Parser}
 import com.wavesplatform.lang.v1.task.imports._
+import ExpressionCompiler._
 import com.wavesplatform.lang.v1.{FunctionHeader, compiler}
 
 object ContractCompiler {
@@ -81,35 +71,16 @@
     dec match {
       case l: Expressions.LET =>
         for {
-<<<<<<< HEAD
-          (name, tpe, expr) <- compiler.ExpressionCompiler.compileLet(pos, let)
-          _ <- modify[CompilerContext, CompilationError] { ctx =>
-            CompilerContext.vars.modify(ctx)(_ + (name -> (tpe -> s"Defined at ${pos.start}")))
-          }
-        } yield Terms.LET(name, expr)
-      case func @ FUNC(pos, _, _, _) =>
-        for {
-          (func, tpe, argTps) <- compiler.ExpressionCompiler.compileFunc(pos, func)
-          _ <- modify[CompilerContext, CompilationError] { ctx =>
-            CompilerContext.functions.modify(ctx) { funDefs =>
-              val fts      = FunctionTypeSignature(tpe, argTps, FunctionHeader.User(func.name))
-              val knownFts = funDefs.getOrElse(func.name, Nil)
-
-              funDefs.updated(func.name, fts :: knownFts)
-            }
-          }
-=======
-          compiledLet <- ExpressionCompilerV1.compileLet(dec.position, l)
+          compiledLet <- compileLet(dec.position, l)
           (letName, letType, letExpr) = compiledLet
-          _ <- ExpressionCompilerV1.updateCtx(letName, letType, dec.position)
+          _ <- updateCtx(letName, letType, dec.position)
         } yield Terms.LET(letName, letExpr)
       case f: FUNC =>
         for {
           cf <- compileFunc(dec.position, f)
           (func, compiledFuncBodyType, argTypes) = cf
           typeSig                                = FunctionTypeSignature(compiledFuncBodyType, argTypes, FunctionHeader.User(func.name))
-          _ <- ExpressionCompilerV1.updateCtx(func.name, typeSig)
->>>>>>> 5dd983b2
+          _ <- updateCtx(func.name, typeSig)
         } yield func
     }
   }
@@ -129,13 +100,12 @@
       .map(_._2.leftMap(e => s"Compilation failed: ${Show[CompilationError].show(e)}"))
       .value
 
-
   def compile(input: String, ctx: CompilerContext): Either[String, Contract] = {
     Parser.parseContract(input) match {
       case fastparse.core.Parsed.Success(xs, _) =>
         ContractCompiler(ctx, xs) match {
-          case Left(err)              => Left(err.toString)
-          case Right(c) => Right(c)
+          case Left(err) => Left(err.toString)
+          case Right(c)  => Right(c)
         }
       case f @ fastparse.core.Parsed.Failure(_, _, _) => Left(f.toString)
     }
