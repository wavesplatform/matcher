package com.wavesplatform.lang.v1.evaluator.ctx.impl

import java.nio.charset.StandardCharsets

import cats.data.EitherT
import cats.kernel.Monoid
import com.wavesplatform.common.state.ByteStr
import com.wavesplatform.lang.StdLibVersion._
import com.wavesplatform.lang.v1.CTX
import com.wavesplatform.lang.v1.compiler.Terms._
import com.wavesplatform.lang.v1.compiler.Types._
import com.wavesplatform.lang.v1.evaluator.FunctionIds._
import com.wavesplatform.lang.v1.evaluator.ctx._
import com.wavesplatform.lang.v1.parser.BinaryOperation
import com.wavesplatform.lang.v1.parser.BinaryOperation._

import scala.util.Try

object PureContext {

  private lazy val defaultThrowMessage = "Explicit script termination"
  lazy val MaxStringResult             = Short.MaxValue
  lazy val MaxBytesResult              = 65536

  lazy val mulLong: BaseFunction =
    createTryOp(MUL_OP, LONG, LONG, MUL_LONG, "Integer multiplication", "multiplyer", "multiplyer")((a, b) => Math.multiplyExact(a, b))
  lazy val divLong: BaseFunction =
    createTryOp(DIV_OP, LONG, LONG, DIV_LONG, "Integer devision", "divisible", "divisor")((a, b) => Math.floorDiv(a, b))
  lazy val modLong: BaseFunction =
    createTryOp(MOD_OP, LONG, LONG, MOD_LONG, "Modulo", "divisible", "divisor")((a, b) => Math.floorMod(a, b))
  lazy val sumLong: BaseFunction =
    createTryOp(SUM_OP, LONG, LONG, SUM_LONG, "Integer sum", "term", "term")((a, b) => Math.addExact(a, b))
  lazy val subLong: BaseFunction =
    createTryOp(SUB_OP, LONG, LONG, SUB_LONG, "Integer substitution", "term", "term")((a, b) => Math.subtractExact(a, b))
  lazy val sumString: BaseFunction =
    createRawOp(SUM_OP, STRING, STRING, SUM_STRING, "Limited strings concatination", "prefix", "suffix", 10) {
      case (CONST_STRING(a), CONST_STRING(b)) =>
        lazy val al = a.length
        lazy val bl = b.length
        Either.cond(al + bl <= MaxStringResult, CONST_STRING(a + b), "String is too large")
      case _ => ???
    }
  lazy val sumByteStr: BaseFunction =
    createRawOp(SUM_OP, BYTESTR, BYTESTR, SUM_BYTES, "Limited bytes vectors concatination", "prefix", "suffix", 10) {
      case (CONST_BYTESTR(a), CONST_BYTESTR(b)) =>
        lazy val al = a.arr.length
        lazy val bl = b.arr.length
        Either.cond(al + bl <= MaxBytesResult, CONST_BYTESTR(a ++ b), "ByteStr is too large")
      case _ => ???
    }
  lazy val ge: BaseFunction = createOp(GE_OP, LONG, BOOLEAN, GE_LONG, "Integer grater or equal comparation", "term", "term")(_ >= _)
  lazy val gt: BaseFunction =
    createOp(GT_OP, LONG, BOOLEAN, GT_LONG, "Integer grater comparation", "term", "term")(_ > _)

  lazy val eq: BaseFunction =
    NativeFunction(EQ_OP.func, 1, EQ, BOOLEAN, "Equality", ("a", TYPEPARAM('T'), "value"), ("b", TYPEPARAM('T'), "value")) {
      case a :: b :: Nil => Right(CONST_BOOLEAN(a == b))
      case _             => ???
    }

  lazy val ne: BaseFunction =
    UserFunction(NE_OP.func, 26, BOOLEAN, "Inequality", ("@a", TYPEPARAM('T'), "value"), ("@b", TYPEPARAM('T'), "value")) {
      FUNCTION_CALL(uNot, List(FUNCTION_CALL(eq, List(REF("@a"), REF("@b")))))
    }

  lazy val throwWithMessage: BaseFunction = NativeFunction("throw", 1, THROW, NOTHING, "Fail script", ("err", STRING, "Error message")) {
    case (err @ CONST_STRING(s)) :: Nil => Left(s)
    case _                              => Left(defaultThrowMessage)
  }

  lazy val throwNoMessage: BaseFunction = UserFunction("throw", 2, NOTHING, "Fail script") {
    FUNCTION_CALL(throwWithMessage, List(CONST_STRING(defaultThrowMessage)))
  }

  lazy val extract: BaseFunction =
    UserFunction("extract",
                 13,
                 TYPEPARAM('T'),
                 "Extract value from option or fail",
                 ("@a", PARAMETERIZEDUNION(List(TYPEPARAM('T'), UNIT)), "Optional value")) {
      IF(
        FUNCTION_CALL(eq, List(REF("@a"), REF("unit"))),
        FUNCTION_CALL(throwWithMessage, List(CONST_STRING("extract() called on unit value"))),
        REF("@a")
      )
    }

  lazy val isDefined: BaseFunction =
    UserFunction("isDefined", 35, BOOLEAN, "Check the value is defined", ("@a", PARAMETERIZEDUNION(List(TYPEPARAM('T'), UNIT)), "Option value")) {
      FUNCTION_CALL(ne, List(REF("@a"), REF("unit")))
    }

  lazy val fraction: BaseFunction = NativeFunction(
    "fraction",
    1,
    FRACTION,
    LONG,
    "Multiply and dividion with big integer intermediate representation",
    ("value", LONG, "multiplyer"),
    ("numerator", LONG, "multiplyer"),
    ("denominator", LONG, "divisor")
  ) {
    case CONST_LONG(v) :: CONST_LONG(n) :: CONST_LONG(d) :: Nil =>
      lazy val result = BigInt(v) * n / d
      for {
        _ <- Either.cond(result < Long.MaxValue, (), s"Long overflow: value `$result` greater than 2^63-1")
        _ <- Either.cond(result > Long.MinValue, (), s"Long overflow: value `$result` less than -2^63-1")
      } yield CONST_LONG(result.toLong)
    case _ => ???
  }

  lazy val _isInstanceOf: BaseFunction = NativeFunction("_isInstanceOf",
                                                        1,
                                                        ISINSTANCEOF,
                                                        BOOLEAN,
                                                        "Internal function to check value type",
                                                        ("obj", TYPEPARAM('T'), "value"),
                                                        ("of", STRING, "type name")) {
    case CONST_BOOLEAN(_) :: CONST_STRING("Boolean") :: Nil    => Right(TRUE)
    case CONST_BYTESTR(_) :: CONST_STRING("ByteVector") :: Nil => Right(TRUE)
    case CONST_STRING(_) :: CONST_STRING("String") :: Nil      => Right(TRUE)
    case CONST_LONG(_) :: CONST_STRING("Int") :: Nil           => Right(TRUE)
    case (p: CaseObj) :: CONST_STRING(s) :: Nil                => Right(CONST_BOOLEAN(p.caseType.name == s))
    case _                                                     => Right(FALSE)
  }

  lazy val sizeBytes: BaseFunction = NativeFunction("size", 1, SIZE_BYTES, LONG, "Size of bytes str", ("byteStr", BYTESTR, "vector")) {
    case CONST_BYTESTR(bv) :: Nil => Right(CONST_LONG(bv.arr.length))
    case xs                       => notImplemented("size(byte[])", xs)
  }

  lazy val toBytesBoolean: BaseFunction =
    NativeFunction("toBytes", 1, BOOLEAN_TO_BYTES, BYTESTR, "Bytes array representation", ("b", BOOLEAN, "value")) {
      case TRUE :: Nil  => Right(CONST_BYTESTR(ByteStr.fromBytes(1)))
      case FALSE :: Nil => Right(CONST_BYTESTR(ByteStr.fromBytes(0)))
      case _            => ???
    }

  lazy val toBytesLong: BaseFunction = NativeFunction("toBytes", 1, LONG_TO_BYTES, BYTESTR, "Bytes array representation", ("n", LONG, "value")) {
    case CONST_LONG(n) :: Nil => Right(CONST_BYTESTR(ByteStr.fromLong(n)))
    case _                    => ???
  }

  lazy val toBytesString: BaseFunction =
    NativeFunction("toBytes", 1, STRING_TO_BYTES, BYTESTR, "Bytes array representation", ("s", STRING, "value")) {
      case CONST_STRING(s) :: Nil => Right(CONST_BYTESTR(ByteStr(s.getBytes(StandardCharsets.UTF_8))))
      case _                      => ???
    }

  lazy val sizeString: BaseFunction = NativeFunction("size", 1, SIZE_STRING, LONG, "Scting size in characters", ("xs", STRING, "string")) {
    case CONST_STRING(bv) :: Nil => Right(CONST_LONG(bv.length.toLong))
    case xs                      => notImplemented("size(String)", xs)
  }

  lazy val toStringBoolean: BaseFunction =
    NativeFunction("toString", 1, BOOLEAN_TO_STRING, STRING, "String representation", ("b", BOOLEAN, "value")) {
      case TRUE :: Nil  => Right(CONST_STRING("true"))
      case FALSE :: Nil => Right(CONST_STRING("false"))
      case _            => ???
    }

  lazy val toStringLong: BaseFunction = NativeFunction("toString", 1, LONG_TO_STRING, STRING, "String representation", ("n", LONG, "value")) {
    case CONST_LONG(n) :: Nil => Right(CONST_STRING(n.toString))
    case _                    => ???
  }

  lazy val takeBytes: BaseFunction =
    NativeFunction("take", 1, TAKE_BYTES, BYTESTR, "Take firsts bytes subvector", ("xs", BYTESTR, "vector"), ("number", LONG, "Bytes number")) {
      case CONST_BYTESTR(xs) :: CONST_LONG(number) :: Nil => Right(CONST_BYTESTR(xs.take(number)))
      case xs                                             => notImplemented("take(xs: byte[], number: Long)", xs)
    }

  lazy val dropBytes: BaseFunction =
    NativeFunction("drop", 1, DROP_BYTES, BYTESTR, "Skip firsts bytes", ("xs", BYTESTR, "vector"), ("number", LONG, "Bytes number")) {
      case CONST_BYTESTR(xs) :: CONST_LONG(number) :: Nil => Right(CONST_BYTESTR(xs.drop(number)))
      case xs                                             => notImplemented("drop(xs: byte[], number: Long)", xs)
    }

  lazy val dropRightBytes: BaseFunction =
    UserFunction("dropRight", "dropRightBytes", 19, BYTESTR, "Cut vectors tail", ("@xs", BYTESTR, "vector"), ("@number", LONG, "cuting size")) {
      FUNCTION_CALL(
        takeBytes,
        List(
          REF("@xs"),
          FUNCTION_CALL(
            subLong,
            List(
              FUNCTION_CALL(sizeBytes, List(REF("@xs"))),
              REF("@number")
            )
          )
        )
      )
    }

  lazy val takeRightBytes: BaseFunction =
    UserFunction("takeRight", "takeRightBytes", 19, BYTESTR, "Take vector tail", ("@xs", BYTESTR, "vector"), ("@number", LONG, "taking size")) {
      FUNCTION_CALL(
        dropBytes,
        List(
          REF("@xs"),
          FUNCTION_CALL(
            subLong,
            List(
              FUNCTION_CALL(sizeBytes, List(REF("@xs"))),
              REF("@number")
            )
          )
        )
      )
    }

  private def trimLongToInt(x: Long): Int = Math.toIntExact(Math.max(Math.min(x, Int.MaxValue), Int.MinValue))

  lazy val takeString: BaseFunction =
    NativeFunction("take", 1, TAKE_STRING, STRING, "Take string prefix", ("xs", STRING, "sctring"), ("number", LONG, "prefix size in characters")) {
      case CONST_STRING(xs) :: CONST_LONG(number) :: Nil => Right(CONST_STRING(xs.take(trimLongToInt(number))))
      case xs                                            => notImplemented("take(xs: String, number: Long)", xs)
    }

  lazy val listConstructor =
    NativeFunction("cons", 2, CREATE_LIST, PARAMETERIZEDLIST(TYPEPARAM('T')), "Construct a new List[T]", ("head", TYPEPARAM('T'), "head"), ("tail", PARAMETERIZEDLIST(TYPEPARAM('T')), "tail")) {
      case h :: ARR(t) :: Nil => Right(ARR(h +: t))
      case xs                 => notImplemented("cons(head: T, tail: LIST[T]", xs)
    }

  lazy val listConstructor1 =
    NativeFunction("List", 1, CREATE_LIST1, PARAMETERIZEDLIST(TYPEPARAM('T')), "Construct a new List[T]", ("arg1", TYPEPARAM('T'), "arg1"))(xs =>
      Right(ARR(xs.toIndexedSeq)))

  lazy val listConstructor2 = NativeFunction("List",
                                             1,
                                             CREATE_LIST2,
                                             PARAMETERIZEDLIST(TYPEPARAM('T')),
                                             "Construct a new List[T]",
                                             ("arg1", TYPEPARAM('T'), "arg1"),
                                             ("arg2", TYPEPARAM('T'), "arg2"))(xs => Right(ARR(xs.toIndexedSeq)))

  lazy val listConstructor3 = NativeFunction(
    "List",
    1,
    CREATE_LIST3,
    PARAMETERIZEDLIST(TYPEPARAM('T')),
    "Construct a new List[T]",
    ("arg1", TYPEPARAM('T'), "arg1"),
    ("arg2", TYPEPARAM('T'), "arg2"),
    ("arg3", TYPEPARAM('T'), "arg3")
  )(xs => Right(ARR(xs.toIndexedSeq)))

  lazy val dropString: BaseFunction =
    NativeFunction("drop", 1, DROP_STRING, STRING, "Remmove sring prefix", ("xs", STRING, "string"), ("number", LONG, "prefix size")) {
      case CONST_STRING(xs) :: CONST_LONG(number) :: Nil => Right(CONST_STRING(xs.drop(trimLongToInt(number))))
      case xs                                            => notImplemented("drop(xs: String, number: Long)", xs)
    }

  lazy val takeRightString: BaseFunction =
    UserFunction("takeRight", 19, STRING, "Take string suffix", ("@xs", STRING, "String"), ("@number", LONG, "suffix size in characters")) {
      FUNCTION_CALL(
        dropString,
        List(
          REF("@xs"),
          FUNCTION_CALL(
            subLong,
            List(
              FUNCTION_CALL(sizeString, List(REF("@xs"))),
              REF("@number")
            )
          )
        )
      )
    }

  lazy val dropRightString: BaseFunction =
    UserFunction("dropRight", 19, STRING, "Remove string suffix", ("@xs", STRING, "string"), ("@number", LONG, "suffix size in characters")) {
      FUNCTION_CALL(
        takeString,
        List(
          REF("@xs"),
          FUNCTION_CALL(
            subLong,
            List(
              FUNCTION_CALL(sizeString, List(REF("@xs"))),
              REF("@number")
            )
          )
        )
      )
    }

  def createRawOp(op: BinaryOperation, t: TYPE, r: TYPE, func: Short, docString: String, arg1Doc: String, arg2Doc: String, complicity: Int = 1)(
      body: (EVALUATED, EVALUATED) => Either[String, EVALUATED]): BaseFunction =
    NativeFunction(opsToFunctions(op), complicity, func, r, docString, ("a", t, arg1Doc), ("b", t, arg2Doc)) {
      case a :: b :: Nil => body(a, b)
      case _             => ???
    }

  def createOp(op: BinaryOperation, t: TYPE, r: TYPE, func: Short, docString: String, arg1Doc: String, arg2Doc: String, complicity: Int = 1)(
      body: (Long, Long) => Boolean): BaseFunction =
    NativeFunction(opsToFunctions(op), complicity, func, r, docString, ("a", t, arg1Doc), ("b", t, arg2Doc)) {
      case CONST_LONG(a) :: CONST_LONG(b) :: Nil => Right(CONST_BOOLEAN(body(a, b)))
      case _                                     => ???
    }

  def createTryOp(op: BinaryOperation, t: TYPE, r: TYPE, func: Short, docString: String, arg1Doc: String, arg2Doc: String, complicity: Int = 1)(
      body: (Long, Long) => Long): BaseFunction =
    NativeFunction(opsToFunctions(op), complicity, func, r, docString, ("a", t, arg1Doc), ("b", t, arg2Doc)) {
      case CONST_LONG(a) :: CONST_LONG(b) :: Nil =>
        try {
          Right(CONST_LONG(body(a, b)))
        } catch {
          case e: Throwable => Left(e.getMessage)
        }
      case _ => ???
    }

  lazy val getElement: BaseFunction =
    NativeFunction(
      "getElement",
      2,
      GET_LIST,
      TYPEPARAM('T'),
      "Get list element by position",
      ("arr", PARAMETERIZEDLIST(TYPEPARAM('T')), "list"),
      ("pos", LONG, "element position")
    ) {
      case ARR(arr) :: CONST_LONG(pos) :: Nil => Try(arr(pos.toInt)).toEither.left.map(_.toString)
      case _                                  => ???
    }

  lazy val getListSize: BaseFunction =
    NativeFunction("size", 2, SIZE_LIST, LONG, "Size of list", ("arr", PARAMETERIZEDLIST(TYPEPARAM('T')), "list")) {
      case ARR(arr) :: Nil => Right(CONST_LONG(arr.size.toLong))
      case _               => ???
    }

  lazy val uMinus: BaseFunction = UserFunction("-", 9, LONG, "Change integer sign", ("@n", LONG, "value")) {
    FUNCTION_CALL(subLong, List(CONST_LONG(0), REF("@n")))
  }

  lazy val uNot: BaseFunction = UserFunction("!", 11, BOOLEAN, "unary negation", ("@p", BOOLEAN, "boolean")) {
    IF(FUNCTION_CALL(eq, List(REF("@p"), FALSE)), TRUE, FALSE)
  }

  private lazy val operators: Array[BaseFunction] = Array(
    mulLong,
    divLong,
    modLong,
    sumLong,
    subLong,
    sumString,
    sumByteStr,
    eq,
    ne,
    ge,
    gt,
    getElement,
    getListSize,
    uMinus,
    uNot
  )

  private lazy val vars: Map[String, ((FINAL, String), LazyVal)] = Map(("unit", ((UNIT, "Single instance value"), LazyVal(EitherT.pure(unit)))))
  private lazy val functions = Array(
    fraction,
    sizeBytes,
    toBytesBoolean,
    toBytesLong,
    toBytesString,
    takeBytes,
    dropBytes,
    takeRightBytes,
    dropRightBytes,
    sizeString,
    toStringBoolean,
    toStringLong,
    takeString,
    dropString,
    takeRightString,
    dropRightString,
    _isInstanceOf,
    isDefined,
    extract,
    throwWithMessage,
    throwNoMessage,
  ) ++ operators

  private lazy val ctx = CTX(
    Seq(
      new DefinedType { lazy val name = "Unit"; lazy val typeRef    = UNIT    },
      new DefinedType { lazy val name = "Int"; lazy val typeRef     = LONG    },
      new DefinedType { lazy val name = "Boolean"; lazy val typeRef = BOOLEAN },
      new DefinedType { lazy val name = "ByteStr"; lazy val typeRef = BYTESTR },
      new DefinedType { lazy val name = "String"; lazy val typeRef  = STRING  }
    ),
    vars,
    functions
  )

  def build(version: StdLibVersion): CTX =
    version match {
      case V1 | V2 => ctx
<<<<<<< HEAD
      case V3       => Monoid.combine(ctx, CTX(Seq.empty, Map.empty, Array(listConstructor, listConstructor1, listConstructor2, listConstructor3)))
=======
      case V3      => Monoid.combine(ctx, CTX(Seq.empty, Map.empty, Array(listConstructor1, listConstructor2, listConstructor3)))
>>>>>>> 7551bd37
    }

}<|MERGE_RESOLUTION|>--- conflicted
+++ resolved
@@ -399,11 +399,7 @@
   def build(version: StdLibVersion): CTX =
     version match {
       case V1 | V2 => ctx
-<<<<<<< HEAD
       case V3       => Monoid.combine(ctx, CTX(Seq.empty, Map.empty, Array(listConstructor, listConstructor1, listConstructor2, listConstructor3)))
-=======
-      case V3      => Monoid.combine(ctx, CTX(Seq.empty, Map.empty, Array(listConstructor1, listConstructor2, listConstructor3)))
->>>>>>> 7551bd37
     }
 
 }