--- conflicted
+++ resolved
@@ -92,14 +92,8 @@
   val operators: Seq[PredefFunction] = Seq(sumLong, sumString, sumByteVector, eqLong, eqByteVector, eqBool, eqString, ge, gt, getElement, getListSize)
 
   lazy val instance =
-<<<<<<< HEAD
     EvaluationContext.build(caseTypes = Seq.empty,
-                            letDefs = Map(("None", none), ("???", err)),
-=======
-    EvaluationContext.build(types = Seq.empty,
-                            caseTypes = Seq.empty,
                             letDefs = Map(("None", none), (errRef, err)),
->>>>>>> dff121eb
                             functions = Seq(extract, isDefined, some, size, _isInstanceOf) ++ operators)
 
 }