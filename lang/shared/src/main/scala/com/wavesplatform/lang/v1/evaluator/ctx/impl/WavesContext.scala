package com.wavesplatform.lang.v1.evaluator.ctx.impl

import cats.data.EitherT
//import com.wavesplatform.lang.v1.EnvironmentFunctions
import com.wavesplatform.lang.v1.compiler.Terms._
import com.wavesplatform.lang.v1.evaluator.ctx._
import com.wavesplatform.lang.v1.traits.{DataType, Environment, Transaction, Transfer, AddressOrAlias}
import monix.eval.Coeval
import scodec.bits.ByteVector

object WavesContext {

  private val addressType        = PredefCaseType("Address", List("bytes" -> BYTEVECTOR))
  private val aliasType          = PredefCaseType("Alias", List("alias" -> STRING))
  private val addressOrAliasType = UNION(addressType.typeRef, aliasType.typeRef)

  private def addressOrAliasObject(address: AddressOrAlias): Obj =
    Obj(
      Map(
        "bytes"       -> LazyVal(BYTEVECTOR)(EitherT.pure(address.byteVector))
      )
    )

  private val optionByteVector: OPTION = OPTION(BYTEVECTOR)
  private val listByteVector: LIST = LIST(BYTEVECTOR)
  private val optionAddress            = OPTION(addressType.typeRef)
  private val optionLong: OPTION       = OPTION(LONG)

<<<<<<< HEAD
  private val common = List(
    "id"        -> BYTEVECTOR,
    "fee"       -> LONG,
    "timestamp" -> LONG,
    "version"   -> LONG,
  )
  private val proven = List(
    "senderPk"  -> BYTEVECTOR,
    "bodyBytes" -> BYTEVECTOR,
    "proof0"    -> BYTEVECTOR,
    "proof1"    -> BYTEVECTOR,
    "proof2"    -> BYTEVECTOR,
    "proof3"    -> BYTEVECTOR,
    "proof4"    -> BYTEVECTOR,
    "proof5"    -> BYTEVECTOR,
    "proof6"    -> BYTEVECTOR,
    "proof7"    -> BYTEVECTOR,
  )

  private val transferTransactionType = PredefCaseType(
    "TransferTransaction",
    List(
      "feeAssetId"      -> optionByteVector,
      "amount"          -> LONG,
      "transferAssetId" -> BYTEVECTOR,
      "recipient"       -> addressOrAliasType,
      "attachment"      -> BYTEVECTOR
    ) ++ common ++ proven
  )

  private val leaseTransactionType = PredefCaseType(
    "LeaseTransaction",
    List(
      "amount"    -> LONG,
      "recipient" -> addressOrAliasType,
      "assetId"   -> BYTEVECTOR,
    ) ++ common ++ proven
  )

  private val issueTransactionType = PredefCaseType(
    "IssueTransaction",
    List(
      "amount"           -> LONG,
      "assetName"        -> BYTEVECTOR,
      "assetDescription" -> BYTEVECTOR,
      "reissuable"       -> BOOLEAN,
    ) ++ common ++ proven
  )

  private val reissueTransactionType = PredefCaseType(
    "ReissueTransaction",
    List(
      "amount"     -> LONG,
      "reissuable" -> BOOLEAN,
    ) ++ common ++ proven
=======
  private val transferType = PredefType(
    "Transfer",
    List(
      "address"             -> addressOrAliasType.typeRef,
      "amount"               -> LONG
    )
  )

  private val listTransfers = LIST(transferType.typeRef)

  private def transferObject(tf: listTransfers.innerType.Underlying /*Transfer*/): Obj =
    Obj(
      Map(
        "amount"       -> LazyVal(LONG)(EitherT.pure(tf.asInstanceOf[Transfer].amount)),
        "address"      -> LazyVal(addressOrAliasType.typeRef)(EitherT.pure(addressOrAliasObject(tf.asInstanceOf[Transfer].address)))
      )
    )

  private val transactionType = PredefType(
    "Transaction",
    List(
      "type"             -> LONG,
      "id"               -> BYTEVECTOR,
      "fee"              -> LONG,
      "feeAssetId"       -> optionByteVector,
      "timestamp"        -> LONG,
      "amount"           -> LONG,
      "bodyBytes"        -> BYTEVECTOR,
      "senderPk"         -> BYTEVECTOR,
      "aliasText"        -> STRING,
      "assetName"        -> BYTEVECTOR,
      "assetDescription" -> BYTEVECTOR,
      "attachment"       -> BYTEVECTOR,
      "decimals"         -> LONG,
      "chainId"          -> LONG,
      "version"          -> LONG,
      "reissuable"       -> BOOLEAN,
      "proof0"           -> BYTEVECTOR,
      "proof1"           -> BYTEVECTOR,
      "proof2"           -> BYTEVECTOR,
      "proof3"           -> BYTEVECTOR,
      "proof4"           -> BYTEVECTOR,
      "proof5"           -> BYTEVECTOR,
      "proof6"           -> BYTEVECTOR,
      "proof7"           -> BYTEVECTOR,
      "proofs"           -> listByteVector,
      "transferAssetId"  -> optionByteVector,
      "assetId"          -> BYTEVECTOR,
      "recipient"        -> addressOrAliasType.typeRef,
      "minSponsoredAssetFee"           -> optionLong,
      "transfers"        -> LIST(transferType.typeRef)
    )
>>>>>>> 1dc326cd
  )

  private val transactionType =
    UNION(transferTransactionType.typeRef, leaseTransactionType.typeRef, issueTransactionType.typeRef, reissueTransactionType.typeRef)

  private def proofBinding(tx: Transaction, x: Int): Val =
    Val(BYTEVECTOR)(
      if (x >= tx.proofs.right.get.size)
        ByteVector.empty
<<<<<<< HEAD
      else tx.proofs.right.get(x)
    )

  private def commonTxPart(tx: Transaction): Map[String, Val] = Map(
    "id"        -> Val(BYTEVECTOR)(tx.id),
    "fee"       -> Val(LONG)(tx.fee),
    "timestamp" -> Val(LONG)(tx.timestamp),
    "version"   -> Val(LONG)(tx.version.right.get),
    "bodyBytes" -> Val(BYTEVECTOR)(tx.bodyBytes.right.get)
  )

  private def provenTxPart(tx: Transaction): Map[String, Val] = Map(
    "senderPk"  -> Val(BYTEVECTOR)(tx.senderPk.right.get),
    "bodyBytes" -> Val(BYTEVECTOR)(tx.bodyBytes.right.get),
    "proof0"    -> proofBinding(tx, 0),
    "proof1"    -> proofBinding(tx, 1),
    "proof2"    -> proofBinding(tx, 2),
    "proof3"    -> proofBinding(tx, 3),
    "proof4"    -> proofBinding(tx, 4),
    "proof5"    -> proofBinding(tx, 5),
    "proof6"    -> proofBinding(tx, 6),
    "proof7"    -> proofBinding(tx, 7)
  )

  private def transactionObject(tx: Transaction): CaseObj =
    tx.transactionType match {
      case 4 =>
        CaseObj(
          transferTransactionType.typeRef,
          Map(
            "amount"     -> Val(LONG)(tx.amount.right.get),
            "feeAssetId" -> Val(optionByteVector)(tx.feeAssetId.asInstanceOf[optionByteVector.Underlying]),
//            "recipient" -> Val(addressOrAliasType)(EitherT.fromEither(tx.recipient.map(bv => Obj(Map("bytes" -> LazyVal(BYTEVECTOR)(EitherT.pure(bv))))))),
            "transferAssetId" -> Val(optionByteVector)(tx.transferAssetId.right.get.asInstanceOf[optionByteVector.Underlying]),
            "attachment"      -> Val(BYTEVECTOR)(tx.attachment.right.get)
          ) ++ commonTxPart(tx) ++ provenTxPart(tx)
        )

      case 5 =>
        CaseObj(
          issueTransactionType.typeRef,
          Map(
            "amount"           -> Val(LONG)(tx.amount.right.get),
            "assetName"        -> Val(BYTEVECTOR)(tx.assetName.right.get),
            "assetDescription" -> Val(BYTEVECTOR)(tx.assetDescription.right.get),
            "reissuable"       -> Val(BOOLEAN)(tx.reissuable.right.get),
          ) ++ commonTxPart(tx) ++ provenTxPart(tx)
        )
      case 6 =>
        CaseObj(
          reissueTransactionType.typeRef,
          Map(
            "amount"     -> Val(LONG)(tx.amount.right.get),
            "reissuable" -> Val(BOOLEAN)(tx.reissuable.right.get),
          ) ++ commonTxPart(tx) ++ provenTxPart(tx)
        )

      case 8 =>
        CaseObj(
          leaseTransactionType.typeRef,
          Map(
            //            "recipient" -> Val(addressOrAliasType)(EitherT.fromEither(tx.recipient.map(bv => Obj(Map("bytes" -> LazyVal(BYTEVECTOR)(EitherT.pure(bv))))))),
            "amount"  -> Val(LONG)(tx.amount.right.get),
            "assetId" -> Val(BYTEVECTOR)(tx.assetId.right.get),
          ) ++ commonTxPart(tx) ++ provenTxPart(tx)
        )
    }
=======
      else pfs(x)
    }))

  private def transactionObject(tx: Transaction): Obj =
    Obj(
      Map(
        "type"            -> LazyVal(LONG)(EitherT.pure(tx.transactionType)),
        "id"              -> LazyVal(BYTEVECTOR)(EitherT.pure(tx.id)),
        "fee"             -> LazyVal(LONG)(EitherT.pure(tx.fee)),
        "amount"          -> LazyVal(LONG)(EitherT.fromEither(tx.amount)),
        "feeAssetId"      -> LazyVal(optionByteVector)(EitherT.pure(tx.feeAssetId.map(_.asInstanceOf[optionByteVector.innerType.Underlying]))),
        "timestamp"       -> LazyVal(LONG)(EitherT.pure(tx.timestamp)),
        "bodyBytes"       -> LazyVal(BYTEVECTOR)(EitherT.fromEither(tx.bodyBytes)),
        "senderPk"        -> LazyVal(BYTEVECTOR)(EitherT.fromEither(tx.senderPk)),
        "transferAssetId" -> LazyVal(optionByteVector)(EitherT.fromEither(tx.transferAssetId.map(_.asInstanceOf[optionByteVector.Underlying]))),
        "assetId"         -> LazyVal(BYTEVECTOR)(EitherT.fromEither(tx.assetId)),
        "recipient" -> LazyVal(addressOrAliasType.typeRef)(EitherT.fromEither(tx.recipient.map(bv =>
          Obj(Map("bytes" -> LazyVal(BYTEVECTOR)(EitherT.pure(bv))))))),
        "attachment"       -> LazyVal(BYTEVECTOR)(EitherT.fromEither(tx.attachment)),
        "assetName"        -> LazyVal(BYTEVECTOR)(EitherT.fromEither(tx.assetName)),
        "assetDescription" -> LazyVal(BYTEVECTOR)(EitherT.fromEither(tx.assetDescription)),
        "reissuable"       -> LazyVal(BOOLEAN)(EitherT.fromEither(tx.reissuable)),
        "aliasText"        -> LazyVal(STRING)(EitherT.fromEither(tx.aliasText)),
        "decimals"         -> LazyVal(LONG)(EitherT.fromEither(tx.decimals.map(_.toLong))),
        "chainId"          -> LazyVal(LONG)(EitherT.fromEither(tx.chainId.map(_.toLong))),
        "version"          -> LazyVal(LONG)(EitherT.fromEither(tx.version.map(_.toLong))),
        "minSponsoredAssetFee"     -> LazyVal(optionLong)(EitherT.fromEither(tx.minSponsoredAssetFee.map(_.asInstanceOf[optionLong.Underlying]))),
        "transfers"        -> LazyVal(listTransfers)(EitherT.fromEither(tx.transfers.map(tl => tl.map(t => transferObject(t.asInstanceOf[listTransfers.innerType.Underlying])).asInstanceOf[listTransfers.Underlying]))),
        "proof0"           -> proofBinding(tx, 0),
        "proof1"           -> proofBinding(tx, 1),
        "proof2"           -> proofBinding(tx, 2),
        "proof3"           -> proofBinding(tx, 3),
        "proof4"           -> proofBinding(tx, 4),
        "proof5"           -> proofBinding(tx, 5),
        "proof6"           -> proofBinding(tx, 6),
        "proof7"           -> proofBinding(tx, 7),
        "proofs"           -> LazyVal(listByteVector)(EitherT.fromEither(tx.proofs.map(_.asInstanceOf[listByteVector.Underlying])))
      ))
>>>>>>> 1dc326cd

  def build(env: Environment): EvaluationContext = {
    val environmentFunctions = new EnvironmentFunctions(env)

    def getdataF(name: String, dataType: DataType) =
      PredefFunction(name, 100, OPTION(dataType.innerType), List(("address", addressType.typeRef), ("key", STRING))) {
        case (addr: CaseObj) :: (k: String) :: Nil => environmentFunctions.getData(addr, k, dataType)
        case _                                     => ???
      }

    val getLongF: PredefFunction      = getdataF("getLong", DataType.Long)
    val getBooleanF: PredefFunction   = getdataF("getBoolean", DataType.Boolean)
    val getByteArrayF: PredefFunction = getdataF("getByteArray", DataType.ByteArray)

    val addressFromPublicKeyF: PredefFunction = PredefFunction("addressFromPublicKey", 100, addressType.typeRef, List(("publicKey", BYTEVECTOR))) {
      case (pk: ByteVector) :: Nil =>
        val r = environmentFunctions.addressFromPublicKey(pk)
        Right(CaseObj(addressType.typeRef, Map("bytes" -> Val(BYTEVECTOR)(r))))
      case _ => ???
    }

    val addressFromStringF: PredefFunction = PredefFunction("addressFromString", 100, optionAddress, List(("string", STRING))) {
      case (addressString: String) :: Nil =>
        val r = environmentFunctions.addressFromString(addressString)
        r.map(_.map(x => CaseObj(addressType.typeRef, Map("bytes" -> Val(BYTEVECTOR)(x)))))
      case _ => ???
    }

    val addressFromRecipientF: PredefFunction =
      PredefFunction("addressFromRecipient", 100, addressType.typeRef, List(("AddressOrAlias", addressOrAliasType))) {
        case CaseObj(_, fields) :: Nil =>
          val r = environmentFunctions.addressFromRecipient(fields)
          r.map(resolved => CaseObj(addressType.typeRef, Map("bytes" -> Val(BYTEVECTOR)(ByteVector(resolved)))))
        case _ => ???
      }

    val txCoeval: Coeval[Either[String, CaseObj]]  = Coeval.evalOnce(Right(transactionObject(env.transaction)))
    val heightCoeval: Coeval[Either[String, Long]] = Coeval.evalOnce(Right(env.height))

    val txByIdF = {
      val returnType = OPTION(transactionType)
      PredefFunction("getTransactionById", 100, returnType, List(("id", BYTEVECTOR))) {
        case (id: ByteVector) :: Nil =>
          val maybeDomainTx = env.transactionById(id.toArray).map(transactionObject)
          Right(maybeDomainTx).map(_.asInstanceOf[returnType.Underlying])
        case _ => ???
      }
    }

    val accountBalanceF: PredefFunction =
      PredefFunction("accountBalance", 100, LONG, List(("addressOrAlias", addressOrAliasType))) {
        case CaseObj(_, fields) :: Nil =>
          val acc = fields("bytes").value.asInstanceOf[ByteVector].toArray
          env.accountBalanceOf(acc, None)

        case _ => ???
      }

    val accountAssetBalanceF: PredefFunction =
      PredefFunction("accountAssetBalance", 100, LONG, List(("addressOrAlias", addressOrAliasType), ("assetId", BYTEVECTOR))) {
        case CaseObj(_, fields) :: (assetId: ByteVector) :: Nil =>
          val acc = fields("bytes").value.asInstanceOf[ByteVector]
          env.accountBalanceOf(acc.toArray, Some(assetId.toArray))

        case _ => ???
      }

    val txHeightByIdF =
      PredefFunction("transactionHeightById", 100, OPTION(LONG), List(("id", BYTEVECTOR))) {
        case (id: ByteVector) :: Nil => Right(env.transactionHeightById(id.toArray))
        case _                       => ???
      }

    EvaluationContext.build(
<<<<<<< HEAD
      caseTypes = Seq(addressType, aliasType, transferTransactionType, issueTransactionType, reissueTransactionType, leaseTransactionType),
      letDefs = Map(("height", LazyVal(LONG)(EitherT(heightCoeval))), ("tx", LazyVal(transactionType)(EitherT(txCoeval)))),
      functions = Seq(
=======
      Seq(addressType, addressOrAliasType, transactionType, transferType),
      Map(("height", LazyVal(LONG)(EitherT(heightCoeval))), ("tx", LazyVal(TYPEREF(transactionType.name))(EitherT(txCoeval)))),
      Seq(
>>>>>>> 1dc326cd
        txByIdF,
        txHeightByIdF,
        getLongF,
        getBooleanF,
        getByteArrayF,
        addressFromPublicKeyF,
        addressFromStringF,
        addressFromRecipientF,
        accountBalanceF,
        accountAssetBalanceF
      )
    )
  }
}<|MERGE_RESOLUTION|>--- conflicted
+++ resolved
@@ -1,10 +1,9 @@
 package com.wavesplatform.lang.v1.evaluator.ctx.impl
 
 import cats.data.EitherT
-//import com.wavesplatform.lang.v1.EnvironmentFunctions
 import com.wavesplatform.lang.v1.compiler.Terms._
 import com.wavesplatform.lang.v1.evaluator.ctx._
-import com.wavesplatform.lang.v1.traits.{DataType, Environment, Transaction, Transfer, AddressOrAlias}
+import com.wavesplatform.lang.v1.traits.{DataType, Environment, Transaction}
 import monix.eval.Coeval
 import scodec.bits.ByteVector
 
@@ -14,19 +13,11 @@
   private val aliasType          = PredefCaseType("Alias", List("alias" -> STRING))
   private val addressOrAliasType = UNION(addressType.typeRef, aliasType.typeRef)
 
-  private def addressOrAliasObject(address: AddressOrAlias): Obj =
-    Obj(
-      Map(
-        "bytes"       -> LazyVal(BYTEVECTOR)(EitherT.pure(address.byteVector))
-      )
-    )
-
   private val optionByteVector: OPTION = OPTION(BYTEVECTOR)
-  private val listByteVector: LIST = LIST(BYTEVECTOR)
+  private val listByteVector: LIST     = LIST(BYTEVECTOR)
   private val optionAddress            = OPTION(addressType.typeRef)
   private val optionLong: OPTION       = OPTION(LONG)
 
-<<<<<<< HEAD
   private val common = List(
     "id"        -> BYTEVECTOR,
     "fee"       -> LONG,
@@ -36,14 +27,7 @@
   private val proven = List(
     "senderPk"  -> BYTEVECTOR,
     "bodyBytes" -> BYTEVECTOR,
-    "proof0"    -> BYTEVECTOR,
-    "proof1"    -> BYTEVECTOR,
-    "proof2"    -> BYTEVECTOR,
-    "proof3"    -> BYTEVECTOR,
-    "proof4"    -> BYTEVECTOR,
-    "proof5"    -> BYTEVECTOR,
-    "proof6"    -> BYTEVECTOR,
-    "proof7"    -> BYTEVECTOR,
+    "proofs"    -> listByteVector
   )
 
   private val transferTransactionType = PredefCaseType(
@@ -82,60 +66,6 @@
       "amount"     -> LONG,
       "reissuable" -> BOOLEAN,
     ) ++ common ++ proven
-=======
-  private val transferType = PredefType(
-    "Transfer",
-    List(
-      "address"             -> addressOrAliasType.typeRef,
-      "amount"               -> LONG
-    )
-  )
-
-  private val listTransfers = LIST(transferType.typeRef)
-
-  private def transferObject(tf: listTransfers.innerType.Underlying /*Transfer*/): Obj =
-    Obj(
-      Map(
-        "amount"       -> LazyVal(LONG)(EitherT.pure(tf.asInstanceOf[Transfer].amount)),
-        "address"      -> LazyVal(addressOrAliasType.typeRef)(EitherT.pure(addressOrAliasObject(tf.asInstanceOf[Transfer].address)))
-      )
-    )
-
-  private val transactionType = PredefType(
-    "Transaction",
-    List(
-      "type"             -> LONG,
-      "id"               -> BYTEVECTOR,
-      "fee"              -> LONG,
-      "feeAssetId"       -> optionByteVector,
-      "timestamp"        -> LONG,
-      "amount"           -> LONG,
-      "bodyBytes"        -> BYTEVECTOR,
-      "senderPk"         -> BYTEVECTOR,
-      "aliasText"        -> STRING,
-      "assetName"        -> BYTEVECTOR,
-      "assetDescription" -> BYTEVECTOR,
-      "attachment"       -> BYTEVECTOR,
-      "decimals"         -> LONG,
-      "chainId"          -> LONG,
-      "version"          -> LONG,
-      "reissuable"       -> BOOLEAN,
-      "proof0"           -> BYTEVECTOR,
-      "proof1"           -> BYTEVECTOR,
-      "proof2"           -> BYTEVECTOR,
-      "proof3"           -> BYTEVECTOR,
-      "proof4"           -> BYTEVECTOR,
-      "proof5"           -> BYTEVECTOR,
-      "proof6"           -> BYTEVECTOR,
-      "proof7"           -> BYTEVECTOR,
-      "proofs"           -> listByteVector,
-      "transferAssetId"  -> optionByteVector,
-      "assetId"          -> BYTEVECTOR,
-      "recipient"        -> addressOrAliasType.typeRef,
-      "minSponsoredAssetFee"           -> optionLong,
-      "transfers"        -> LIST(transferType.typeRef)
-    )
->>>>>>> 1dc326cd
   )
 
   private val transactionType =
@@ -145,7 +75,6 @@
     Val(BYTEVECTOR)(
       if (x >= tx.proofs.right.get.size)
         ByteVector.empty
-<<<<<<< HEAD
       else tx.proofs.right.get(x)
     )
 
@@ -160,14 +89,7 @@
   private def provenTxPart(tx: Transaction): Map[String, Val] = Map(
     "senderPk"  -> Val(BYTEVECTOR)(tx.senderPk.right.get),
     "bodyBytes" -> Val(BYTEVECTOR)(tx.bodyBytes.right.get),
-    "proof0"    -> proofBinding(tx, 0),
-    "proof1"    -> proofBinding(tx, 1),
-    "proof2"    -> proofBinding(tx, 2),
-    "proof3"    -> proofBinding(tx, 3),
-    "proof4"    -> proofBinding(tx, 4),
-    "proof5"    -> proofBinding(tx, 5),
-    "proof6"    -> proofBinding(tx, 6),
-    "proof7"    -> proofBinding(tx, 7)
+    "proofs"    -> Val(listByteVector)(tx.proofs.right.get.toList.asInstanceOf[listByteVector.Underlying])
   )
 
   private def transactionObject(tx: Transaction): CaseObj =
@@ -213,46 +135,6 @@
           ) ++ commonTxPart(tx) ++ provenTxPart(tx)
         )
     }
-=======
-      else pfs(x)
-    }))
-
-  private def transactionObject(tx: Transaction): Obj =
-    Obj(
-      Map(
-        "type"            -> LazyVal(LONG)(EitherT.pure(tx.transactionType)),
-        "id"              -> LazyVal(BYTEVECTOR)(EitherT.pure(tx.id)),
-        "fee"             -> LazyVal(LONG)(EitherT.pure(tx.fee)),
-        "amount"          -> LazyVal(LONG)(EitherT.fromEither(tx.amount)),
-        "feeAssetId"      -> LazyVal(optionByteVector)(EitherT.pure(tx.feeAssetId.map(_.asInstanceOf[optionByteVector.innerType.Underlying]))),
-        "timestamp"       -> LazyVal(LONG)(EitherT.pure(tx.timestamp)),
-        "bodyBytes"       -> LazyVal(BYTEVECTOR)(EitherT.fromEither(tx.bodyBytes)),
-        "senderPk"        -> LazyVal(BYTEVECTOR)(EitherT.fromEither(tx.senderPk)),
-        "transferAssetId" -> LazyVal(optionByteVector)(EitherT.fromEither(tx.transferAssetId.map(_.asInstanceOf[optionByteVector.Underlying]))),
-        "assetId"         -> LazyVal(BYTEVECTOR)(EitherT.fromEither(tx.assetId)),
-        "recipient" -> LazyVal(addressOrAliasType.typeRef)(EitherT.fromEither(tx.recipient.map(bv =>
-          Obj(Map("bytes" -> LazyVal(BYTEVECTOR)(EitherT.pure(bv))))))),
-        "attachment"       -> LazyVal(BYTEVECTOR)(EitherT.fromEither(tx.attachment)),
-        "assetName"        -> LazyVal(BYTEVECTOR)(EitherT.fromEither(tx.assetName)),
-        "assetDescription" -> LazyVal(BYTEVECTOR)(EitherT.fromEither(tx.assetDescription)),
-        "reissuable"       -> LazyVal(BOOLEAN)(EitherT.fromEither(tx.reissuable)),
-        "aliasText"        -> LazyVal(STRING)(EitherT.fromEither(tx.aliasText)),
-        "decimals"         -> LazyVal(LONG)(EitherT.fromEither(tx.decimals.map(_.toLong))),
-        "chainId"          -> LazyVal(LONG)(EitherT.fromEither(tx.chainId.map(_.toLong))),
-        "version"          -> LazyVal(LONG)(EitherT.fromEither(tx.version.map(_.toLong))),
-        "minSponsoredAssetFee"     -> LazyVal(optionLong)(EitherT.fromEither(tx.minSponsoredAssetFee.map(_.asInstanceOf[optionLong.Underlying]))),
-        "transfers"        -> LazyVal(listTransfers)(EitherT.fromEither(tx.transfers.map(tl => tl.map(t => transferObject(t.asInstanceOf[listTransfers.innerType.Underlying])).asInstanceOf[listTransfers.Underlying]))),
-        "proof0"           -> proofBinding(tx, 0),
-        "proof1"           -> proofBinding(tx, 1),
-        "proof2"           -> proofBinding(tx, 2),
-        "proof3"           -> proofBinding(tx, 3),
-        "proof4"           -> proofBinding(tx, 4),
-        "proof5"           -> proofBinding(tx, 5),
-        "proof6"           -> proofBinding(tx, 6),
-        "proof7"           -> proofBinding(tx, 7),
-        "proofs"           -> LazyVal(listByteVector)(EitherT.fromEither(tx.proofs.map(_.asInstanceOf[listByteVector.Underlying])))
-      ))
->>>>>>> 1dc326cd
 
   def build(env: Environment): EvaluationContext = {
     val environmentFunctions = new EnvironmentFunctions(env)
@@ -327,15 +209,9 @@
       }
 
     EvaluationContext.build(
-<<<<<<< HEAD
       caseTypes = Seq(addressType, aliasType, transferTransactionType, issueTransactionType, reissueTransactionType, leaseTransactionType),
       letDefs = Map(("height", LazyVal(LONG)(EitherT(heightCoeval))), ("tx", LazyVal(transactionType)(EitherT(txCoeval)))),
       functions = Seq(
-=======
-      Seq(addressType, addressOrAliasType, transactionType, transferType),
-      Map(("height", LazyVal(LONG)(EitherT(heightCoeval))), ("tx", LazyVal(TYPEREF(transactionType.name))(EitherT(txCoeval)))),
-      Seq(
->>>>>>> 1dc326cd
         txByIdF,
         txHeightByIdF,
         getLongF,
