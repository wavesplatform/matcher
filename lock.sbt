// DON'T EDIT THIS FILE.
// This file is auto generated by sbt-lock 0.2.3.
// https://github.com/tkawachi/sbt-lock/
dependencyOverrides in ThisBuild ++= Set(
  "ch.qos.logback" % "logback-classic" % "1.1.8",
  "ch.qos.logback" % "logback-core" % "1.1.8",
  "com.chuusai" % "shapeless_2.11" % "2.3.2",
  "com.fasterxml.jackson.core" % "jackson-annotations" % "2.5.4",
  "com.fasterxml.jackson.core" % "jackson-core" % "2.5.4",
  "com.fasterxml.jackson.core" % "jackson-databind" % "2.5.4",
  "com.fasterxml.jackson.dataformat" % "jackson-dataformat-xml" % "2.4.5",
  "com.fasterxml.jackson.dataformat" % "jackson-dataformat-yaml" % "2.4.5",
  "com.fasterxml.jackson.datatype" % "jackson-datatype-jdk8" % "2.5.4",
  "com.fasterxml.jackson.datatype" % "jackson-datatype-joda" % "2.4.5",
  "com.fasterxml.jackson.datatype" % "jackson-datatype-jsr310" % "2.5.4",
  "com.fasterxml.jackson.jaxrs" % "jackson-jaxrs-base" % "2.4.5",
  "com.fasterxml.jackson.jaxrs" % "jackson-jaxrs-json-provider" % "2.4.5",
  "com.fasterxml.jackson.module" % "jackson-module-jaxb-annotations" % "2.4.5",
  "com.fasterxml.jackson.module" % "jackson-module-scala_2.11" % "2.4.2",
  "com.github.pathikrit" % "better-files_2.11" % "2.13.0",
<<<<<<< HEAD
  "com.github.swagger-akka-http" % "swagger-akka-http_2.11" % "0.7.3",
=======
  "com.github.swagger-akka-http" % "swagger-akka-http_2.11" % "0.8.1",
>>>>>>> c4419024
  "com.google.code.findbugs" % "annotations" % "2.0.1",
  "com.google.code.findbugs" % "jsr305" % "2.0.1",
  "com.google.guava" % "guava" % "18.0",
  "com.h2database" % "h2-mvstore" % "1.4.193",
  "com.ning" % "async-http-client" % "1.9.11",
  "com.thoughtworks.paranamer" % "paranamer" % "2.6",
  "com.typesafe" % "config" % "1.3.0",
  "com.typesafe" % "ssl-config-core_2.11" % "0.2.1",
  "com.typesafe.akka" % "akka-actor_2.11" % "2.4.14",
<<<<<<< HEAD
  "com.typesafe.akka" % "akka-http-core_2.11" % "2.4.11",
  "com.typesafe.akka" % "akka-http-experimental_2.11" % "2.4.11",
  "com.typesafe.akka" % "akka-http-spray-json-experimental_2.11" % "2.4.10",
  "com.typesafe.akka" % "akka-parsing_2.11" % "2.4.11",
  "com.typesafe.akka" % "akka-slf4j_2.11" % "2.4.14",
  "com.typesafe.akka" % "akka-stream_2.11" % "2.4.11",
=======
  "com.typesafe.akka" % "akka-http-core_2.11" % "10.0.0",
  "com.typesafe.akka" % "akka-http_2.11" % "10.0.0",
  "com.typesafe.akka" % "akka-parsing_2.11" % "10.0.0",
  "com.typesafe.akka" % "akka-slf4j_2.11" % "2.4.14",
  "com.typesafe.akka" % "akka-stream_2.11" % "2.4.14",
>>>>>>> c4419024
  "com.typesafe.akka" % "akka-testkit_2.11" % "2.4.14",
  "com.typesafe.play" % "play-datacommons_2.11" % "2.4.8",
  "com.typesafe.play" % "play-functional_2.11" % "2.4.8",
  "com.typesafe.play" % "play-iteratees_2.11" % "2.4.8",
  "com.typesafe.play" % "play-json_2.11" % "2.4.8",
  "commons-net" % "commons-net" % "3.5",
  "io.netty" % "netty" % "3.10.0.Final",
  "io.swagger" % "swagger-annotations" % "1.5.10",
  "io.swagger" % "swagger-core" % "1.5.10",
  "io.swagger" % "swagger-jaxrs" % "1.5.10",
  "io.swagger" % "swagger-models" % "1.5.10",
  "io.swagger" % "swagger-scala-module_2.11" % "1.0.2",
  "javax.validation" % "validation-api" % "1.1.0.Final",
  "javax.ws.rs" % "jsr311-api" % "1.1.1",
  "jline" % "jline" % "2.12.1",
  "joda-time" % "joda-time" % "2.8.1",
  "net.databinder.dispatch" % "dispatch-core_2.11" % "0.11.3",
  "org.apache.commons" % "commons-lang3" % "3.2.1",
  "org.bitlet" % "weupnp" % "0.1.4",
  "org.codehaus.woodstox" % "stax2-api" % "3.1.4",
  "org.consensusresearch" % "scrypto_2.11" % "1.0.4",
  "org.javassist" % "javassist" % "3.18.2-GA",
  "org.joda" % "joda-convert" % "1.7",
  "org.mockito" % "mockito-all" % "1.10.19",
  "org.reactivestreams" % "reactive-streams" % "1.0.0",
  "org.reflections" % "reflections" % "0.9.10",
  "org.scala-lang.modules" % "scala-java8-compat_2.11" % "0.7.0",
  "org.scala-lang.modules" % "scala-parser-combinators_2.11" % "1.0.4",
  "org.scala-lang.modules" % "scala-xml_2.11" % "1.0.2",
  "org.scala-sbt" % "test-interface" % "1.0",
  "org.scala-stm" % "scala-stm_2.11" % "0.7",
  "org.scalacheck" % "scalacheck_2.11" % "1.12.6",
  "org.scalactic" % "scalactic_2.11" % "2.3.0-SNAP2",
  "org.scalamock" % "scalamock-core_2.11" % "3.2.2",
  "org.scalamock" % "scalamock-scalatest-support_2.11" % "3.2.2",
  "org.scalatest" % "scalatest_2.11" % "2.3.0-SNAP2",
  "org.scoverage" % "scalac-scoverage-plugin_2.11" % "1.1.1",
  "org.scoverage" % "scalac-scoverage-runtime_2.11" % "1.1.1",
  "org.slf4j" % "slf4j-api" % "1.7.21",
  "org.typelevel" % "macro-compat_2.11" % "1.1.1",
  "org.whispersystems" % "curve25519-java" % "0.2.4",
  "org.yaml" % "snakeyaml" % "1.12"
)
// LIBRARY_DEPENDENCIES_HASH 9e7d27c1c7ddd0c7fc44119c53d0d12743028a95<|MERGE_RESOLUTION|>--- conflicted
+++ resolved
@@ -18,11 +18,7 @@
   "com.fasterxml.jackson.module" % "jackson-module-jaxb-annotations" % "2.4.5",
   "com.fasterxml.jackson.module" % "jackson-module-scala_2.11" % "2.4.2",
   "com.github.pathikrit" % "better-files_2.11" % "2.13.0",
-<<<<<<< HEAD
-  "com.github.swagger-akka-http" % "swagger-akka-http_2.11" % "0.7.3",
-=======
   "com.github.swagger-akka-http" % "swagger-akka-http_2.11" % "0.8.1",
->>>>>>> c4419024
   "com.google.code.findbugs" % "annotations" % "2.0.1",
   "com.google.code.findbugs" % "jsr305" % "2.0.1",
   "com.google.guava" % "guava" % "18.0",
@@ -32,20 +28,11 @@
   "com.typesafe" % "config" % "1.3.0",
   "com.typesafe" % "ssl-config-core_2.11" % "0.2.1",
   "com.typesafe.akka" % "akka-actor_2.11" % "2.4.14",
-<<<<<<< HEAD
-  "com.typesafe.akka" % "akka-http-core_2.11" % "2.4.11",
-  "com.typesafe.akka" % "akka-http-experimental_2.11" % "2.4.11",
-  "com.typesafe.akka" % "akka-http-spray-json-experimental_2.11" % "2.4.10",
-  "com.typesafe.akka" % "akka-parsing_2.11" % "2.4.11",
-  "com.typesafe.akka" % "akka-slf4j_2.11" % "2.4.14",
-  "com.typesafe.akka" % "akka-stream_2.11" % "2.4.11",
-=======
   "com.typesafe.akka" % "akka-http-core_2.11" % "10.0.0",
   "com.typesafe.akka" % "akka-http_2.11" % "10.0.0",
   "com.typesafe.akka" % "akka-parsing_2.11" % "10.0.0",
   "com.typesafe.akka" % "akka-slf4j_2.11" % "2.4.14",
   "com.typesafe.akka" % "akka-stream_2.11" % "2.4.14",
->>>>>>> c4419024
   "com.typesafe.akka" % "akka-testkit_2.11" % "2.4.14",
   "com.typesafe.play" % "play-datacommons_2.11" % "2.4.8",
   "com.typesafe.play" % "play-functional_2.11" % "2.4.8",
