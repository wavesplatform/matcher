package com.wavesplatform.it.sync.smartcontract
import com.wavesplatform.it.api.SyncHttpApi._
import com.wavesplatform.it.sync._
import com.wavesplatform.it.transactions.BaseTransactionSuite
import com.wavesplatform.transaction.smart.script.ScriptCompiler
import org.scalatest.CancelAfterFailure

class SponsorshipForContactsSuite extends BaseTransactionSuite with CancelAfterFailure {

  test("sponsor continues to be a sponsor after setScript for account, fee not changed for others") {
    val acc0    = pkByAddress(firstAddress)
    val assetId = sender.issue(firstAddress, "asset", "decr", someAssetAmount, 0, reissuable = false, issueFee, 2, None, waitForTx = true).id
    sender.sponsorAsset(firstAddress, assetId, 100, sponsorFee, waitForTx = true)
    sender.transfer(firstAddress, secondAddress, someAssetAmount / 2, minFee, Some(assetId), None, waitForTx = true)

    val script = ScriptCompiler(s"""false""".stripMargin, isAssetScript = false).right.get._1.bytes().base64
<<<<<<< HEAD
    sender.setScript(acc0.address, Some(script), setScriptFee, waitForTx = true)
=======
    val _ = sender.setScript(acc0.address, Some(script), setScriptFee, waitForTx = true)
>>>>>>> dd38fca4

    val firstAddressBalance       = sender.accountBalances(firstAddress)._1
    val secondAddressBalance      = sender.accountBalances(secondAddress)._1
    val firstAddressAssetBalance  = sender.assetBalance(firstAddress, assetId).balance
    val secondAddressAssetBalance = sender.assetBalance(secondAddress, assetId).balance

    sender.transfer(secondAddress, firstAddress, transferAmount, 100, None, Some(assetId), waitForTx = true)

    sender.accountBalances(firstAddress)._1 shouldBe firstAddressBalance + transferAmount - minFee
    sender.accountBalances(secondAddress)._1 shouldBe secondAddressBalance - transferAmount
    sender.assetBalance(firstAddress, assetId).balance shouldBe firstAddressAssetBalance + 100
    sender.assetBalance(secondAddress, assetId).balance shouldBe secondAddressAssetBalance - 100
  }

}<|MERGE_RESOLUTION|>--- conflicted
+++ resolved
@@ -14,11 +14,7 @@
     sender.transfer(firstAddress, secondAddress, someAssetAmount / 2, minFee, Some(assetId), None, waitForTx = true)
 
     val script = ScriptCompiler(s"""false""".stripMargin, isAssetScript = false).right.get._1.bytes().base64
-<<<<<<< HEAD
-    sender.setScript(acc0.address, Some(script), setScriptFee, waitForTx = true)
-=======
     val _ = sender.setScript(acc0.address, Some(script), setScriptFee, waitForTx = true)
->>>>>>> dd38fca4
 
     val firstAddressBalance       = sender.accountBalances(firstAddress)._1
     val secondAddressBalance      = sender.accountBalances(secondAddress)._1
