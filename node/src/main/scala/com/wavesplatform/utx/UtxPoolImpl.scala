package com.wavesplatform.utx

import java.time.Duration
import java.time.temporal.ChronoUnit
import java.util.concurrent.ConcurrentHashMap

import cats._
import com.wavesplatform.account.{Address, Alias}
import com.wavesplatform.common.state.ByteStr
import com.wavesplatform.consensus.TransactionsOrdering
import com.wavesplatform.lang.ValidationError
import com.wavesplatform.metrics._
import com.wavesplatform.mining.MultiDimensionalMiningConstraint
import com.wavesplatform.settings.{FunctionalitySettings, UtxSettings}
import com.wavesplatform.state.diffs.TransactionDiffer
import com.wavesplatform.state.reader.CompositeBlockchain.composite
import com.wavesplatform.state.{Blockchain, Diff, Portfolio}
import com.wavesplatform.transaction.Asset.IssuedAsset
import com.wavesplatform.transaction.TxValidationError.{GenericError, SenderIsBlacklisted}
import com.wavesplatform.transaction._
import com.wavesplatform.transaction.assets.ReissueTransaction
import com.wavesplatform.transaction.smart.script.trace.TracedResult
import com.wavesplatform.transaction.transfer._
import com.wavesplatform.utils.{ScorexLogging, Time}
import kamon.Kamon
import kamon.metric.MeasurementUnit
import monix.eval.Task
import monix.execution.schedulers.SchedulerService
import monix.execution.{Cancelable, Scheduler}
import monix.reactive.{Observable, Observer}

import scala.collection.JavaConverters._
import scala.util.{Left, Right}

class UtxPoolImpl(time: Time,
                  blockchain: Blockchain,
                  spendableBalanceChanged: Observer[(Address, Asset)],
                  fs: FunctionalitySettings,
                  utxSettings: UtxSettings)
    extends ScorexLogging
    with AutoCloseable
    with UtxPool {
  outer =>

  import com.wavesplatform.utx.UtxPoolImpl._

  // State
  private[this] val transactions          = new ConcurrentHashMap[ByteStr, Transaction]()
  private[this] val pessimisticPortfolios = new PessimisticPortfolios(spendableBalanceChanged)

<<<<<<< HEAD
  override def putIfNewTraced(tx: Transaction): TracedResult[ValidationError, (Boolean, Diff)] = {
    def canReissue(blockchain: Blockchain, tx: Transaction) = tx match {
      case r: ReissueTransaction if !TxCheck.canReissue(r.asset) => Left(GenericError(s"Asset is not reissuable"))
      case _                                                     => Right(())
    }

    def checkAlias(blockchain: Blockchain, tx: Transaction) = tx match {
      case cat: CreateAliasTransaction if !TxCheck.canCreateAlias(cat.alias) => Left(GenericError("Alias already claimed"))
      case _                                                                 => Right(())
    }

    def checkScripted(blockchain: Blockchain, tx: Transaction, skipSizeCheck: Boolean) = tx match {
      case scripted if TxCheck.isScripted(scripted) =>
        for {
          _ <- Either.cond(utxSettings.allowTransactionsFromSmartAccounts,
                           (),
                           GenericError("transactions from scripted accounts are denied from UTX pool"))

          scriptedCount = transactions.values().asScala.count(TxCheck.isScripted)
          _ <- Either.cond(skipSizeCheck || scriptedCount < utxSettings.maxScriptedSize,
                           (),
                           GenericError("Transaction pool scripted txs size limit is reached"))
        } yield tx

      case _ =>
        Right(tx)
    }

    def checkNotBlacklisted(tx: Transaction) = {
=======
  override def putIfNew(tx: Transaction): Either[ValidationError, (Boolean, Diff)] = {
    def canReissue(blockchain: Blockchain, tx: Transaction): Either[GenericError, Unit] =
      PoolMetrics.checkCanReissue.measure(tx match {
        case r: ReissueTransaction if !TxCheck.canReissue(r.asset) => Left(GenericError(s"Asset is not reissuable"))
        case _                                                     => Right(())
      })

    def checkAlias(blockchain: Blockchain, tx: Transaction): Either[GenericError, Unit] =
      PoolMetrics.checkAlias.measure(tx match {
        case cat: CreateAliasTransaction if !TxCheck.canCreateAlias(cat.alias) => Left(GenericError("Alias already claimed"))
        case _                                                                 => Right(())
      })

    def checkScripted(blockchain: Blockchain, tx: Transaction, skipSizeCheck: Boolean): Either[GenericError, Transaction] =
      PoolMetrics.checkScripted.measure(tx match {
        case scripted if TxCheck.isScripted(scripted) =>
          for {
            _ <- Either.cond(utxSettings.allowTransactionsFromSmartAccounts,
                             (),
                             GenericError("transactions from scripted accounts are denied from UTX pool"))

            scriptedCount = transactions.values().asScala.count(TxCheck.isScripted)
            _ <- Either.cond(skipSizeCheck || scriptedCount < utxSettings.maxScriptedSize,
                             (),
                             GenericError("Transaction pool scripted txs size limit is reached"))
          } yield tx

        case _ =>
          Right(tx)
      })

    def checkNotBlacklisted(tx: Transaction): Either[SenderIsBlacklisted, Unit] = PoolMetrics.checkNotBlacklisted.measure {
>>>>>>> 5b8cc58c
      if (utxSettings.blacklistSenderAddresses.isEmpty) {
        Right(())
      } else {
        val sender: Option[String] = tx match {
          case x: Authorized => Some(x.sender.address)
          case _             => None
        }

        sender match {
          case Some(addr) if utxSettings.blacklistSenderAddresses.contains(addr) =>
            val recipients = tx match {
              case tt: TransferTransaction      => Seq(tt.recipient)
              case mtt: MassTransferTransaction => mtt.transfers.map(_.address)
              case _                            => Seq()
            }
            val allowed =
              recipients.nonEmpty &&
                recipients.forall(r => utxSettings.allowBlacklistedTransferTo.contains(r.stringRepr))
            Either.cond(allowed, (), SenderIsBlacklisted(addr))
          case _ => Right(())
        }
      }
    }

    def checkIsMostProfitable(newTx: Transaction): Boolean = PoolMetrics.checkIsMostProfitable.measure {
      transactions
        .values()
        .asScala
        .forall(poolTx => TransactionsOrdering.InUTXPool.compare(newTx, poolTx) < 0)
    }

    PoolMetrics.putRequestStats.increment()
    val tracedResult = PoolMetrics.putTimeStats.measure {
      val skipSizeCheck = utxSettings.allowSkipChecks && checkIsMostProfitable(tx)

      val checks = for {
        _ <- Either.cond(skipSizeCheck || transactions.size < utxSettings.maxSize, (), GenericError("Transaction pool size limit is reached"))

        transactionsBytes = transactions.values.asScala // Bytes size of all transactions in pool
          .map(_.bytes().length)
          .sum
        _ <- Either.cond(skipSizeCheck || (transactionsBytes + tx.bytes().length) <= utxSettings.maxBytesSize,
          (),
          GenericError("Transaction pool bytes size limit is reached"))

        _ <- checkScripted(blockchain, tx, skipSizeCheck)
        _ <- checkNotBlacklisted(tx)
        _ <- checkAlias(blockchain, tx)
        _ <- canReissue(blockchain, tx)
      } yield ()

      for {
        _    <- TracedResult(checks)
        diff <- TransactionDiffer(fs, blockchain.lastBlockTimestamp, time.correctedTime(), blockchain.height)(blockchain, tx)
      } yield {
        pessimisticPortfolios.add(tx.id(), diff)
        val isNew = Option(transactions.put(tx.id(), tx)).isEmpty
        if (isNew) PoolMetrics.addTransaction(tx)
        (isNew, diff)
      }
    }

    tracedResult.resultE.fold(
      err => log.trace(s"UTX putIfNew(${tx.id()}) failed with $err, trace = ${tracedResult.trace}"),
      r => log.trace(s"UTX putIfNew(${tx.id()}) succeeded, isNew = ${r._1}, trace = ${tracedResult.trace}")
    )
    tracedResult
  }

  override def removeAll(txs: Traversable[Transaction]): Unit =
    txs.view
      .map(_.id())
      .foreach(remove)

  private[this] def afterRemove(tx: Transaction): Unit = {
    PoolMetrics.removeTransaction(tx)
    pessimisticPortfolios.remove(tx.id())
  }

  private[this] def remove(txId: ByteStr): Unit =
    Option(transactions.remove(txId))
      .foreach(afterRemove)

  override def spendableBalance(addr: Address, assetId: Asset): Long =
    blockchain.balance(addr, assetId) -
      assetId.fold(blockchain.leaseBalance(addr).out)(_ => 0L) +
      pessimisticPortfolios
        .getAggregated(addr)
        .spendableBalanceOf(assetId)

  override def pessimisticPortfolio(addr: Address): Portfolio = pessimisticPortfolios.getAggregated(addr)

  override def all: Seq[Transaction] = transactions.values.asScala.toSeq.sorted(TransactionsOrdering.InUTXPool)

  override def size: Int = transactions.size

  override def transactionById(transactionId: ByteStr): Option[Transaction] = Option(transactions.get(transactionId))

  override def packUnconfirmed(rest: MultiDimensionalMiningConstraint): (Seq[Transaction], MultiDimensionalMiningConstraint) = {
    val differ = TransactionDiffer(fs, blockchain.lastBlockTimestamp, time.correctedTime(), blockchain.height) _
    val (invalidTxs, reversedValidTxs, _, finalConstraint, _, _, totalIterations) = PoolMetrics.packTimeStats.measure {
      transactions.values.asScala.toSeq
        .sorted(TransactionsOrdering.InUTXPool)
        .iterator
        .scanLeft((Seq.empty[ByteStr], Seq.empty[Transaction], Monoid[Diff].empty, rest, false, rest, 0)) {
          case ((invalid, valid, diff, currRest, _, lastOverfilled, iterations), tx) =>
            val updatedBlockchain = composite(blockchain, diff)
            val updatedRest       = currRest.put(updatedBlockchain, tx)
            if (updatedRest.isOverfilled) {
              if (updatedRest != lastOverfilled)
                log.trace(
                  s"Mining constraints overfilled with $tx: ${MultiDimensionalMiningConstraint.formatOverfilledConstraints(currRest, updatedRest).mkString(", ")}")

              (invalid, valid, diff, currRest, currRest.isEmpty, updatedRest, iterations + 1)
            } else if (TxCheck.isExpired(tx)) {
              (tx.id() +: invalid, valid, diff, currRest, currRest.isEmpty, lastOverfilled, iterations + 1)
            } else {
              differ(updatedBlockchain, tx).resultE match {
                case Right(newDiff) =>
                  (invalid, tx +: valid, Monoid.combine(diff, newDiff), updatedRest, currRest.isEmpty, lastOverfilled, iterations + 1)
                case Left(_) =>
                  (tx.id() +: invalid, valid, diff, currRest, currRest.isEmpty, lastOverfilled, iterations + 1)
              }
            }
        }
        .takeWhile(!_._5) // !currRest.isEmpty
        .reduce((_, right) => right)
    }

    if (invalidTxs.nonEmpty) {
      log.trace(s"Removing ${invalidTxs.length} invalid transactions from UTX: [${invalidTxs.mkString(", ")}]")
      invalidTxs.foreach(remove)
    }

    val txs = reversedValidTxs.reverse
    if (txs.nonEmpty) log.trace(s"Packed ${txs.length} transactions of $totalIterations checked, final constraint: $finalConstraint")
    (txs, finalConstraint)
  }

  //noinspection ScalaStyle
  private[this] object TxCheck {
    private[this] val ExpirationTime = fs.maxTransactionTimeBackOffset.toMillis

    def isExpired(transaction: Transaction, currentTime: Long = time.correctedTime()): Boolean = {
      (currentTime - transaction.timestamp) > ExpirationTime
    }

    def validate(transaction: Transaction,
                 lastBlockTimestamp: Option[Long] = blockchain.lastBlockTimestamp,
                 currentTime: Long = time.correctedTime(),
                 height: Int = blockchain.height): Either[ValidationError, Diff] = {
      for {
        _    <- Either.cond(!isExpired(transaction), (), GenericError("Transaction is expired"))
        diff <- TransactionDiffer(fs, lastBlockTimestamp, currentTime, height)(blockchain, transaction).resultE
      } yield diff
    }

    def isScripted(transaction: Transaction): Boolean = {
      transaction match {
        case a: AuthorizedTransaction => blockchain.hasScript(a.sender.toAddress)
        case _                        => false
      }
    }

    def canCreateAlias(alias: Alias): Boolean =
      blockchain.canCreateAlias(alias)

    def canReissue(asset: IssuedAsset): Boolean =
      blockchain.assetDescription(asset).forall(_.reissuable)
  }

  //noinspection ScalaStyle
  object cleanup {
    private[UtxPoolImpl] implicit val scheduler: SchedulerService = Scheduler.singleThread("utx-pool-cleanup")

    val runCleanupTask: Task[Unit] = Task
      .eval(doCleanup())
      .executeOn(scheduler)

    def runCleanupOn(observable: Observable[_]): Cancelable = {
      observable
        .whileBusyDropEventsAndSignal(dropped => log.warn(s"UTX pool cleanup is too slow, $dropped cleanups skipped"))
        .mapTask(_ => runCleanupTask)
        .doOnComplete(() => log.debug("UTX pool cleanup stopped"))
        .doOnError(err => log.error("UTX pool cleanup error", err))
        .subscribe()
    }

    private[UtxPoolImpl] def doCleanup(): Unit = {
      UtxPoolImpl.this.transactions
        .values()
        .removeIf(tx =>
          TxCheck.validate(tx) match {
            case Left(error) =>
              log.trace(s"Transaction [${tx.id()}] is removed during UTX cleanup: $error")
              UtxPoolImpl.this.afterRemove(tx)
              true

            case Right(_) =>
              false
        })
    }
  }

  override def close(): Unit = {
    cleanup.scheduler.shutdown()
  }

  private[this] object PoolMetrics {
    private[this] val sizeStats  = Kamon.rangeSampler("utx.pool-size", MeasurementUnit.none, Duration.of(500, ChronoUnit.MILLIS))
    private[this] val bytesStats = Kamon.rangeSampler("utx.pool-bytes", MeasurementUnit.information.bytes, Duration.of(500, ChronoUnit.MILLIS))
    val putTimeStats             = Kamon.timer("utx.put-if-new")
    val putRequestStats          = Kamon.counter("utx.put-if-new.requests")
    val packTimeStats            = Kamon.timer("utx.pack-unconfirmed")

    val checkIsMostProfitable = Kamon.timer("utx.check.is-most-profitable")
    val checkAlias            = Kamon.timer("utx.check.alias")
    val checkCanReissue       = Kamon.timer("utx.check.can-reissue")
    val checkNotBlacklisted   = Kamon.timer("utx.check.not-blacklisted")
    val checkScripted         = Kamon.timer("utx.check.scripted")

    def addTransaction(tx: Transaction): Unit = {
      sizeStats.increment()
      bytesStats.increment(tx.bytes().length)
    }

    def removeTransaction(tx: Transaction): Unit = {
      sizeStats.decrement()
      bytesStats.decrement(tx.bytes().length)
    }
  }
}

object UtxPoolImpl {
  private class PessimisticPortfolios(spendableBalanceChanged: Observer[(Address, Asset)]) {
    private type Portfolios = Map[Address, Portfolio]
    private val transactionPortfolios = new ConcurrentHashMap[ByteStr, Portfolios]()
    private val transactions          = new ConcurrentHashMap[Address, Set[ByteStr]]()

    def add(txId: ByteStr, txDiff: Diff): Unit = {
      val pessimisticPortfolios         = txDiff.portfolios.map { case (addr, portfolio)        => addr -> portfolio.pessimistic }
      val nonEmptyPessimisticPortfolios = pessimisticPortfolios.filterNot { case (_, portfolio) => portfolio.isEmpty }

      if (nonEmptyPessimisticPortfolios.nonEmpty &&
          Option(transactionPortfolios.put(txId, nonEmptyPessimisticPortfolios)).isEmpty) {
        nonEmptyPessimisticPortfolios.keys.foreach { address =>
          transactions.put(address, transactions.getOrDefault(address, Set.empty) + txId)
        }
      }

      // Because we need to notify about balance changes when they are applied
      pessimisticPortfolios.foreach {
        case (addr, p) => p.assetIds.foreach(assetId => spendableBalanceChanged.onNext(addr -> assetId))
      }
    }

    def getAggregated(accountAddr: Address): Portfolio = {
      val portfolios = for {
        txId <- transactions.getOrDefault(accountAddr, Set.empty).toSeq
        txPortfolios = transactionPortfolios.getOrDefault(txId, Map.empty[Address, Portfolio])
        txAccountPortfolio <- txPortfolios.get(accountAddr).toSeq
      } yield txAccountPortfolio

      Monoid.combineAll[Portfolio](portfolios)
    }

    def remove(txId: ByteStr): Unit = {
      Option(transactionPortfolios.remove(txId)) match {
        case Some(txPortfolios) =>
          txPortfolios.foreach {
            case (addr, p) =>
              transactions.computeIfPresent(addr, (_, prevTxs) => prevTxs - txId)
              p.assetIds.foreach(assetId => spendableBalanceChanged.onNext(addr -> assetId))
          }
        case None =>
      }
    }
  }
}<|MERGE_RESOLUTION|>--- conflicted
+++ resolved
@@ -48,38 +48,7 @@
   private[this] val transactions          = new ConcurrentHashMap[ByteStr, Transaction]()
   private[this] val pessimisticPortfolios = new PessimisticPortfolios(spendableBalanceChanged)
 
-<<<<<<< HEAD
   override def putIfNewTraced(tx: Transaction): TracedResult[ValidationError, (Boolean, Diff)] = {
-    def canReissue(blockchain: Blockchain, tx: Transaction) = tx match {
-      case r: ReissueTransaction if !TxCheck.canReissue(r.asset) => Left(GenericError(s"Asset is not reissuable"))
-      case _                                                     => Right(())
-    }
-
-    def checkAlias(blockchain: Blockchain, tx: Transaction) = tx match {
-      case cat: CreateAliasTransaction if !TxCheck.canCreateAlias(cat.alias) => Left(GenericError("Alias already claimed"))
-      case _                                                                 => Right(())
-    }
-
-    def checkScripted(blockchain: Blockchain, tx: Transaction, skipSizeCheck: Boolean) = tx match {
-      case scripted if TxCheck.isScripted(scripted) =>
-        for {
-          _ <- Either.cond(utxSettings.allowTransactionsFromSmartAccounts,
-                           (),
-                           GenericError("transactions from scripted accounts are denied from UTX pool"))
-
-          scriptedCount = transactions.values().asScala.count(TxCheck.isScripted)
-          _ <- Either.cond(skipSizeCheck || scriptedCount < utxSettings.maxScriptedSize,
-                           (),
-                           GenericError("Transaction pool scripted txs size limit is reached"))
-        } yield tx
-
-      case _ =>
-        Right(tx)
-    }
-
-    def checkNotBlacklisted(tx: Transaction) = {
-=======
-  override def putIfNew(tx: Transaction): Either[ValidationError, (Boolean, Diff)] = {
     def canReissue(blockchain: Blockchain, tx: Transaction): Either[GenericError, Unit] =
       PoolMetrics.checkCanReissue.measure(tx match {
         case r: ReissueTransaction if !TxCheck.canReissue(r.asset) => Left(GenericError(s"Asset is not reissuable"))
@@ -97,13 +66,13 @@
         case scripted if TxCheck.isScripted(scripted) =>
           for {
             _ <- Either.cond(utxSettings.allowTransactionsFromSmartAccounts,
-                             (),
-                             GenericError("transactions from scripted accounts are denied from UTX pool"))
+              (),
+              GenericError("transactions from scripted accounts are denied from UTX pool"))
 
             scriptedCount = transactions.values().asScala.count(TxCheck.isScripted)
             _ <- Either.cond(skipSizeCheck || scriptedCount < utxSettings.maxScriptedSize,
-                             (),
-                             GenericError("Transaction pool scripted txs size limit is reached"))
+              (),
+              GenericError("Transaction pool scripted txs size limit is reached"))
           } yield tx
 
         case _ =>
@@ -111,7 +80,6 @@
       })
 
     def checkNotBlacklisted(tx: Transaction): Either[SenderIsBlacklisted, Unit] = PoolMetrics.checkNotBlacklisted.measure {
->>>>>>> 5b8cc58c
       if (utxSettings.blacklistSenderAddresses.isEmpty) {
         Right(())
       } else {
