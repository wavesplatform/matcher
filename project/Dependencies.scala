import sbt.Keys._
import sbt.{Def, _}

object Dependencies {

  object Version {

    val akka     = "2.5.20"
    val akkaHttp = "10.1.8"

    val scalaTest  = "3.0.6"
    val scalaCheck = "1.14.0"
    val scalaMock  = "3.6.0"
    val diffx      = "0.3.12"

    val cats              = "1.6.0"
    val catsTaglessMacros = "0.9"
    val kindProjector     = "0.9.6"
    val mouse             = "0.22"
    val shapeless         = "2.3.3"

    val typesafeConfig = "1.3.3"
    val scopt          = "4.0.0-RC2"

    val logback = "1.2.3"
    val slf4j   = "1.7.25"
    val janino  = "3.0.12"

    val silencer = "1.4.1"
    val kamon    = "1.1.5"

    val wavesProtobufSchemas = "1.0.0"

    val postgresql = "9.4.1208"
    val quillJdbc  = "3.1.0"

    val spotify = "8.15.1"
    val sttp    = "1.7.2"

    val jackson     = "2.9.8"
    val googleGuava = "27.0.1-jre"
    val kafka       = "2.3.1"

    val sourceCode = "0.1.7"
  }

  private def akkaModule(module: String, version: String): ModuleID  = "com.typesafe.akka"             %% module            % version
  private def scalaModule(module: String, version: String): ModuleID = "org.scala-lang"                % module             % version
  private def jacksonModule(group: String, module: String): ModuleID = s"com.fasterxml.jackson.$group" % s"jackson-$module" % Version.jackson
  private def sttpModule(module: String): ModuleID                   = "com.softwaremill.sttp"         %% module            % Version.sttp

  private def catsModule(module: String, version: String): Def.Initialize[ModuleID] = Def.setting("org.typelevel" %% s"cats-$module" % version)

  private val kindProjector     = compilerPlugin("org.spire-math" %% "kind-projector" % Version.kindProjector)
  private val logback           = "ch.qos.logback" % "logback-classic" % Version.logback
  private val googleGuava       = "com.google.guava" % "guava" % Version.googleGuava
  private val janino            = "org.codehaus.janino" % "janino" % Version.janino
  private val spotify           = ("com.spotify" % "docker-client" % Version.spotify).classifier("shaded")
  private val typesafeConfig    = "com.typesafe" % "config" % Version.typesafeConfig
  private val scalaTest         = "org.scalatest" %% "scalatest" % Version.scalaTest
  private val scalaCheck        = "org.scalacheck" %% "scalacheck" % Version.scalaCheck
  private val scalaMock         = "org.scalamock" %% "scalamock-scalatest-support" % Version.scalaMock
  private val diffx             = "com.softwaremill.diffx" %% "diffx-scalatest" % Version.diffx
  private val slf4j             = "org.slf4j" % "slf4j-api" % Version.slf4j
  private val grpcNetty         = "io.grpc" % "grpc-netty" % scalapb.compiler.Version.grpcJavaVersion
  private val catsTaglessMacros = "org.typelevel" %% "cats-tagless-macros" % Version.catsTaglessMacros
  private val mouse             = "org.typelevel" %% "mouse" % Version.mouse
  private val scopt             = "com.github.scopt" %% "scopt" % Version.scopt
  private val kafka             = "org.apache.kafka" % "kafka-clients" % Version.kafka
  private val kamon             = "io.kamon" %% "kamon-core" % Version.kamon

  private val logbackScalaJsExcluded = logback.exclude("org.scala-js", "scalajs-library_2.12")

  private val catsCore: Def.Initialize[ModuleID]  = catsModule("core", Version.cats)
  private val shapeless: Def.Initialize[ModuleID] = Def.setting("com.chuusai" %% "shapeless" % Version.shapeless)

  private val quill: Seq[ModuleID] = Seq(
    "org.postgresql" % "postgresql"  % Version.postgresql,
    "io.getquill"    %% "quill-jdbc" % Version.quillJdbc
  )

  val silencer: Seq[ModuleID] = Seq(
    compilerPlugin("com.github.ghik" %% "silencer-plugin" % Version.silencer),
    "com.github.ghik" %% "silencer-lib" % Version.silencer % Provided
  )

  val enforcedVersions = Def.setting(
    Seq(
      akkaModule("akka-actor", Version.akka),
      akkaModule("akka-stream", Version.akka),
      akkaModule("akka-http", Version.akkaHttp),
      jacksonModule("core", "core"),
      jacksonModule("core", "annotations"),
      jacksonModule("core", "databind"),
      jacksonModule("dataformat", "dataformat-yaml"),
      jacksonModule("jaxrs", "jaxrs-base"),
      jacksonModule("jaxrs", "jaxrs-json-provider"),
      jacksonModule("module", "module-scala") withCrossVersion CrossVersion.Binary(),
      scalaModule("scala-library", scalaVersion.value),
      scalaModule("scala-reflect", scalaVersion.value),
      catsModule("kernel", Version.cats).value,
      catsModule("macros", Version.cats).value,
      catsCore.value,
      shapeless.value,
      kamon,
      typesafeConfig,
      scalaTest % Test,
      googleGuava,
      slf4j,
      grpcNetty
    )
  )

  lazy val common: Seq[ModuleID] = Seq("com.lihaoyi" %% "sourcecode" % Version.sourceCode)

  lazy val wavesProtobufSchemas: ModuleID = {
    ("com.wavesplatform" % "protobuf-schemas" % Version.wavesProtobufSchemas classifier "proto") % "protobuf" // for teamcity
  }

  lazy val grpc: Seq[ModuleID] = Seq(
    "com.thesamet.scalapb" %% "scalapb-runtime-grpc" % scalapb.compiler.Version.scalapbVersion,
    grpcNetty
  )

  lazy val itTestCommon: Def.Initialize[Seq[ModuleID]] = Def.setting(
    Seq(
      sttpModule("core"),
      sttpModule("play-json"),
      sttpModule("async-http-client-backend-future"),
      catsCore.value,
      catsTaglessMacros,
      typesafeConfig,
      spotify,
      mouse
    )
  )

  lazy val itTest: Seq[ModuleID] = Seq(
    jacksonModule("dataformat", "dataformat-properties"),
<<<<<<< HEAD
    "org.scalacheck" %% "scalacheck" % "1.14.0",
    logback.exclude("org.scala-js", "scalajs-library_2.12")
  ).map(_ % Test)

  lazy val test = scalaTest +: Seq(
    logback.exclude("org.scala-js", "scalajs-library_2.12"),
    "org.scalacheck" %% "scalacheck" % "1.14.0",
    ("io.github.amrhassan" %% "scalacheck-cats" % "0.4.0").exclude("org.scalacheck", "scalacheck_2.12"),
    "org.mockito"            % "mockito-all"                  % "1.10.19",
    "org.scalamock"          %% "scalamock-scalatest-support" % "3.6.0",
    "com.softwaremill.diffx" %% "diffx-scalatest"             % "0.3.12"
  ).map(_ % Test)

  lazy val dex =
    Seq(
      logback.exclude("org.scala-js", "scalajs-library_2.12"),
      kindProjector,
      logback,
      "com.github.scopt" %% "scopt" % "4.0.0-RC2",
      akkaModule("actor"),
      akkaModule("slf4j"),
      akkaHttp,
      "org.apache.kafka" % "kafka-clients" % "2.3.1",
      // "javax.xml.bind" % "jaxb-api" % "2.3.1", // javax.xml.bind replacement for jackson in swagger, will required in future
      janino,
      mouse,
      "org.typelevel" %% "cats-tagless-macros" % "0.9",
      wavesProtobufSchemas,
      akkaModule("testkit") % Test
    ) ++ test ++ quill

  lazy val wavesIntegration = Dependencies.grpc ++
    Seq(
      wavesProtobufSchemas,
      Dependencies.mouse % Test
    )

  lazy val grpc: Seq[ModuleID] = Seq(
    "io.grpc"              % "grpc-netty"            % scalapb.compiler.Version.grpcJavaVersion,
    "com.thesamet.scalapb" %% "scalapb-runtime-grpc" % scalapb.compiler.Version.scalapbVersion
  )
=======
    logbackScalaJsExcluded,
    scalaTest,
    scalaCheck,
    spotify
  ) map (_ % Test)

  lazy val test: Seq[ModuleID] = Seq(
    akkaModule("akka-testkit", Version.akka),
    scalaTest,
    scalaCheck,
    scalaMock,
    diffx
  ) map (_ % Test)

  lazy val dex: Seq[ModuleID] = Seq(
    akkaModule("akka-actor", Version.akka),
    akkaModule("akka-http", Version.akkaHttp),
    akkaModule("akka-slf4j", Version.akka),
    wavesProtobufSchemas,
    logbackScalaJsExcluded,
    logback,
    kindProjector,
    catsTaglessMacros,
    mouse,
    scopt,
    kafka,
    janino
  ) ++ test ++ quill

  lazy val wavesIntegration: Seq[ModuleID] = Seq(
    wavesProtobufSchemas,
    mouse
  ) ++ grpc
>>>>>>> 0c8e899e
}<|MERGE_RESOLUTION|>--- conflicted
+++ resolved
@@ -137,49 +137,6 @@
 
   lazy val itTest: Seq[ModuleID] = Seq(
     jacksonModule("dataformat", "dataformat-properties"),
-<<<<<<< HEAD
-    "org.scalacheck" %% "scalacheck" % "1.14.0",
-    logback.exclude("org.scala-js", "scalajs-library_2.12")
-  ).map(_ % Test)
-
-  lazy val test = scalaTest +: Seq(
-    logback.exclude("org.scala-js", "scalajs-library_2.12"),
-    "org.scalacheck" %% "scalacheck" % "1.14.0",
-    ("io.github.amrhassan" %% "scalacheck-cats" % "0.4.0").exclude("org.scalacheck", "scalacheck_2.12"),
-    "org.mockito"            % "mockito-all"                  % "1.10.19",
-    "org.scalamock"          %% "scalamock-scalatest-support" % "3.6.0",
-    "com.softwaremill.diffx" %% "diffx-scalatest"             % "0.3.12"
-  ).map(_ % Test)
-
-  lazy val dex =
-    Seq(
-      logback.exclude("org.scala-js", "scalajs-library_2.12"),
-      kindProjector,
-      logback,
-      "com.github.scopt" %% "scopt" % "4.0.0-RC2",
-      akkaModule("actor"),
-      akkaModule("slf4j"),
-      akkaHttp,
-      "org.apache.kafka" % "kafka-clients" % "2.3.1",
-      // "javax.xml.bind" % "jaxb-api" % "2.3.1", // javax.xml.bind replacement for jackson in swagger, will required in future
-      janino,
-      mouse,
-      "org.typelevel" %% "cats-tagless-macros" % "0.9",
-      wavesProtobufSchemas,
-      akkaModule("testkit") % Test
-    ) ++ test ++ quill
-
-  lazy val wavesIntegration = Dependencies.grpc ++
-    Seq(
-      wavesProtobufSchemas,
-      Dependencies.mouse % Test
-    )
-
-  lazy val grpc: Seq[ModuleID] = Seq(
-    "io.grpc"              % "grpc-netty"            % scalapb.compiler.Version.grpcJavaVersion,
-    "com.thesamet.scalapb" %% "scalapb-runtime-grpc" % scalapb.compiler.Version.scalapbVersion
-  )
-=======
     logbackScalaJsExcluded,
     scalaTest,
     scalaCheck,
@@ -211,7 +168,6 @@
 
   lazy val wavesIntegration: Seq[ModuleID] = Seq(
     wavesProtobufSchemas,
-    mouse
+    mouse % Test
   ) ++ grpc
->>>>>>> 0c8e899e
 }