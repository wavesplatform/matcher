import sbt.Keys._
import sbt.{Def, compilerPlugin, _}

object Dependencies {

  object Version {

    val akka     = "2.6.5"
    val akkaHttp = "10.1.11"

    val scalaTest          = "3.1.0"
    val scalaCheck         = "1.14.3"
    val scalaTestPlusCheck = "3.1.0.1"
    val scalaMock          = "4.4.0"
    val diffx              = "0.3.19"

    val cats              = "2.0.0"
    val catsTaglessMacros = "0.11"
    val kindProjector     = "0.9.10"
    val betterMonadicFor  = "0.3.1"
    val mouse             = "0.24"
    val shapeless         = "2.3.3"
    val monocle           = "2.0.4"

    val typesafeConfig = "1.4.0"
    val scopt          = "4.0.0-RC2"
    val ficus          = "1.4.7"

    val logback            = "1.2.3"
    val slf4j              = "1.7.30"
    val janino             = "3.1.0"
    val logbackJsonEncoder = "6.3"

    val silencer = "1.4.4"

    val kamonCore          = "1.1.6"
    val kamonInfluxDb      = "1.0.3"
    val kamonSystemMetrics = "1.0.1"

    val wavesProtobufSchemas = "1.0.0"
    val wavesJ               = "0.16.0"

    val postgresql = "42.2.9"
    val quillJdbc  = "3.5.0"

    val sttp = "1.7.2"

    val testContainers          = "0.35.2"
    val testContainersPostgres  = "1.12.5"
    val testContainersKafka     = "1.13.0"
    val testContainersToxiProxy = "1.12.5"

    val jackson  = "2.10.0"
    val playJson = "2.8.1"

    val googleGuava = "28.2-jre"
    val kafka       = "2.4.0"

    val swagger   = "1.1.1"
    val swaggerUi = "3.24.3"

    val scorexCrypto = "2.1.7"

    val monix = "3.0.0"

    val supertagged = "1.4"

    val javaLevelDb = "0.12"
    val jniLevelDb  = "1.18.3"
    val influxDb    = "2.17"

    val commonsNet = "3.6"
<<<<<<< HEAD

    val monocle = "2.0.4"
    val jwt     = "4.2.0"
=======
    val nettyCodec = "4.1.33.Final"
>>>>>>> b94fa607
  }

  private def akkaModule(module: String, version: String): ModuleID  = "com.typesafe.akka"             %% module            % version
  private def scalaModule(module: String, version: String): ModuleID = "org.scala-lang"                % module             % version
  private def catsModule(module: String): ModuleID                   = "org.typelevel"                 %% s"cats-$module"   % Version.cats
  private def sttpModule(module: String): ModuleID                   = "com.softwaremill.sttp"         %% module            % Version.sttp
  private def jacksonModule(group: String, module: String): ModuleID = s"com.fasterxml.jackson.$group" % s"jackson-$module" % Version.jackson
  private def monixModule(module: String): ModuleID                  = "io.monix"                      %% s"monix-$module"  % Version.monix
  private def kamonModule(module: String, version: String): ModuleID = "io.kamon"                      %% s"kamon-$module"  % version
  private def jwtModule(module: String): ModuleID                    = "com.pauldijou"                 %% s"jwt-$module"    % Version.jwt

  private val akkaActor            = akkaModule("akka-actor", Version.akka)
  private val akkaActorTyped       = akkaModule("akka-actor-typed", Version.akka)
  private val akkaStreamsTyped     = akkaModule("akka-stream-typed", Version.akka)
  private val akkaHttp             = akkaModule("akka-http", Version.akkaHttp)
  private val scalaTest            = "org.scalatest" %% "scalatest" % Version.scalaTest
  private val scalaCheck           = "org.scalacheck" %% "scalacheck" % Version.scalaCheck
  private val scalaTestPlusCheck   = "org.scalatestplus" %% "scalacheck-1-14" % Version.scalaTestPlusCheck
  private val scalaMock            = "org.scalamock" %% "scalamock" % Version.scalaMock
  private val diffx                = "com.softwaremill.diffx" %% "diffx-scalatest" % Version.diffx
  private val catsCore             = catsModule("core")
  private val catsTaglessMacros    = "org.typelevel" %% "cats-tagless-macros" % Version.catsTaglessMacros
  private val kindProjector        = compilerPlugin("org.spire-math" %% "kind-projector" % Version.kindProjector)
  private val betterMonadicFor     = compilerPlugin("com.olegpy" %% "better-monadic-for" % Version.betterMonadicFor)
  private val mouse                = "org.typelevel" %% "mouse" % Version.mouse
  private val shapeless            = "com.chuusai" %% "shapeless" % Version.shapeless
  private val typesafeConfig       = "com.typesafe" % "config" % Version.typesafeConfig
  private val scopt                = "com.github.scopt" %% "scopt" % Version.scopt
  private val ficus                = "com.iheart" %% "ficus" % Version.ficus
  private val logback              = "ch.qos.logback" % "logback-classic" % Version.logback
  private val logbackJsonEncoder   = "net.logstash.logback" % "logstash-logback-encoder" % Version.logbackJsonEncoder
  private val slf4j                = "org.slf4j" % "slf4j-api" % Version.slf4j
  private val julToSlf4j           = "org.slf4j" % "jul-to-slf4j" % Version.slf4j
  private val janino               = "org.codehaus.janino" % "janino" % Version.janino
  private val kamonCore            = kamonModule("core", Version.kamonCore)
  private val wavesProtobufSchemas = ("com.wavesplatform" % "protobuf-schemas" % Version.wavesProtobufSchemas classifier "proto") % "protobuf" // for teamcity

  private val wavesJ = "com.wavesplatform" % "wavesj" % Version.wavesJ excludeAll (
    // Conflicts with specified gRPC. This is the problem for waves-integration-it.
    // Also, wavesj doesn't use gRPC, so it is safe.
    ExclusionRule(organization = "io.grpc"),
    ExclusionRule("com.wavesplatform", "protobuf-schemas")
  )

  private val toxiProxy     = "org.testcontainers" % "toxiproxy" % Version.testContainersToxiProxy
  private val googleGuava   = "com.google.guava" % "guava" % Version.googleGuava
  private val kafka         = "org.apache.kafka" % "kafka-clients" % Version.kafka
  private val grpcNetty     = "io.grpc" % "grpc-netty" % scalapb.compiler.Version.grpcJavaVersion
  private val nettyCodec    = "io.netty" % "netty-codec-http2" % Version.nettyCodec
  private val swagger       = "com.github.swagger-akka-http" %% "swagger-akka-http" % Version.swagger
  private val swaggerUi     = "org.webjars" % "swagger-ui" % Version.swaggerUi
  private val playJson      = "com.typesafe.play" %% "play-json" % Version.playJson
  private val scorexCrypto  = "org.scorexfoundation" %% "scrypto" % Version.scorexCrypto
  private val grpcScalaPb   = "com.thesamet.scalapb" %% "scalapb-runtime-grpc" % scalapb.compiler.Version.scalapbVersion
  private val monixReactive = monixModule("reactive")
  private val supertagged   = "org.rudogma" %% "supertagged" % Version.supertagged
  private val javaLevelDb   = "org.iq80.leveldb" % "leveldb" % Version.javaLevelDb
  private val jniLevelDb    = "org.ethereum" % "leveldbjni-all" % Version.jniLevelDb
  private val influxDb      = "org.influxdb" % "influxdb-java" % Version.influxDb
  private val commonsNet    = "commons-net" % "commons-net" % Version.commonsNet

  private val monocle: Seq[ModuleID] = Seq(
    "com.github.julien-truffaut" %% "monocle-core"  % Version.monocle,
    "com.github.julien-truffaut" %% "monocle-macro" % Version.monocle
  )

  private val silencer: Seq[ModuleID] = Seq(
    compilerPlugin("com.github.ghik" %% "silencer-plugin" % Version.silencer cross CrossVersion.full),
    "com.github.ghik" %% "silencer-lib" % Version.silencer % Provided cross CrossVersion.full
  )

  private val quill: Seq[ModuleID] = Seq(
    "org.postgresql" % "postgresql"  % Version.postgresql,
    "io.getquill"    %% "quill-jdbc" % Version.quillJdbc
  )

  private val testContainers: Seq[ModuleID] = Seq(
    "com.dimafeng"       %% "testcontainers-scala" % Version.testContainers,
    "org.testcontainers" % "postgresql"            % Version.testContainersPostgres,
    "org.testcontainers" % "kafka"                 % Version.testContainersKafka
  )

  private val testKit: Seq[ModuleID] = Seq(
    akkaModule("akka-testkit", Version.akka),
    akkaModule("akka-http-testkit", Version.akkaHttp),
    akkaModule("akka-actor-testkit-typed", Version.akka),
    scalaTest,
    scalaCheck,
    scalaTestPlusCheck,
    scalaMock,
    javaLevelDb
  ) map (_ % Test)

  private val integrationTestKit: Seq[ModuleID] = Seq(wavesJ, logback % Test) ++ testKit ++ silencer

  val globalEnforcedVersions = Def.setting(
    Seq(
      akkaActor,
      akkaActorTyped,
      akkaStreamsTyped,
      akkaHttp,
      akkaModule("akka-stream", Version.akka),
      jacksonModule("core", "core"),
      jacksonModule("core", "annotations"),
      jacksonModule("core", "databind"),
      jacksonModule("dataformat", "dataformat-yaml"),
      jacksonModule("jaxrs", "jaxrs-base"),
      jacksonModule("jaxrs", "jaxrs-json-provider"),
      jacksonModule("module", "module-scala") withCrossVersion CrossVersion.Binary(),
      scalaModule("scala-library", scalaVersion.value),
      scalaModule("scala-reflect", scalaVersion.value),
      catsModule("kernel"),
      catsModule("macros"),
      catsCore,
      shapeless,
      kamonCore,
      typesafeConfig,
      scalaTest % Test,
      googleGuava,
      slf4j,
      grpcNetty,
      nettyCodec
    )
  )

  object Module {

    lazy val dex: Seq[ModuleID] = Seq(
      akkaActor,
      akkaActorTyped,
      akkaStreamsTyped,
      akkaHttp,
      akkaModule("akka-slf4j", Version.akka),
      julToSlf4j,
      logback,
      logbackJsonEncoder % Runtime,
      kindProjector,
      catsTaglessMacros,
      shapeless,
      mouse,
      scopt,
      kafka,
      janino,
      jniLevelDb,
      kamonCore,
      kamonModule("influxdb", Version.kamonInfluxDb),
      kamonModule("system-metrics", Version.kamonSystemMetrics),
      influxDb,
      commonsNet,
      swaggerUi,
      jwtModule("core"),
      jwtModule("play-json")
    ) ++ testKit ++ quill ++ silencer ++ monocle

    lazy val dexIt: Seq[ModuleID] = integrationTestKit

    lazy val dexItCommon: Seq[ModuleID] = Seq(
      sttpModule("core"),
      sttpModule("play-json"),
      sttpModule("async-http-client-backend-future"),
      catsCore,
      catsTaglessMacros,
      typesafeConfig,
      mouse,
      scalaTest,
      toxiProxy,
      wavesJ
    ) ++ testContainers

    lazy val dexTestCommon: Seq[ModuleID] = Seq(diffx, scalaTest, scalaCheck, scalaTestPlusCheck)

    lazy val wavesExt: Seq[ModuleID] = Seq(
      julToSlf4j,
      grpcNetty,
      grpcScalaPb
    )

    lazy val wavesGrpc: Seq[ModuleID] = Seq(wavesProtobufSchemas, grpcScalaPb) ++ silencer

    lazy val wavesIntegration: Seq[ModuleID] = Seq(
      julToSlf4j,
      logback,
      swagger,
      playJson,
      ficus,
      scorexCrypto,
      catsCore,
      supertagged,
      monixReactive,
      betterMonadicFor,
      mouse,
      grpcNetty
    ) ++ testKit

    lazy val wavesIntegrationIt: Seq[ModuleID] = Seq(
      julToSlf4j
    ) ++ integrationTestKit
  }
}<|MERGE_RESOLUTION|>--- conflicted
+++ resolved
@@ -70,13 +70,8 @@
     val influxDb    = "2.17"
 
     val commonsNet = "3.6"
-<<<<<<< HEAD
-
-    val monocle = "2.0.4"
-    val jwt     = "4.2.0"
-=======
     val nettyCodec = "4.1.33.Final"
->>>>>>> b94fa607
+    val jwt        = "4.2.0"
   }
 
   private def akkaModule(module: String, version: String): ModuleID  = "com.typesafe.akka"             %% module            % version
