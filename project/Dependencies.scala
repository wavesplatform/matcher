--- conflicted
+++ resolved
@@ -89,31 +89,16 @@
     "org.scalamock" %% "scalamock-scalatest-support" % "3.6.0"
   ).map(_ % Test)
 
-<<<<<<< HEAD
-  lazy val dex = Seq(
-    logback.exclude("org.scala-js", "scalajs-library_2.12"),
-    kindProjector,
-    akkaModule("actor"),
-    akkaModule("persistence-query"),
-    akkaModule("slf4j"),
-    akkaHttp,
-    "com.typesafe.akka" %% "akka-stream-kafka" % "1.0.4",
-    // "javax.xml.bind" % "jaxb-api" % "2.3.1", // javax.xml.bind replacement for jackson in swagger, will required in future
-    janino,
-    mouse
-  ) ++ Seq(
-    akkaModule("testkit"),
-    akkaModule("persistence-tck"),
-    "com.github.dnvriend" %% "akka-persistence-inmemory" % "2.5.15.1"
-  ).map(_ % Test) ++ test ++ quill
-=======
   lazy val dex =
     Seq(
+      logback.exclude("org.scala-js", "scalajs-library_2.12"),
       kindProjector,
       akkaModule("actor"),
       akkaModule("persistence-query"),
+      akkaModule("slf4j"),
       akkaHttp,
       "com.typesafe.akka" %% "akka-stream-kafka" % "1.0.4",
+      // "javax.xml.bind" % "jaxb-api" % "2.3.1", // javax.xml.bind replacement for jackson in swagger, will required in future
       janino,
       mouse
     ) ++ Seq(
@@ -121,5 +106,4 @@
       akkaModule("persistence-tck"),
       "com.github.dnvriend" %% "akka-persistence-inmemory" % "2.5.15.1"
     ).map(_ % Test) ++ test ++ quill
->>>>>>> c0470672
 }