--- conflicted
+++ resolved
@@ -83,25 +83,14 @@
     s"waves-stagenet_${version}_all.deb"
   )
 
-<<<<<<< HEAD
-  /**
-    * @param toDownload version => file names to download
-    */
-  private def getFilesToDownload(rawJson: String, version: String, toDownload: String => List[String])(implicit log: ManagedLogger): List[String] =
-=======
-  private def getFilesDownloadUrls(rawJson: String, version: String, fileNamesToDownload: List[String]): List[String] =
->>>>>>> 82ce0f08
+  private def getFilesDownloadUrls(rawJson: String, version: String, fileNamesToDownload: List[String])(implicit log: ManagedLogger): List[String] =
     Parser.parseFromString(rawJson).get match {
       case JArray(jReleases) =>
         jReleases
           .collectFirst {
             case JObject(jRelease) if jRelease.contains(JField("tag_name", JString(s"v$version"))) =>
               jRelease.find(_.field == "assets") match {
-<<<<<<< HEAD
-                case Some(JField(_, JArray(jAssets))) => toDownload(version).flatMap(findAssetUrl(jAssets, _))
-=======
-                case Some(JField(_, JArray(jAssets))) => fileNamesToDownload.map(findAssetUrl(jAssets, _))
->>>>>>> 82ce0f08
+                case Some(JField(_, JArray(jAssets))) => fileNamesToDownload.flatMap(findAssetUrl(jAssets, _))
                 case x                                => throw new RuntimeException(s"Can't find assets in: $x")
               }
           }
