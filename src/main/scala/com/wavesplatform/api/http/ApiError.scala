--- conflicted
+++ resolved
@@ -47,18 +47,11 @@
       case TransactionValidationError(error, tx) =>
         error match {
           case ValidationError.Mistiming(errorMessage) => Mistiming(errorMessage)
-<<<<<<< HEAD
           case ValidationError.TransactionNotAllowedByScript(vars, isTokenScript) =>
-            TransactionNotAllowedByScript(tx, vars, isTokenScript)
+            if (isTokenScript) TransactionNotAllowedByAssetScript(tx, vars)
+            else TransactionNotAllowedByAccountScript(tx, vars)
           case ValidationError.ScriptExecutionError(err, vars, isToken) =>
             ScriptExecutionError(tx, err, vars, isToken)
-=======
-          case ValidationError.TransactionNotAllowedByScript(vars, scriptSrc, isTokenScript) =>
-            if (isTokenScript) TransactionNotAllowedByAssetScript(tx, vars, scriptSrc)
-            else TransactionNotAllowedByAccountScript(tx, vars, scriptSrc)
-          case ValidationError.ScriptExecutionError(err, src, vars, isToken) =>
-            ScriptExecutionError(tx, err, src, vars, isToken)
->>>>>>> 3dea35f8
           case _ => StateCheckFailed(tx, fromValidationError(error).message)
         }
       case error => CustomValidationError(error.toString)
@@ -268,27 +261,18 @@
 
 }
 
-<<<<<<< HEAD
-case class TransactionNotAllowedByScript(tx: Transaction, log: Log, isTokenScript: Boolean) extends ApiError {
-
-  override val id: Int             = 307
-  override val code: StatusCode    = StatusCodes.BadRequest
-  override val message: String     = s"Transaction is not allowed by ${if (isTokenScript) "token" else "account"}-script"
-  override lazy val json: JsObject = ScriptErrorJson(id, tx, message, log)
-=======
-case class TransactionNotAllowedByAccountScript(tx: Transaction, log: Log, scriptSrc: String) extends ApiError {
+case class TransactionNotAllowedByAccountScript(tx: Transaction, log: Log) extends ApiError {
   override val id: Int             = 307
   override val code: StatusCode    = StatusCodes.BadRequest
   override val message: String     = s"Transaction is not allowed by account-script"
-  override lazy val json: JsObject = ScriptErrorJson(id, tx, message, scriptSrc, log)
->>>>>>> 3dea35f8
-}
-
-case class TransactionNotAllowedByAssetScript(tx: Transaction, log: Log, scriptSrc: String) extends ApiError {
+  override lazy val json: JsObject = ScriptErrorJson(id, tx, message, log)
+}
+
+case class TransactionNotAllowedByAssetScript(tx: Transaction, log: Log) extends ApiError {
   override val id: Int             = 308
   override val code: StatusCode    = StatusCodes.BadRequest
   override val message: String     = s"Transaction is not allowed by token-script"
-  override lazy val json: JsObject = ScriptErrorJson(id, tx, message, scriptSrc, log)
+  override lazy val json: JsObject = ScriptErrorJson(id, tx, message, log)
 }
 
 case class SignatureError(error: String) extends ApiError {
