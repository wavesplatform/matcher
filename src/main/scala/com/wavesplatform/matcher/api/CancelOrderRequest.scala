--- conflicted
+++ resolved
@@ -4,55 +4,22 @@
 import com.wavesplatform.account.PublicKeyAccount
 import com.wavesplatform.crypto
 import com.wavesplatform.state.ByteStr
-import com.wavesplatform.transaction.assets.exchange.OrderJson._
 import com.wavesplatform.utils.Base58
 import io.swagger.annotations.ApiModelProperty
 import monix.eval.Coeval
-<<<<<<< HEAD
-import play.api.libs.functional.syntax._
-import play.api.libs.json.Reads._
-import play.api.libs.json.{JsObject, JsPath, Json, Reads}
+import play.api.libs.json._
 
-case class CancelOrderRequest(@ApiModelProperty(dataType = "java.lang.String") senderPublicKey: PublicKeyAccount,
+case class CancelOrderRequest(@ApiModelProperty(dataType = "java.lang.String") sender: PublicKeyAccount,
                               @ApiModelProperty(dataType = "java.lang.String") orderId: Option[ByteStr],
                               @ApiModelProperty() timestamp: Option[Long],
                               @ApiModelProperty(dataType = "java.lang.String") signature: Array[Byte]) {
 
   @ApiModelProperty(hidden = true)
   lazy val toSign: Array[Byte] = (orderId, timestamp) match {
-    case (Some(oid), _)   => senderPublicKey.publicKey ++ oid.arr
-    case (None, Some(ts)) => senderPublicKey.publicKey ++ Longs.toByteArray(ts)
+    case (Some(oid), _)   => sender.publicKey ++ oid.arr
+    case (None, Some(ts)) => sender.publicKey ++ Longs.toByteArray(ts)
     case (None, None)     => signature // Signature can't sign itself
   }
-  @ApiModelProperty(hidden = true)
-  val isSignatureValid: Coeval[Boolean] = Coeval.evalOnce(crypto.verify(signature, toSign, senderPublicKey.publicKey))
-
-  def json: JsObject = Json.obj(
-    "sender"    -> Base58.encode(senderPublicKey.publicKey),
-    "orderId"   -> orderId.map(_.base58),
-    "signature" -> Base58.encode(signature),
-    "timestamp" -> timestamp
-  )
-}
-
-object CancelOrderRequest {
-  implicit val cancelOrderReads: Reads[CancelOrderRequest] = {
-    val r = (JsPath \ "sender").read[PublicKeyAccount] and
-      (JsPath \ "orderId").readNullable[ByteStr] and
-      (JsPath \ "timestamp").readNullable[Long] and
-      (JsPath \ "signature").read[Array[Byte]]
-    r(CancelOrderRequest.apply _)
-  }
-=======
-import play.api.libs.json._
-import scorex.account.PublicKeyAccount
-
-case class CancelOrderRequest(@ApiModelProperty(dataType = "java.lang.String") sender: PublicKeyAccount,
-                              @ApiModelProperty(dataType = "java.lang.String") orderId: ByteStr,
-                              @ApiModelProperty(dataType = "java.lang.String") signature: Array[Byte]) {
-  @ApiModelProperty(hidden = true)
-  lazy val toSign: Array[Byte] = sender.publicKey ++ orderId.arr
-
   @ApiModelProperty(hidden = true)
   val isSignatureValid: Coeval[Boolean] = Coeval.evalOnce(crypto.verify(signature, toSign, sender.publicKey))
 }
@@ -75,5 +42,4 @@
   )
 
   implicit val format: OFormat[CancelOrderRequest] = Json.format
->>>>>>> 058586ec
 }