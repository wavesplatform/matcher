--- conflicted
+++ resolved
@@ -3,18 +3,14 @@
 import java.util.concurrent.atomic.AtomicReference
 
 import akka.actor.{Actor, ActorRef, Props, Terminated}
-<<<<<<< HEAD
-import akka.http.scaladsl.model.{StatusCode, StatusCodes}
+import akka.http.scaladsl.model.StatusCodes
 import akka.pattern.ask
-=======
-import akka.http.scaladsl.model._
->>>>>>> c9447805
 import akka.persistence.{PersistentActor, RecoveryCompleted, _}
 import akka.util.Timeout
 import cats.implicits._
 import com.google.common.base.Charsets
 import com.wavesplatform.account.Address
-import com.wavesplatform.matcher.api.MatcherResponse
+import com.wavesplatform.matcher.api.{MatcherResponse, OrderRejected}
 import com.wavesplatform.matcher.market.OrderBookActor._
 import com.wavesplatform.matcher.model.OrderBook
 import com.wavesplatform.matcher.smart.MatcherScriptRunner
@@ -110,9 +106,9 @@
   def verify(script: Script, order: Order): Either[ValidationError, Unit] =
     Try {
       MatcherScriptRunner[Boolean](script, order) match {
-        case (ctx, Left(execError)) => Left(ScriptExecutionError(script.text, execError, ctx.letDefs, true))
+        case (ctx, Left(execError)) => Left(ScriptExecutionError(script.text, execError, ctx, true))
         case (ctx, Right(false)) =>
-          Left(TransactionNotAllowedByScript(ctx.letDefs, script.text, true))
+          Left(TransactionNotAllowedByScript(ctx, script.text, true))
         case (_, Right(true)) => Right(())
       }
     }.getOrElse(
@@ -144,7 +140,7 @@
 
     validationResult
       .fold(
-        err => sender() ! StatusCodeMatcherResponse(StatusCodes.Forbidden, err),
+        err => sender() ! MatcherResponse(StatusCodes.Forbidden, err),
         _ => f
       )
   }
@@ -194,7 +190,7 @@
         context
           .child(OrderBookActor.name(pair))
           .fold {
-            snd ! StatusCodeMatcherResponse(StatusCodes.NotFound, "Market not found")
+            snd ! MatcherResponse(StatusCodes.NotFound, "Market not found")
           } { orderbook =>
             (orderbook ? req)
               .mapTo[GetMarketStatusResponse]
@@ -218,26 +214,6 @@
         removeOrderBook(ob.assetPair)
       }
 
-<<<<<<< HEAD
-    case x: CancelOrder =>
-      checkAssetPair(x.assetPair, x) {
-        context
-          .child(OrderBookActor.name(x.assetPair))
-          .fold {
-            sender() ! OrderCancelRejected(s"Order '${x.orderId}' is already cancelled or never existed in '${x.assetPair.key}' pair")
-          }(forwardReq(x))
-      }
-
-    case x: ForceCancelOrder =>
-      checkAssetPair(x.assetPair, x) {
-        orderBook(x.assetPair)
-          .fold {
-            sender() ! OrderCancelRejected(s"Order '${x.orderId}' is already cancelled or never existed in '${x.assetPair.key}' pair")
-          }(forwardReq(x))
-      }
-
-=======
->>>>>>> c9447805
     case Shutdown =>
       val s = sender()
       shutdownStatus = shutdownStatus.copy(
