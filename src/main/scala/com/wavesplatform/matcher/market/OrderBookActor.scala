--- conflicted
+++ resolved
@@ -396,12 +396,7 @@
           _  <- utx.putIfNew(tx)
         } yield tx) match {
           case Right(tx) =>
-<<<<<<< HEAD
-            lastTrade = Some(c.order)
-            lastTrade = Some(c.order)
-=======
             lastTrade = Some(o.order)
->>>>>>> 71ab4946
             allChannels.broadcastTx(tx)
             processEvent(event)
             context.system.eventStream.publish(ExchangeTransactionCreated(tx))
