--- conflicted
+++ resolved
@@ -2,28 +2,23 @@
 
 import cats.implicits._
 import com.wavesplatform.account.{Address, PublicKeyAccount}
+import com.wavesplatform.features.BlockchainFeatures
+import com.wavesplatform.features.FeatureProvider._
 import com.wavesplatform.matcher.MatcherSettings
 import com.wavesplatform.matcher.api.DBUtils
 import com.wavesplatform.matcher.api.DBUtils.indexes.active.MaxElements
 import com.wavesplatform.matcher.model.OrderHistory.OrderInfoChange
+import com.wavesplatform.matcher.smart.MatcherScriptRunner
 import com.wavesplatform.metrics.TimerExt
 import com.wavesplatform.state._
-<<<<<<< HEAD
-import com.wavesplatform.transaction.AssetAcc
-import com.wavesplatform.transaction.ValidationError.GenericError
-import com.wavesplatform.transaction.assets.exchange.Validation.booleanOperators
-import com.wavesplatform.transaction.assets.exchange.{Order, Validation}
+import com.wavesplatform.transaction.assets.exchange.{AssetPair, Order}
 import com.wavesplatform.transaction.smart.Verifier
-import com.wavesplatform.utils.NTP
-import com.wavesplatform.utx.UtxPool
-import com.wavesplatform.wallet.Wallet
-=======
-import com.wavesplatform.transaction.assets.exchange.{AssetPair, Order}
 import com.wavesplatform.transaction.{AssetAcc, AssetId}
 import com.wavesplatform.utils.Time
->>>>>>> dd6d68a2
 import kamon.Kamon
 import org.iq80.leveldb.DB
+
+import scala.util.control.NonFatal
 
 class OrderValidator(db: DB,
                      blockchain: Blockchain,
@@ -43,6 +38,20 @@
       case None    => p.spendableBalance
     }
   }
+
+  private def verifyScript(address: Address, order: Order) =
+    blockchain.accountScript(address).fold(verifySignature(order)) { script =>
+      if (!blockchain.isFeatureActivated(BlockchainFeatures.SmartAccountTrading, blockchain.height))
+        Left("Trading on scripted account isn't allowed yet")
+      else
+        try MatcherScriptRunner[Boolean](script, order) match {
+          case (_, Left(execError)) => Left(s"Error executing script for $address: $execError")
+          case (_, Right(false))    => Left(s"Order rejected by script for $address")
+          case (_, Right(true))     => Right(order)
+        } catch {
+          case NonFatal(e) => Left(s"Caught ${e.getClass.getCanonicalName} while executing script for $address: ${e.getMessage}")
+        }
+    }
 
   private def validateBalance(o: Order): Either[String, Order] = {
     val senderAddress = o.sender.toAddress
@@ -72,27 +81,6 @@
     timer
       .refine("action" -> "place", "pair" -> order.assetPair.toString)
       .measure {
-<<<<<<< HEAD
-        lazy val lastOrderTs = orderHistory.lastOrderTimestamp(order.senderPublicKey)
-
-        val orderSignatureVerification =
-          Verifier
-            .verifyAsEllipticCurveSignature(order)
-            .map(_ => ())
-            .leftMap(_.toString)
-
-        val v =
-          (order.matcherPublicKey == matcherPubKey) :| "Incorrect matcher public key" &&
-            (order.expiration > NTP.correctedTime() + MinExpiration) :| "Order expiration should be > 1 min" &&
-            orderSignatureVerification &&
-            order.isValid(NTP.correctedTime()) &&
-            (order.matcherFee >= settings.minOrderFee) :| s"Order matcherFee should be >= ${settings.minOrderFee}" &&
-            (orderHistory.orderInfo(order.id()).status == LimitOrder.NotFound) :| "Order was placed before" &&
-            (orderHistory.activeOrderCount(order.senderPublicKey) < MaxElements) :| s"Limit of $MaxElements active orders has been reached" &&
-            (order.timestamp > lastOrderTs) :| s"Order should have a timestamp after $lastOrderTs, but it is ${order.timestamp}" &&
-            isBalanceWithOpenOrdersEnough(order)
-        Either.cond(v, order, GenericError(v.messages()))
-=======
         lazy val senderAddress = order.sender.toAddress
         lazy val lowestOrderTs = DBUtils
           .lastOrderTimestamp(db, order.senderPublicKey)
@@ -103,17 +91,16 @@
             .ensure("Incorrect matcher public key")(_.matcherPublicKey == matcherPublicKey)
             .ensure("Invalid address")(_ => !settings.blacklistedAddresses.contains(senderAddress))
             .ensure("Order expiration should be > 1 min")(_.expiration > time.correctedTime() + MinExpiration)
-            .ensure(s"Order should have a timestamp after $lowestOrderTs, but it is ${order.timestamp}")(_.timestamp >= lowestOrderTs)
+            .ensure(s"Order should have a timestamp after $lowestOrderTs, but it is ${order.timestamp}")(_.timestamp > lowestOrderTs)
             .ensure(s"Order matcherFee should be >= ${settings.minOrderFee}")(_.matcherFee >= settings.minOrderFee)
-            .ensure("Invalid signature")(_.signatureValid())
             .ensure("Invalid order")(_.isValid(time.correctedTime()))
             .ensure("Order has already been placed")(o => DBUtils.orderInfo(db, o.id()).status == LimitOrder.NotFound)
-            .ensure(s"Limit of $MaxElements active orders has been reached")(o => DBUtils.activeOrderCount(db, o.senderPublicKey) <= MaxElements)
-            .ensure("Trading on scripted account isn't allowed yet")(_ => !blockchain.hasScript(senderAddress))
+            .ensure(s"Limit of $MaxElements active orders has been reached")(o => DBUtils.activeOrderCount(db, o.senderPublicKey) < MaxElements)
           _ <- validateBalance(order)
           _ <- validatePair(order.assetPair)
+          _ <- verifyScript(order.sender, order)
+          _ <- verifyScript(order.matcherPublicKey, order)
         } yield order
->>>>>>> dd6d68a2
       }
 }
 
@@ -124,4 +111,9 @@
     m.map {
       case (assetId, v) => s"${AssetPair.assetIdStr(assetId)} -> $v"
     } mkString ("[", ", ", "]")
+
+  private def verifySignature(order: Order): Either[String, Order] =
+    Verifier
+      .verifyAsEllipticCurveSignature(order)
+      .leftMap(_.toString)
 }