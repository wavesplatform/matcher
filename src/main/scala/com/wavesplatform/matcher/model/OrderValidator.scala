--- conflicted
+++ resolved
@@ -15,11 +15,8 @@
 import com.wavesplatform.settings.fee.AssetType.AssetType
 import com.wavesplatform.settings.fee.OrderFeeSettings._
 import com.wavesplatform.state._
-<<<<<<< HEAD
+import com.wavesplatform.transaction.Asset.{IssuedAsset, Waves}
 import com.wavesplatform.state.diffs.CommonValidation
-=======
-import com.wavesplatform.transaction.Asset.{IssuedAsset, Waves}
->>>>>>> 139def91
 import com.wavesplatform.transaction._
 import com.wavesplatform.transaction.assets.exchange.OrderOps._
 import com.wavesplatform.transaction.assets.exchange._
@@ -121,21 +118,12 @@
         .ensure(MatcherError.OrderVersionUnsupported(order.version, BlockchainFeatures.OrderV3)) {
           _.version != 3 || blockchain.isFeatureActivated(BlockchainFeatures.OrderV3, blockchain.height)
         }
-<<<<<<< HEAD
       _ <- orderFeeSettings match {
         case FixedWavesSettings(baseFee) =>
           val mof = ExchangeTransactionCreator.minFee(blockchain, matcherAddress, order.assetPair, baseFee)
-          Either.cond(order.matcherFee >= mof, order, MatcherError.FeeNotEnough(mof, order.matcherFee, None))
+          Either.cond(order.matcherFee >= mof, order, MatcherError.FeeNotEnough(mof, order.matcherFee, Waves))
         case _ => lift(order)
       }
-=======
-        .ensure(MatcherError.FeeNotEnough(mof, order.matcherFee, Waves)) { o =>
-          orderFeeSettings match {
-            case _: FixedWavesSettings => o.matcherFee >= mof
-            case _                     => true
-          }
-        }
->>>>>>> 139def91
       _ <- validateDecimals(blockchain, order)
       _ <- verifyOrderByAccountScript(blockchain, order.sender, order)
       _ <- verifyAssetScript(order.assetPair.amountAsset)
