package com.wavesplatform.matcher.model

import cats.implicits._
import com.wavesplatform.account.PublicKeyAccount
import com.wavesplatform.matcher.MatcherSettings
import com.wavesplatform.matcher.api.DBUtils.indexes.active.MaxElements
import com.wavesplatform.matcher.model.OrderHistory.OrderInfoChange
import com.wavesplatform.metrics.TimerExt
import com.wavesplatform.state._
import com.wavesplatform.transaction.AssetAcc
import com.wavesplatform.transaction.ValidationError.GenericError
import com.wavesplatform.transaction.assets.exchange.Validation.booleanOperators
import com.wavesplatform.transaction.assets.exchange.{Order, Validation}
import com.wavesplatform.transaction.smart.Verifier
import com.wavesplatform.utils.NTP
import com.wavesplatform.utx.UtxPool
import com.wavesplatform.wallet.Wallet
import kamon.Kamon

trait OrderValidator {
  val orderHistory: OrderHistory
  val utxPool: UtxPool
  val settings: MatcherSettings
  val wallet: Wallet

  lazy val matcherPubKey: PublicKeyAccount = wallet.findPrivateKey(settings.account).explicitGet()
  val MinExpiration: Long                  = 60 * 1000L

  private val timer = Kamon.timer("matcher.validation")

  private def isBalanceWithOpenOrdersEnough(order: Order): Validation = {
    val lo = LimitOrder(order)

    val b: Map[Option[ByteStr], Long] = Seq(lo.spentAcc, lo.feeAcc).map(a => a.assetId -> spendableBalance(a)).toMap

    val change = OrderInfoChange(lo.order, None, OrderInfo(order.amount, 0L, None, None, order.matcherFee, Some(0L)))
    val newOrder = OrderHistory
      .diff(List(change))
      .getOrElse(order.senderPublicKey.toAddress, OpenPortfolio.empty)

    val open  = b.keySet.map(id => id -> orderHistory.openVolume(order.senderPublicKey, id)).toMap
    val needs = OpenPortfolio(open).combine(newOrder)

    val res: Boolean = b.combine(needs.orders.mapValues(-_)).forall(_._2 >= 0)

    res :| s"Not enough tradable balance: ${b.combine(open.mapValues(-_))}, needs: $newOrder"
  }

  def getTradableBalance(acc: AssetAcc): Long = timer.refine("action" -> "tradableBalance").measure {
    math.max(0l, spendableBalance(acc) - orderHistory.openVolume(acc.account, acc.assetId))
  }

  def validateNewOrder(order: Order): Either[GenericError, Order] =
    timer
      .refine("action" -> "place", "pair" -> order.assetPair.toString)
      .measure {
<<<<<<< HEAD
        val orderSignatureVerification =
          Verifier
            .verifyAsEllipticCurveSignature(order)
            .map(_ => ())
            .leftMap(_.toString)

=======
        lazy val lastOrderTs = orderHistory.lastOrderTimestamp(order.senderPublicKey)
>>>>>>> 70eef129
        val v =
          (order.matcherPublicKey == matcherPubKey) :| "Incorrect matcher public key" &&
            (order.expiration > NTP.correctedTime() + MinExpiration) :| "Order expiration should be > 1 min" &&
            orderSignatureVerification &&
            order.isValid(NTP.correctedTime()) &&
            (order.matcherFee >= settings.minOrderFee) :| s"Order matcherFee should be >= ${settings.minOrderFee}" &&
            (orderHistory.orderInfo(order.id()).status == LimitOrder.NotFound) :| "Order was placed before" &&
            (orderHistory.activeOrderCount(order.senderPublicKey) < MaxElements) :| s"Limit of $MaxElements active orders has been reached" &&
            (order.timestamp > lastOrderTs) :| s"Order should have a timestamp after $lastOrderTs, but it is ${order.timestamp}" &&
            isBalanceWithOpenOrdersEnough(order)
        Either.cond(v, order, GenericError(v.messages()))
      }

  private def spendableBalance(a: AssetAcc): Long = {
    val portfolio = utxPool.portfolio(a.account)
    a.assetId match {
      case Some(x) => portfolio.assets.getOrElse(x, 0)
      case None    => portfolio.spendableBalance
    }
  }
}<|MERGE_RESOLUTION|>--- conflicted
+++ resolved
@@ -54,16 +54,14 @@
     timer
       .refine("action" -> "place", "pair" -> order.assetPair.toString)
       .measure {
-<<<<<<< HEAD
+        lazy val lastOrderTs = orderHistory.lastOrderTimestamp(order.senderPublicKey)
+
         val orderSignatureVerification =
           Verifier
             .verifyAsEllipticCurveSignature(order)
             .map(_ => ())
             .leftMap(_.toString)
 
-=======
-        lazy val lastOrderTs = orderHistory.lastOrderTimestamp(order.senderPublicKey)
->>>>>>> 70eef129
         val v =
           (order.matcherPublicKey == matcherPubKey) :| "Incorrect matcher public key" &&
             (order.expiration > NTP.correctedTime() + MinExpiration) :| "Order expiration should be > 1 min" &&
