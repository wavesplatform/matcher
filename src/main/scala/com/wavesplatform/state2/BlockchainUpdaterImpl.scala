package com.wavesplatform.state2

import java.util.concurrent.locks.ReentrantReadWriteLock

import cats._
import cats.implicits._
import com.wavesplatform.settings.FunctionalitySettings
import com.wavesplatform.state2.BlockchainUpdaterImpl._
import com.wavesplatform.state2.StateWriterImpl._
import com.wavesplatform.state2.diffs.BlockDiffer
import com.wavesplatform.state2.reader.CompositeStateReader.composite
import com.wavesplatform.state2.reader.StateReader
import scorex.block.Block.BlockId
import scorex.block.{Block, MicroBlock}
import scorex.transaction.ValidationError.GenericError
import scorex.transaction._
import scorex.utils.ScorexLogging

class BlockchainUpdaterImpl private(persisted: StateWriter with StateReader,
                                    settings: FunctionalitySettings,
                                    minimumInMemoryDiffSize: Int,
                                    ngHistoryWriter: NgHistoryWriter,
                                    val synchronizationToken: ReentrantReadWriteLock) extends BlockchainUpdater with ScorexLogging {

  private val topMemoryDiff = Synchronized(Monoid[BlockDiff].empty)
  private val bottomMemoryDiff = Synchronized(Monoid[BlockDiff].empty)
  private val liquidBlockCandidatesDiff = Synchronized(Map.empty[BlockId, BlockDiff])

  private def unsafeDiffByRange(state: StateReader, from: Int, to: Int): BlockDiff = {
    val blocks = measureLog(s"Reading blocks from $from up to $to") {
      Range(from, to).map(ngHistoryWriter.blockBytes).par.map(b => Block.parseBytes(b.get).get).seq
    }
    measureLog(s"Building diff from $from up to $to") {
      BlockDiffer.unsafeDiffMany(settings, state, ngHistoryWriter.blockAt(from - 1).map(_.timestamp))(blocks)
    }
  }

  private def logHeights(prefix: String): Unit = read { implicit l =>
<<<<<<< HEAD
    log.info(s"$prefix Total blocks: ${ngHistoryWriter.height()}, persisted: ${persisted.height}, " +
=======
    log.info(s"$prefix, total blocks: ${historyWriter.height()}, persisted: ${persisted.height}, " +
>>>>>>> c0bbb984
      s"topMemDiff: ${topMemoryDiff().heightDiff}, bottomMemDiff: ${bottomMemoryDiff().heightDiff}")
  }

  private def currentPersistedBlocksState: StateReader = read { implicit l =>
    composite(composite(persisted, () => bottomMemoryDiff()), () => topMemoryDiff())
  }

  private def bestLiquidDiff(): BlockDiff = read { implicit l =>
    ngHistoryWriter.bestLiquidBlock()
      .map(_.uniqueId)
      .map(liquidBlockCandidatesDiff().get(_).get)
      .map(_.copy(heightDiff = 1))
      .orEmpty
  }

  def bestLiquidState: StateReader = read { implicit l =>
    composite(currentPersistedBlocksState, () => bestLiquidDiff())
  }

  private def updatePersistedAndInMemory(): Unit = write { implicit l =>
    logHeights("State rebuild started")
    val persistFrom = persisted.height + 1
    val persistUpTo = ngHistoryWriter.height - minimumInMemoryDiffSize + 1

    ranges(persistFrom, persistUpTo, minimumInMemoryDiffSize).foreach { case (head, last) =>
      val diffToBePersisted = unsafeDiffByRange(persisted, head, last)
      persisted.applyBlockDiff(diffToBePersisted)
    }

    bottomMemoryDiff.set(unsafeDiffByRange(persisted, persisted.height + 1, ngHistoryWriter.height() + (if (ngHistoryWriter.baseBlock().isDefined) 0 else 1)))
    topMemoryDiff.set(BlockDiff.empty)
    logHeights("State rebuild finished")
  }

  override def processBlock(block: Block): Either[ValidationError, DiscardedTransactions] = write { implicit l =>
    if (topMemoryDiff().heightDiff >= minimumInMemoryDiffSize) {
      persisted.applyBlockDiff(bottomMemoryDiff())
      bottomMemoryDiff.set(topMemoryDiff())
      topMemoryDiff.set(BlockDiff.empty)
    }
<<<<<<< HEAD
    (liquidBlockCandidatesDiff().get(block.reference) match {
      case Some(referencedLiquidDiff) =>
        val asFirmBlock = referencedLiquidDiff.copy(heightDiff = 1)
        ngHistoryWriter.appendBlock(block)(BlockDiffer.fromBlock(settings,
          composite(currentPersistedBlocksState, () => asFirmBlock),
          ngHistoryWriter.bestLiquidBlock().map(_.timestamp), block)).map { case ((newBlockDiff, discraded)) =>
          topMemoryDiff.set(Monoid.combine(topMemoryDiff(), asFirmBlock))
          liquidBlockCandidatesDiff.set(Map(block.uniqueId -> newBlockDiff))
          discraded
        }
      case None =>
        ngHistoryWriter.appendBlock(block)(BlockDiffer.fromBlock(
          settings, currentPersistedBlocksState, ngHistoryWriter.lastBlockTimestamp(), block)).map { case ((newBlockDiff, discraded)) =>
          liquidBlockCandidatesDiff.set(Map(block.uniqueId -> newBlockDiff))
          discraded
        }
    }).map(discacrded => {
      log.info(
        s"""Block ${block.uniqueId} -> ${trim(block.reference)} appended.
           | -- New height: ${ngHistoryWriter.height()}, new score: ${ngHistoryWriter.score()}, transactions: ${block.transactionData.size})""".stripMargin)
      discacrded
    })
  }

  override def removeAfter(blockId: ByteStr): Either[ValidationError, Seq[Transaction]] = write { implicit l =>
    ngHistoryWriter.heightOf(blockId) match {
=======
    historyWriter.appendBlock(block)(BlockDiffer.fromBlock(settings, currentPersistedBlocksState, historyWriter.lastBlock.map(_.timestamp))(block)).map { newBlockDiff =>
      topMemoryDiff.set(Monoid.combine(topMemoryDiff(), newBlockDiff))
    }.map(_ => log.trace(s"Block ${block.uniqueId} appended. New height: ${historyWriter.height()}, new score: ${historyWriter.score()}"))
  }

  override def removeAfter(blockId: ByteStr): Either[ValidationError, Seq[Transaction]] = write { implicit l =>
    historyWriter.heightOf(blockId) match {
      case Some(height) if height == historyWriter.height() =>
        log.trace("No rollback necessary")
        Right(Seq.empty)
>>>>>>> c0bbb984
      case Some(height) =>
        logHeights(s"Rollback to h=$height started")
        val discardedTransactions = Seq.newBuilder[Transaction]
        while (ngHistoryWriter.height > height) {
          val transactions = ngHistoryWriter.discardBlock()
          log.trace(s"Collecting ${transactions.size} discarded transactions: $transactions")
          discardedTransactions ++= transactions
        }
        if (height < persisted.height) {
          log.info(s"Rollback to h=$height requested. Persisted height=${persisted.height}, will drop state and reapply blockchain now")
          persisted.clear()
          updatePersistedAndInMemory()
        } else {
          if (bestLiquidState.height != height) {
            val persistedPlusBottomHeight = persisted.height + bottomMemoryDiff().heightDiff
            if (height > persistedPlusBottomHeight) {
              val newTopDiff = unsafeDiffByRange(composite(persisted, () => bottomMemoryDiff()), persistedPlusBottomHeight + 1, height + 1)
              topMemoryDiff.set(newTopDiff)
            } else {
              topMemoryDiff.set(BlockDiff.empty)
              if (height < persistedPlusBottomHeight)
                bottomMemoryDiff.set(unsafeDiffByRange(persisted, persisted.height + 1, height + 1))
            }
          }
        }
        logHeights(s"Rollback to h=$height completed:")
        Right(discardedTransactions.result())
      case None =>
        log.warn(s"removeAfter nonexistent block $blockId")
        Left(GenericError(s"Failed to rollback to nonexistent block $blockId"))
    }
  }

  override def processMicroBlock(microBlock: MicroBlock): Either[ValidationError, Unit] = write { implicit l =>
    ngHistoryWriter.appendMicroBlock(microBlock)(ts =>
      BlockDiffer.fromMicroBlock(settings, bestLiquidState, ngHistoryWriter.parent(ngHistoryWriter.lastBlock.get).map(_.timestamp), microBlock, ts))
      .map(newTotalDiff => {
        liquidBlockCandidatesDiff.set(liquidBlockCandidatesDiff() + (microBlock.totalResBlockSig -> newTotalDiff))
        log.info(s"MicroBlock ${trim(microBlock.totalResBlockSig)}~>${trim(microBlock.prevResBlockSig)} appended. " +
          s" -- with ${microBlock.transactionData.size} transactions")
      })
  }
}

object BlockchainUpdaterImpl {
  def apply(
               persistedState: StateWriter with StateReader,
               history: NgHistoryWriter,
               functionalitySettings: FunctionalitySettings,
               minimumInMemoryDiffSize: Int,
               synchronizationToken: ReentrantReadWriteLock): BlockchainUpdaterImpl = {
    val blockchainUpdater =
      new BlockchainUpdaterImpl(persistedState, functionalitySettings, minimumInMemoryDiffSize, history, synchronizationToken)
    blockchainUpdater.logHeights("Constructing BlockchainUpdaterImpl")
    blockchainUpdater.updatePersistedAndInMemory()
    blockchainUpdater
  }

  def ranges(from: Int, to: Int, by: Int): List[(Int, Int)] =
    if (from + by < to)
      (from, from + by) +: ranges(from + by, to, by)
    else List((from, to))

}<|MERGE_RESOLUTION|>--- conflicted
+++ resolved
@@ -36,11 +36,7 @@
   }
 
   private def logHeights(prefix: String): Unit = read { implicit l =>
-<<<<<<< HEAD
-    log.info(s"$prefix Total blocks: ${ngHistoryWriter.height()}, persisted: ${persisted.height}, " +
-=======
-    log.info(s"$prefix, total blocks: ${historyWriter.height()}, persisted: ${persisted.height}, " +
->>>>>>> c0bbb984
+    log.info(s"$prefix, total blocks: ${ngHistoryWriter.height()}, persisted: ${persisted.height}, " +
       s"topMemDiff: ${topMemoryDiff().heightDiff}, bottomMemDiff: ${bottomMemoryDiff().heightDiff}")
   }
 
@@ -81,7 +77,6 @@
       bottomMemoryDiff.set(topMemoryDiff())
       topMemoryDiff.set(BlockDiff.empty)
     }
-<<<<<<< HEAD
     (liquidBlockCandidatesDiff().get(block.reference) match {
       case Some(referencedLiquidDiff) =>
         val asFirmBlock = referencedLiquidDiff.copy(heightDiff = 1)
@@ -108,18 +103,9 @@
 
   override def removeAfter(blockId: ByteStr): Either[ValidationError, Seq[Transaction]] = write { implicit l =>
     ngHistoryWriter.heightOf(blockId) match {
-=======
-    historyWriter.appendBlock(block)(BlockDiffer.fromBlock(settings, currentPersistedBlocksState, historyWriter.lastBlock.map(_.timestamp))(block)).map { newBlockDiff =>
-      topMemoryDiff.set(Monoid.combine(topMemoryDiff(), newBlockDiff))
-    }.map(_ => log.trace(s"Block ${block.uniqueId} appended. New height: ${historyWriter.height()}, new score: ${historyWriter.score()}"))
-  }
-
-  override def removeAfter(blockId: ByteStr): Either[ValidationError, Seq[Transaction]] = write { implicit l =>
-    historyWriter.heightOf(blockId) match {
-      case Some(height) if height == historyWriter.height() =>
+      case Some(height) if height == ngHistoryWriter.height() =>
         log.trace("No rollback necessary")
         Right(Seq.empty)
->>>>>>> c0bbb984
       case Some(height) =>
         logHeights(s"Rollback to h=$height started")
         val discardedTransactions = Seq.newBuilder[Transaction]
