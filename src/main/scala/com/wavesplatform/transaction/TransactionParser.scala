--- conflicted
+++ resolved
@@ -16,12 +16,9 @@
   def parseBytes(bytes: Array[Byte]): Try[TransactionT] =
     parseHeader(bytes) flatMap (offset => parseTail(bytes.drop(offset)))
 
-<<<<<<< HEAD
-  /**
-    * @return (version, offset)
-    */
-  protected def parseHeader(bytes: Array[Byte]): Try[(Byte, Int)]
-  protected def parseTail(version: Byte, bytes: Array[Byte]): Try[TransactionT]
+  /** @return offset */
+  protected def parseHeader(bytes: Array[Byte]): Try[Int]
+  protected def parseTail(bytes: Array[Byte]): Try[TransactionT]
 
   val byteHeaderDescription: ByteEntity[Unit]
   val byteTailDescription: ByteEntity[TransactionT]
@@ -54,11 +51,6 @@
     */
   val byteDescription: ByteEntity[TransactionT] =
     (byteHeaderDescription ~ byteTailDescription).map { case (_, tx) => tx }
-=======
-  /** @return offset */
-  protected def parseHeader(bytes: Array[Byte]): Try[Int]
-  protected def parseTail(bytes: Array[Byte]): Try[TransactionT]
->>>>>>> 6cadcddb
 }
 
 object TransactionParser {
@@ -101,6 +93,11 @@
 
       2
     }
+
+    val byteHeaderDescription: ByteEntity[Unit] = {
+      (ConstantByte(1, value = typeId, name = "Transaction type") ~
+        OneByte(2, "Version")).map(_ => ())
+    }
   }
 
   trait MultipleVersions extends TransactionParser {
