--- conflicted
+++ resolved
@@ -29,13 +29,9 @@
 
   override def version: Byte = 2
 
-<<<<<<< HEAD
-  def toSign: Array[Byte] =
-=======
   override def signature: Array[Byte] = proofs.proofs(0).arr
 
   val bodyBytes: Coeval[Array[Byte]] = Coeval.evalOnce(
->>>>>>> 24d25962
     (version +: senderPublicKey.publicKey) ++ matcherPublicKey.publicKey ++
       assetPair.bytes ++ orderType.bytes ++
       Longs.toByteArray(price) ++ Longs.toByteArray(amount) ++
@@ -43,28 +39,10 @@
       Longs.toByteArray(matcherFee)
   )
 
-<<<<<<< HEAD
-  @ApiModelProperty(hidden = true)
-  override val bytes: Coeval[Array[Byte]] = Coeval.evalOnce(toSign ++ proofs.bytes())
-=======
   val signatureValid = Coeval.evalOnce(crypto.verify(signature, bodyBytes(), senderPublicKey.publicKey))
 
   @ApiModelProperty(hidden = true)
   override val bytes: Coeval[Array[Byte]] = Coeval.evalOnce(bodyBytes() ++ proofs.bytes())
-
-  override def updateProofs(p: Proofs): Order = copy(proofs = p)
-
-  // For tests
-  override def updateExpiration(nexpiration: Long): Order  = copy(expiration = nexpiration)
-  override def updateTimestamp(ntimestamp: Long): Order    = copy(timestamp = ntimestamp)
-  override def updateFee(fee: Long): Order                 = copy(matcherFee = fee)
-  override def updateAmount(namount: Long): Order          = copy(amount = namount)
-  override def updatePrice(nprice: Long): Order            = copy(price = nprice)
-  override def updateMatcher(pk: PrivateKeyAccount): Order = copy(matcherPublicKey = pk)
-  override def updateSender(pk: PrivateKeyAccount): Order  = copy(senderPublicKey = pk)
-  override def updatePair(pair: AssetPair): Order          = copy(assetPair = pair)
-  override def updateType(t: OrderType): Order             = copy(orderType = t)
->>>>>>> 24d25962
 }
 
 object OrderV2 {
