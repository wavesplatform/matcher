--- conflicted
+++ resolved
@@ -15,23 +15,12 @@
     val checkSum          = bytes.takeRight(checksumLength)
     val computedCheckSum  = crypto.secureHash(bytes.dropRight(checksumLength)).take(checksumLength)
     val versionByte: Byte = bytes.head
-<<<<<<< HEAD
-=======
-    val (scriptType, stdLibVersion, offset) =
-      if (versionByte == 0)
-        (ContentType.parseId(bytes(1)), StdLibVersion.parseVersion(bytes(2)), 3)
-      else if (versionByte == StdLibVersion.V1.toByte || versionByte == StdLibVersion.V2.toByte)
-        (ContentType.Expression, StdLibVersion(versionByte.toInt), 1)
-      else ???
-    val scriptBytes = bytes.drop(offset).dropRight(checksumLength)
-
->>>>>>> 062059ad
     (for {
       a <- {
         if (versionByte == 0)
-          Right((ScriptType.parseVersion(bytes(1)), StdLibVersion.parseVersion(bytes(2)), 3))
+          Right((ContentType.parseId(bytes(1)), StdLibVersion.parseVersion(bytes(2)), 3))
         else if (versionByte == StdLibVersion.V1.toByte || versionByte == StdLibVersion.V2.toByte)
-          Right((ScriptType.Expression, StdLibVersion(versionByte.toInt), 1))
+          Right((ContentType.Expression, StdLibVersion(versionByte.toInt), 1))
         else Left(ScriptParseError(s"Can't parse script bytes starting with [${bytes(0).toInt},${bytes(1).toInt},${bytes(2).toInt}]"))
       }
       (scriptType, stdLibVersion, offset) = a
