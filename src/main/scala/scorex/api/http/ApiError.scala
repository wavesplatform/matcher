package scorex.api.http

import akka.http.scaladsl.model.{StatusCode, StatusCodes}
import com.wavesplatform.state2.diffs.TransactionDiffer.TransactionValidationError
import play.api.libs.json._
import scorex.account.{Address, AddressOrAlias, Alias}
import scorex.transaction.{Transaction, ValidationError}

case class ApiErrorResponse(error: Int, message: String)

object ApiErrorResponse {
  implicit val toFormat: Reads[ApiErrorResponse] = Json.reads[ApiErrorResponse]
}

trait ApiError {
  val id: Int
  val message: String
  val code: StatusCode

  lazy val json = Json.obj("error" -> id, "message" -> message)
}


object ApiError {
  def fromValidationError(e: ValidationError): ApiError = e match {
    case ValidationError.InvalidAddress => InvalidAddress
    case ValidationError.NegativeAmount => NegativeAmount
    case ValidationError.InsufficientFee => InsufficientFee
    case ValidationError.InvalidName => InvalidName
    case ValidationError.InvalidSignature(_, _) => InvalidSignature
    case ValidationError.InvalidRequestSignature => InvalidSignature
    case ValidationError.TooBigArray => TooBigArrayAllocation
    case ValidationError.OverflowError => OverflowError
    case ValidationError.ToSelf => ToSelfError
    case ValidationError.MissingSenderPrivateKey => MissingSenderPrivateKey
    case ValidationError.GenericError(ge) => CustomValidationError(ge)
    case ValidationError.AlreadyInThePool(tx) => CustomValidationError(s"Transaction $tx already in the pool")
    case ValidationError.AccountBalanceError(errs) => CustomValidationError(errs.values.mkString(", "))
    case ValidationError.AliasNotExists(tx) => AliasNotExists(tx)
    case ValidationError.OrderValidationError(_, m) => CustomValidationError(m)
<<<<<<< HEAD
    case ValidationError.UnsupportedTransactionType => CustomValidationError("UnsupportedTransactionType")
    case TransactionValidationError(err, tx) => StateCheckFailed(tx, fromValidationError(err).message)
    case error => CustomValidationError(error.toString)
=======
    case ValidationError.Mistiming(err) => Mistiming(err)
    case TransactionValidationError(error, tx) => error match {
      case ValidationError.Mistiming(errorMessage) => Mistiming(errorMessage)
      case _ => StateCheckFailed(tx, fromValidationError(error).message)
    }
>>>>>>> 0c1c6725
  }
}

case object Unknown extends ApiError {
  override val id = 0
  override val code = StatusCodes.InternalServerError
  override val message = "Error is unknown"
}

case class WrongJson(
                        cause: Option[Throwable] = None,
                        errors: Seq[(JsPath, Seq[JsonValidationError])] = Seq.empty) extends ApiError {
  override val id = 1
  override val code = StatusCodes.BadRequest
  override lazy val message = "failed to parse json message"
  override lazy val json: JsObject = Json.obj(
    "error" -> id,
    "message" -> message,
    "cause" -> cause.map(_.toString),
    "validationErrors" -> JsError.toJson(errors)
  )
}

//API Auth
case object ApiKeyNotValid extends ApiError {
  override val id = 2
  override val code = StatusCodes.Forbidden
  override val message: String = "Provided API key is not correct"
}

case object TooBigArrayAllocation extends ApiError {
  override val id: Int = 10
  override val message: String = "Too big sequences requested"
  override val code: StatusCode = StatusCodes.BadRequest
}


//VALIDATION
case object InvalidSignature extends ApiError {
  override val id = 101
  override val code = StatusCodes.BadRequest
  override val message = "invalid signature"
}

case object InvalidAddress extends ApiError {
  override val id = 102
  override val code = StatusCodes.BadRequest
  override val message = "invalid address"
}

case object InvalidSeed extends ApiError {
  override val id = 103
  override val code = StatusCodes.BadRequest
  override val message = "invalid seed"
}

case object InvalidAmount extends ApiError {
  override val id = 104
  override val code = StatusCodes.BadRequest
  override val message = "invalid amount"
}

case object InvalidFee extends ApiError {
  override val id = 105
  override val code = StatusCodes.BadRequest
  override val message = "invalid fee"
}

case object InvalidSender extends ApiError {
  override val id = 106
  override val code = StatusCodes.BadRequest
  override val message = "invalid sender"
}

case object InvalidRecipient extends ApiError {
  override val id = 107
  override val code = StatusCodes.BadRequest
  override val message = "invalid recipient"
}

case object InvalidPublicKey extends ApiError {
  override val id = 108
  override val code = StatusCodes.BadRequest
  override val message = "invalid public key"
}

case object InvalidNotNumber extends ApiError {
  override val id = 109
  override val code = StatusCodes.BadRequest
  override val message = "argument is not a number"
}

case object InvalidMessage extends ApiError {
  override val id = 110
  override val code = StatusCodes.BadRequest
  override val message = "invalid message"
}

case object InvalidName extends ApiError {
  override val id: Int = 111
  override val message: String = "invalid name"
  override val code: StatusCode = StatusCodes.BadRequest
}

case class StateCheckFailed(tx: Transaction, err: String) extends ApiError {
  override val id: Int = 112
  override val message: String = s"State check failed. Reason: $err"
  override val code: StatusCode = StatusCodes.BadRequest
  override lazy val json = Json.obj("error" -> id, "message" -> message, "tx" -> tx.json)
}

case object OverflowError extends ApiError {
  override val id: Int = 113
  override val message: String = "overflow error"
  override val code: StatusCode = StatusCodes.BadRequest
}

case object ToSelfError extends ApiError {
  override val id: Int = 114
  override val message: String = "Transaction to yourself"
  override val code: StatusCode = StatusCodes.BadRequest
}

case object MissingSenderPrivateKey extends ApiError {
  override val id: Int = 115
  override val message: String = "no private key for sender address in wallet"
  override val code: StatusCode = StatusCodes.BadRequest
}

case class CustomValidationError(errorMessage: String) extends ApiError {
  override val id: Int = 199
  override val message: String = errorMessage
  override val code: StatusCode = StatusCodes.BadRequest
}

case object BlockNotExists extends ApiError {
  override val id: Int = 301
  override val code = StatusCodes.NotFound
  override val message: String = "block does not exist"
}

case class AliasNotExists(aoa: AddressOrAlias) extends ApiError {
  override val id: Int = 302
  override val code = StatusCodes.NotFound
  private lazy val msgReason = aoa match {
    case a: Address => s"for address '${a.stringRepr}'"
    case a: Alias => s"'${a.stringRepr}'"
  }
  override val message: String = s"alias $msgReason doesn't exist"
}

case class Mistiming(errorMessage: String) extends ApiError {
  override val id: Int = Mistiming.Id
  override val message: String = errorMessage
  override val code: StatusCode = StatusCodes.BadRequest
}

object Mistiming {
  val Id = 303
}<|MERGE_RESOLUTION|>--- conflicted
+++ resolved
@@ -38,17 +38,13 @@
     case ValidationError.AccountBalanceError(errs) => CustomValidationError(errs.values.mkString(", "))
     case ValidationError.AliasNotExists(tx) => AliasNotExists(tx)
     case ValidationError.OrderValidationError(_, m) => CustomValidationError(m)
-<<<<<<< HEAD
     case ValidationError.UnsupportedTransactionType => CustomValidationError("UnsupportedTransactionType")
-    case TransactionValidationError(err, tx) => StateCheckFailed(tx, fromValidationError(err).message)
-    case error => CustomValidationError(error.toString)
-=======
     case ValidationError.Mistiming(err) => Mistiming(err)
     case TransactionValidationError(error, tx) => error match {
       case ValidationError.Mistiming(errorMessage) => Mistiming(errorMessage)
       case _ => StateCheckFailed(tx, fromValidationError(error).message)
     }
->>>>>>> 0c1c6725
+    case error => CustomValidationError(error.toString)
   }
 }
 
