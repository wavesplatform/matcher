package scorex.consensus.nxt.api.http

import akka.http.scaladsl.server.Route
import com.wavesplatform.consensus.GeneratingBalanceProvider
import com.wavesplatform.settings.{FunctionalitySettings, RestAPISettings}
import com.wavesplatform.state.Blockchain
import io.swagger.annotations._
import javax.ws.rs.Path
import play.api.libs.json.Json
import scorex.account.Address
import scorex.api.http.{ApiRoute, CommonApiFunctions, InvalidAddress}
<<<<<<< HEAD
import scorex.transaction.History
=======
import scorex.transaction.PoSCalc
>>>>>>> 254c034f

@Path("/consensus")
@Api(value = "/consensus")
case class NxtConsensusApiRoute(settings: RestAPISettings, blockchain: Blockchain, fs: FunctionalitySettings)
    extends ApiRoute
    with CommonApiFunctions {

  override val route: Route =
    pathPrefix("consensus") {
      algo ~ basetarget ~ baseTargetId ~ generationSignature ~ generationSignatureId ~ generatingBalance
    }

  @Path("/generatingbalance/{address}")
  @ApiOperation(value = "Generating balance", notes = "Account's generating balance(the same as balance atm)", httpMethod = "GET")
  @ApiImplicitParams(
    Array(
      new ApiImplicitParam(name = "address", value = "Address", required = true, dataType = "string", paramType = "path")
    ))
  def generatingBalance: Route = (path("generatingbalance" / Segment) & get) { address =>
    Address.fromString(address) match {
      case Left(_) => complete(InvalidAddress)
      case Right(account) =>
<<<<<<< HEAD
        val s = state
        complete(Json.obj("address" -> account.address, "balance" -> GeneratingBalanceProvider.balance(s, fs, s.height, account)))
=======
        val b = blockchain
        complete(Json.obj("address" -> account.address, "balance" -> PoSCalc.generatingBalance(b, fs, account, b.height)))
>>>>>>> 254c034f
    }
  }

  @Path("/generationsignature/{blockId}")
  @ApiOperation(value = "Generation signature", notes = "Generation signature of a block with specified id", httpMethod = "GET")
  @ApiImplicitParams(
    Array(
      new ApiImplicitParam(name = "blockId", value = "Block id ", required = true, dataType = "string", paramType = "path")
    ))
  def generationSignatureId: Route = (path("generationsignature" / Segment) & get) { encodedSignature =>
    withBlock(blockchain, encodedSignature) { block =>
      complete(Json.obj("generationSignature" -> block.consensusData.generationSignature.base58))
    }
  }

  @Path("/generationsignature")
  @ApiOperation(value = "Generation signature last", notes = "Generation signature of a last block", httpMethod = "GET")
  def generationSignature: Route = (path("generationsignature") & get) {
    complete(Json.obj("generationSignature" -> blockchain.lastBlock.get.consensusData.generationSignature.base58))
  }

  @Path("/basetarget/{blockId}")
  @ApiOperation(value = "Base target", notes = "base target of a block with specified id", httpMethod = "GET")
  @ApiImplicitParams(
    Array(
      new ApiImplicitParam(name = "blockId", value = "Block id ", required = true, dataType = "string", paramType = "path")
    ))
  def baseTargetId: Route = (path("basetarget" / Segment) & get) { encodedSignature =>
    withBlock(blockchain, encodedSignature) { block =>
      complete(Json.obj("baseTarget" -> block.consensusData.baseTarget))
    }
  }

  @Path("/basetarget")
  @ApiOperation(value = "Base target last", notes = "Base target of a last block", httpMethod = "GET")
  def basetarget: Route = (path("basetarget") & get) {
    complete(
      Json.obj(
        "baseTarget" -> blockchain.lastBlock.get.consensusData.baseTarget,
        "score"      -> blockchain.score.toString()
      ))
  }

  @Path("/algo")
  @ApiOperation(value = "Consensus algo", notes = "Shows which consensus algo being using", httpMethod = "GET")
  def algo: Route = (path("algo") & get) {
    complete(Json.obj("consensusAlgo" -> "proof-of-stake (PoS)"))
  }
}<|MERGE_RESOLUTION|>--- conflicted
+++ resolved
@@ -9,11 +9,6 @@
 import play.api.libs.json.Json
 import scorex.account.Address
 import scorex.api.http.{ApiRoute, CommonApiFunctions, InvalidAddress}
-<<<<<<< HEAD
-import scorex.transaction.History
-=======
-import scorex.transaction.PoSCalc
->>>>>>> 254c034f
 
 @Path("/consensus")
 @Api(value = "/consensus")
@@ -36,13 +31,7 @@
     Address.fromString(address) match {
       case Left(_) => complete(InvalidAddress)
       case Right(account) =>
-<<<<<<< HEAD
-        val s = state
-        complete(Json.obj("address" -> account.address, "balance" -> GeneratingBalanceProvider.balance(s, fs, s.height, account)))
-=======
-        val b = blockchain
-        complete(Json.obj("address" -> account.address, "balance" -> PoSCalc.generatingBalance(b, fs, account, b.height)))
->>>>>>> 254c034f
+        complete(Json.obj("address" -> account.address, "balance" -> GeneratingBalanceProvider.balance(blockchain, fs, blockchain.height, account)))
     }
   }
 
