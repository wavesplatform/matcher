--- conflicted
+++ resolved
@@ -1,23 +1,16 @@
 package scorex.transaction.state.database.state.extension
 
 import scorex.account.Account
-<<<<<<< HEAD
 import scorex.settings.ChainParameters
+import scorex.transaction.ValidationError.StateValidationError
 import scorex.transaction.state.database.blockchain.StoredState
-=======
-import scorex.transaction.ValidationError.StateValidationError
->>>>>>> ad2c5619
 import scorex.transaction.state.database.state._
 import scorex.transaction.state.database.state.storage.StateStorageI
 import scorex.transaction.{PaymentTransaction, Transaction}
 
 class IncrementingTimestampValidator(allowInvalidPaymentTransactionsByTimestamp: Long, storage: StateStorageI) extends Validator {
 
-<<<<<<< HEAD
-  override def isValid(storedState: StoredState, transaction: Transaction, height: Int): Boolean = transaction match {
-=======
-  override def validate(transaction: Transaction, height: Int): Either[StateValidationError, Transaction] = transaction match {
->>>>>>> ad2c5619
+  override def validate(storedState: StoredState, transaction: Transaction, height: Int): Either[StateValidationError, Transaction] = transaction match {
     case tx: PaymentTransaction =>
       val isCorrect = tx.timestamp < allowInvalidPaymentTransactionsByTimestamp || isTimestampCorrect(tx)
       if (isCorrect) Right(tx)
@@ -69,11 +62,8 @@
             .filter(_.isInstanceOf[PaymentTransaction])
             .map(_.asInstanceOf[PaymentTransaction])
             .filter(_.sender.address == address)
-          if (accountTransactions.nonEmpty) {
-            Some(accountTransactions.maxBy(_.timestamp))
-          } else {
-            loop(row.lastRowHeight, address)
-          }
+          if (accountTransactions.nonEmpty) Some(accountTransactions.maxBy(_.timestamp))
+          else loop(row.lastRowHeight, address)
         case _ => None
       }
     }
@@ -85,5 +75,5 @@
   }
 
 
-  override def process(storedState: StoredState, tx: Transaction, blockTs: Long, height: Int): Unit = {}
+  override def process(tx: Transaction, blockTs: Long, height: Int): Unit = {}
 }