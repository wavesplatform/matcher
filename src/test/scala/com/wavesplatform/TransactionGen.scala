package com.wavesplatform

import cats.syntax.semigroup._
import com.wavesplatform.lang.Global
import com.wavesplatform.lang.v1.compiler.Terms._
import com.wavesplatform.lang.v1.compiler.{CompilerContext, CompilerV1}
import com.wavesplatform.lang.v1.evaluator.ctx.impl.{CryptoContext, PureContext}
import com.wavesplatform.lang.v1.testing.ScriptGen
import com.wavesplatform.settings.Constants
import com.wavesplatform.state._
import com.wavesplatform.state.diffs.ENOUGH_AMT
import org.scalacheck.Gen.{alphaLowerChar, alphaUpperChar, frequency, numChar}
import org.scalacheck.{Arbitrary, Gen}
import org.scalatest.{BeforeAndAfterAll, Suite}
import scorex.account.PublicKeyAccount._
import scorex.account._
import scorex.transaction._
import scorex.transaction.transfer.MassTransferTransaction.ParsedTransfer
import scorex.transaction.assets._
import scorex.transaction.assets.exchange._
import scorex.transaction.lease._
import scorex.transaction.smart.script.Script
import scorex.transaction.smart.script.v1.ScriptV1
import scorex.transaction.smart.SetScriptTransaction
import scorex.transaction.transfer._
import scorex.utils.TimeImpl

import scala.util.Random

trait TransactionGen extends BeforeAndAfterAll with TransactionGenBase with ScriptGen {
  _: Suite =>
  override protected def afterAll(): Unit = {
    super.close()
  }
}

trait TransactionGenBase extends ScriptGen {

  protected def waves(n: Float): Long = (n * 100000000L).toLong

  def byteArrayGen(length: Int): Gen[Array[Byte]] = Gen.containerOfN[Array, Byte](length, Arbitrary.arbitrary[Byte])

  val bytes32gen: Gen[Array[Byte]] = byteArrayGen(32)
  val bytes64gen: Gen[Array[Byte]] = byteArrayGen(64)

  def genBoundedBytes(minSize: Int, maxSize: Int): Gen[Array[Byte]] =
    for {
      length <- Gen.chooseNum(minSize, maxSize)
      bytes  <- byteArrayGen(length)
    } yield bytes

  def genBoundedString(minSize: Int, maxSize: Int): Gen[Array[Byte]] = {
    Gen.choose(minSize, maxSize) flatMap { sz =>
      Gen.listOfN(sz, Gen.choose(0, 0x7f).map(_.toByte)).map(_.toArray)
    }
  }

  private val time = new TimeImpl

  def close(): Unit = {
    time.close()
  }

  val ntpTimestampGen: Gen[Long] = Gen.choose(1, 1000).map(time.correctedTime() - _)

  val accountGen: Gen[PrivateKeyAccount] = bytes32gen.map(seed => PrivateKeyAccount(seed))

  val aliasSymbolChar: Gen[Char] = Gen.oneOf('.', '@', '_', '-')

  val invalidAliasSymbolChar: Gen[Char] = Gen.oneOf('~', '`', '!', '#', '$', '%', '^', '&', '*', '=', '+')

  val aliasAlphabetGen: Gen[Char] = frequency((1, numChar), (1, aliasSymbolChar), (9, alphaLowerChar))

  val invalidAliasAlphabetGen: Gen[Char] = frequency((1, numChar), (3, invalidAliasSymbolChar), (9, alphaUpperChar))

  val validAliasStringGen: Gen[String] = for {
    length     <- Gen.chooseNum(Alias.MinLength, Alias.MaxLength)
    aliasChars <- Gen.listOfN(length, aliasAlphabetGen)
  } yield aliasChars.mkString

  val aliasGen: Gen[Alias] = for {
    str <- validAliasStringGen
  } yield Alias.buildWithCurrentNetworkByte(str.mkString).explicitGet()

  val invalidAliasStringGen: Gen[String] = for {
    length     <- Gen.chooseNum(Alias.MinLength, Alias.MaxLength)
    aliasChars <- Gen.listOfN(length, invalidAliasAlphabetGen)
  } yield aliasChars.mkString

  val accountOrAliasGen: Gen[AddressOrAlias] = Gen.oneOf(aliasGen, accountGen.map(PublicKeyAccount.toAddress(_)))

  def otherAccountGen(candidate: PrivateKeyAccount): Gen[PrivateKeyAccount] = accountGen.flatMap(Gen.oneOf(candidate, _))

  val positiveLongGen: Gen[Long] = Gen.choose(1, 100000000L * 100000000L / 100)
  val positiveIntGen: Gen[Int]   = Gen.choose(1, Int.MaxValue / 100)
  val smallFeeGen: Gen[Long]     = Gen.choose(400000, 100000000)

  val maxOrderTimeGen: Gen[Long] = Gen.choose(10000L, Order.MaxLiveTime).map(_ + time.correctedTime())
  val timestampGen: Gen[Long]    = Gen.choose(1, Long.MaxValue - 100)

  val wavesAssetGen: Gen[Option[ByteStr]] = Gen.const(None)
  val assetIdGen: Gen[Option[ByteStr]]    = Gen.frequency((1, wavesAssetGen), (10, Gen.option(bytes32gen.map(ByteStr(_)))))

  val assetPairGen = assetIdGen.flatMap {
    case None => bytes32gen.map(b => AssetPair(None, Some(ByteStr(b))))
    case a1 @ Some(a1bytes) =>
      val a2bytesGen = byteArrayGen(31).map(a2bytes => Option((~a1bytes.arr(0)).toByte +: a2bytes))
      Gen.oneOf(Gen.const(None), a2bytesGen).map(a2 => AssetPair(a1, a2.map(ByteStr(_))))
  }

  val proofsGen: Gen[Proofs] = for {
    proofsAmount <- Gen.chooseNum(0, 7)
    proofs       <- Gen.listOfN(proofsAmount, genBoundedBytes(0, 50))
  } yield Proofs.create(proofs.map(ByteStr(_))).explicitGet()

  val scriptGen = BOOLgen(100).map {
    case (expr, _) =>
      val typed = CompilerV1(CompilerContext.fromEvaluationContext(PureContext.instance |+| CryptoContext.build(Global)), expr).explicitGet()
      ScriptV1(typed).explicitGet()
  }

  val setScriptTransactionGen: Gen[SetScriptTransaction] = for {
    version                   <- Gen.oneOf(SetScriptTransaction.supportedVersions.toSeq)
    sender: PrivateKeyAccount <- accountGen
    fee                       <- smallFeeGen
    timestamp                 <- timestampGen
    proofs                    <- proofsGen
    script                    <- Gen.option(scriptGen)
  } yield SetScriptTransaction.create(version, sender, script, fee, timestamp, proofs).explicitGet()

  def selfSignedSetScriptTransactionGenP(sender: PrivateKeyAccount, s: Script): Gen[SetScriptTransaction] =
    for {
      version   <- Gen.oneOf(SetScriptTransaction.supportedVersions.toSeq)
      fee       <- smallFeeGen
      timestamp <- timestampGen
    } yield SetScriptTransaction.selfSigned(version, sender, Some(s), fee, timestamp).explicitGet()

  val paymentGen: Gen[PaymentTransaction] = for {
    sender: PrivateKeyAccount    <- accountGen
    recipient: PrivateKeyAccount <- accountGen
    tx                           <- paymentGeneratorP(sender, recipient)
  } yield tx

  val selfPaymentGen: Gen[PaymentTransaction] = accountGen.flatMap(acc => paymentGeneratorP(acc, acc))

  def paymentGeneratorP(sender: PrivateKeyAccount, recipient: PrivateKeyAccount): Gen[PaymentTransaction] =
    timestampGen.flatMap(ts => paymentGeneratorP(ts, sender, recipient))

  def paymentGeneratorP(timestamp: Long, sender: PrivateKeyAccount, recipient: PrivateKeyAccount): Gen[PaymentTransaction] =
    for {
      amount: Long <- positiveLongGen
      fee: Long    <- smallFeeGen
    } yield PaymentTransaction.create(sender, recipient, amount, fee, timestamp).right.get

  private val leaseParamGen = for {
    sender    <- accountGen
    amount    <- positiveLongGen
    fee       <- smallFeeGen
    timestamp <- timestampGen
    recipient <- accountGen
  } yield (sender, amount, fee, timestamp, recipient)

  def createLease(sender: PrivateKeyAccount, amount: Long, fee: Long, timestamp: Long, recipient: AddressOrAlias) = {
    val v1 = LeaseTransactionV1.selfSigned(sender, amount, fee, timestamp, recipient).right.get
    val v2 = LeaseTransactionV2.selfSigned(LeaseTransactionV2.supportedVersions.head, sender, amount, fee, timestamp, recipient).right.get
    Gen.oneOf(v1, v2)
  }

  def createLeaseCancel(sender: PrivateKeyAccount, leaseId: ByteStr, cancelFee: Long, timestamp: Long) = {
    val v1 = LeaseCancelTransactionV1.selfSigned(sender, leaseId, cancelFee, timestamp + 1).right.get
    val v2 = LeaseCancelTransactionV2
      .selfSigned(LeaseTransactionV2.supportedVersions.head, AddressScheme.current.chainId, sender, leaseId, cancelFee, timestamp + 1)
      .right
      .get
    Gen.oneOf(v1, v2)
  }
  val leaseAndCancelGen: Gen[(LeaseTransaction, LeaseCancelTransaction)] = for {
    (sender, amount, fee, timestamp, recipient) <- leaseParamGen
    lease                                       <- createLease(sender, amount, fee, timestamp, recipient)
    cancelFee                                   <- smallFeeGen
    leaseCancel                                 <- createLeaseCancel(sender, lease.id(), cancelFee, timestamp + 1)
  } yield (lease, leaseCancel)

  def leaseAndCancelGeneratorP(leaseSender: PrivateKeyAccount,
                               recipient: AddressOrAlias,
                               unleaseSender: PrivateKeyAccount): Gen[(LeaseTransaction, LeaseCancelTransaction)] =
    for {
      (_, amount, fee, timestamp, _) <- leaseParamGen
      lease                          <- createLease(leaseSender, amount, fee, timestamp, recipient)
      fee2                           <- smallFeeGen
      unlease                        <- createLeaseCancel(unleaseSender, lease.id(), fee2, timestamp + 1)
    } yield (lease, unlease)

  val twoLeasesGen: Gen[(LeaseTransaction, LeaseTransaction)] = for {
    (sender, amount, fee, timestamp, recipient) <- leaseParamGen
    amount2                                     <- positiveLongGen
    recipient2: PrivateKeyAccount               <- accountGen
    fee2                                        <- smallFeeGen
    lease1                                      <- createLease(sender, amount, fee, timestamp, recipient)
    lease2                                      <- createLease(sender, amount2, fee2, timestamp + 1, recipient2)
  } yield (lease1, lease2)

  val leaseAndCancelWithOtherSenderGen: Gen[(LeaseTransaction, LeaseCancelTransaction)] = for {
    (sender, amount, fee, timestamp, recipient) <- leaseParamGen
    otherSender: PrivateKeyAccount              <- accountGen
    lease                                       <- createLease(sender, amount, fee, timestamp, recipient)
    fee2                                        <- smallFeeGen
    timestamp2                                  <- positiveLongGen
    leaseCancel                                 <- createLeaseCancel(otherSender, lease.id(), fee2, timestamp2)
  } yield (lease, leaseCancel)

  val leaseGen: Gen[LeaseTransaction]             = leaseAndCancelGen.map(_._1)
  val leaseCancelGen: Gen[LeaseCancelTransaction] = leaseAndCancelGen.map(_._2)

  val transferParamGen = for {
    amount     <- positiveLongGen
    feeAmount  <- smallFeeGen
    assetId    <- Gen.option(bytes32gen)
    feeAssetId <- Gen.option(bytes32gen)
    timestamp  <- timestampGen
    sender     <- accountGen
    attachment <- genBoundedBytes(0, TransferTransaction.MaxAttachmentSize)
    recipient  <- accountOrAliasGen
  } yield (assetId.map(ByteStr(_)), sender, recipient, amount, timestamp, feeAssetId.map(ByteStr(_)), feeAmount, attachment)

  def transferGeneratorP(sender: PrivateKeyAccount,
                         recipient: AddressOrAlias,
                         assetId: Option[AssetId],
                         feeAssetId: Option[AssetId]): Gen[TransferTransactionV1] =
    for {
      (_, _, _, amount, timestamp, _, feeAmount, attachment) <- transferParamGen
    } yield TransferTransactionV1.selfSigned(assetId, sender, recipient, amount, timestamp, feeAssetId, feeAmount, attachment).explicitGet()

  def versionedTransferGeneratorP(sender: PrivateKeyAccount,
                                  recipient: AddressOrAlias,
                                  assetId: Option[AssetId],
                                  feeAssetId: Option[AssetId]): Gen[TransferTransactionV2] =
    for {
      (_, _, _, amount, timestamp, _, feeAmount, attachment) <- transferParamGen
    } yield
      TransferTransactionV2
        .selfSigned(TransferTransactionV2.supportedVersions.head, assetId, sender, recipient, amount, timestamp, feeAssetId, feeAmount, attachment)
        .explicitGet()

  def transferGeneratorP(timestamp: Long, sender: PrivateKeyAccount, recipient: AddressOrAlias, maxAmount: Long): Gen[TransferTransactionV1] =
    for {
      amount                                    <- Gen.choose(1, maxAmount)
      (_, _, _, _, _, _, feeAmount, attachment) <- transferParamGen
    } yield TransferTransactionV1.selfSigned(None, sender, recipient, amount, timestamp, None, feeAmount, attachment).right.get

  def transferGeneratorP(timestamp: Long,
                         sender: PrivateKeyAccount,
                         recipient: AddressOrAlias,
                         assetId: Option[AssetId],
                         feeAssetId: Option[AssetId]): Gen[TransferTransactionV1] =
    for {
      (_, _, _, amount, _, _, feeAmount, attachment) <- transferParamGen
    } yield TransferTransactionV1.selfSigned(assetId, sender, recipient, amount, timestamp, feeAssetId, feeAmount, attachment).right.get

  def wavesTransferGeneratorP(sender: PrivateKeyAccount, recipient: AddressOrAlias): Gen[TransferTransactionV1] =
    transferGeneratorP(sender, recipient, None, None)

  def wavesTransferGeneratorP(timestamp: Long, sender: PrivateKeyAccount, recipient: AddressOrAlias): Gen[TransferTransactionV1] =
    transferGeneratorP(timestamp, sender, recipient, None, None)

  def massTransferGeneratorP(sender: PrivateKeyAccount, transfers: List[ParsedTransfer], assetId: Option[AssetId]): Gen[MassTransferTransaction] =
    for {
      version                                           <- Gen.oneOf(MassTransferTransaction.supportedVersions.toSeq)
      (_, _, _, _, timestamp, _, feeAmount, attachment) <- transferParamGen
    } yield MassTransferTransaction.selfSigned(version, assetId, sender, transfers, timestamp, feeAmount, attachment).right.get

  def createWavesTransfer(sender: PrivateKeyAccount,
                          recipient: Address,
                          amount: Long,
                          fee: Long,
                          timestamp: Long): Either[ValidationError, TransferTransactionV1] =
    TransferTransactionV1.selfSigned(None, sender, recipient, amount, timestamp, None, fee, Array())

  val transferV1Gen = (for {
    (assetId, sender, recipient, amount, timestamp, feeAssetId, feeAmount, attachment) <- transferParamGen
  } yield TransferTransactionV1.selfSigned(assetId, sender, recipient, amount, timestamp, feeAssetId, feeAmount, attachment).right.get)
    .label("transferTransaction")

  val transferV2Gen = (for {
    version                                                                            <- Gen.oneOf(TransferTransactionV2.supportedVersions.toSeq)
    (assetId, sender, recipient, amount, timestamp, feeAssetId, feeAmount, attachment) <- transferParamGen
    proofs                                                                             <- proofsGen
  } yield
    TransferTransactionV2
      .create(version, assetId, sender, recipient, amount, timestamp, feeAssetId, feeAmount, attachment, proofs)
      .explicitGet())
    .label("VersionedTransferTransaction")

  def versionedTransferGenP(sender: PublicKeyAccount, recipient: Address, proofs: Proofs) =
    (for {
      version   <- Gen.oneOf(TransferTransactionV2.supportedVersions.toSeq)
      amt       <- positiveLongGen
      fee       <- smallFeeGen
      timestamp <- timestampGen
    } yield TransferTransactionV2.create(version, None, sender, recipient, amt, timestamp, None, fee, Array.emptyByteArray, proofs).explicitGet())
      .label("VersionedTransferTransactionP")

  val transferWithWavesFeeGen = for {
    (assetId, sender, recipient, amount, timestamp, _, feeAmount, attachment) <- transferParamGen
  } yield TransferTransactionV1.selfSigned(assetId, sender, recipient, amount, timestamp, None, feeAmount, attachment).right.get

  val selfTransferWithWavesFeeGen: Gen[TransferTransactionV1] = for {
    (assetId, sender, _, amount, timestamp, _, feeAmount, attachment) <- transferParamGen
  } yield TransferTransactionV1.selfSigned(assetId, sender, sender, amount, timestamp, None, feeAmount, attachment).right.get

  val selfTransferGen: Gen[TransferTransactionV1] = for {
    (assetId, sender, _, amount, timestamp, feeAssetId, feeAmount, attachment) <- transferParamGen
  } yield TransferTransactionV1.selfSigned(assetId, sender, sender, amount, timestamp, feeAssetId, feeAmount, attachment).right.get

  val massTransferGen = {
    import MassTransferTransaction.MaxTransferCount
    for {
      version                                                      <- Gen.oneOf(MassTransferTransaction.supportedVersions.toSeq)
      (assetId, sender, _, _, timestamp, _, feeAmount, attachment) <- transferParamGen
      transferCount                                                <- Gen.choose(0, MaxTransferCount)
      transferGen = for {
        recipient <- accountOrAliasGen
        amount    <- Gen.choose(1L, Long.MaxValue / MaxTransferCount)
      } yield ParsedTransfer(recipient, amount)
      recipients <- Gen.listOfN(transferCount, transferGen)
    } yield MassTransferTransaction.selfSigned(version, assetId, sender, recipients, timestamp, feeAmount, attachment).right.get
  }.label("massTransferTransaction")

  val MinIssueFee = 100000000

  val createAliasGen: Gen[CreateAliasTransaction] = for {
    timestamp: Long           <- positiveLongGen
    sender: PrivateKeyAccount <- accountGen
    alias: Alias              <- aliasGen
    version                   <- Gen.oneOf(CreateAliasTransactionV2.supportedVersions.toSeq)
    tx <- Gen.oneOf(
      CreateAliasTransactionV1.selfSigned(sender, alias, MinIssueFee, timestamp).right.get,
      CreateAliasTransactionV2.selfSigned(sender, version, alias, MinIssueFee, timestamp).right.get
    )
  } yield tx

  def createAliasGen(sender: PrivateKeyAccount, alias: Alias, fee: Long, timestamp: Long): Gen[CreateAliasTransaction] = {
    for {
      version <- Gen.oneOf(CreateAliasTransactionV2.supportedVersions.toSeq)
      tx <- Gen.oneOf(
        CreateAliasTransactionV1.selfSigned(sender, alias, fee, timestamp).right.get,
        CreateAliasTransactionV2.selfSigned(sender, version, alias, fee, timestamp).right.get
      )
    } yield tx
  }

  val issueParamGen = for {
    sender: PrivateKeyAccount <- accountGen
    assetName                 <- genBoundedString(IssueTransaction.MinAssetNameLength, IssueTransaction.MaxAssetNameLength)
    description               <- genBoundedString(0, IssueTransaction.MaxDescriptionLength)
    quantity                  <- Gen.choose(Long.MaxValue / 200, Long.MaxValue / 100)
    decimals                  <- Gen.choose(0: Byte, 8: Byte)
    reissuable                <- Arbitrary.arbitrary[Boolean]
    fee                       <- Gen.choose(MinIssueFee, 2 * MinIssueFee)
    timestamp                 <- positiveLongGen
  } yield (sender, assetName, description, quantity, decimals, reissuable, fee, timestamp)

  val issueReissueBurnGen: Gen[(IssueTransaction, ReissueTransaction, BurnTransaction)] = for {
    amount                    <- positiveLongGen
    sender: PrivateKeyAccount <- accountGen
    r                         <- issueReissueBurnGeneratorP(amount, amount, amount, sender)
  } yield r

  def issueReissueBurnGeneratorP(issueQuantity: Long, sender: PrivateKeyAccount): Gen[(IssueTransaction, ReissueTransaction, BurnTransaction)] =
    issueReissueBurnGeneratorP(issueQuantity, issueQuantity, issueQuantity, sender)

  def versionGen(builder: TransactionParser): Gen[Byte] = {
    Gen.oneOf(builder.supportedVersions.toSeq)
  }

  def createIssue(issuer: PrivateKeyAccount,
                  assetName: Array[Byte],
                  description: Array[Byte],
                  quantity: Long,
                  decimals: Byte,
                  reissuable: Boolean,
                  fee: Long,
                  timestamp: Long): Gen[IssueTransaction] = {
    val issuev1 = IssueTransactionV1.selfSigned(issuer, assetName, description, quantity, decimals, reissuable, fee, timestamp).right.get
    val issuev2 = IssueTransactionV2
      .selfSigned(2, AddressScheme.current.chainId, issuer, assetName, description, quantity, decimals, reissuable, None, fee, timestamp)
      .right
      .get
    Gen.oneOf(Seq(issuev1, issuev2))
  }

  def createReissue(reissuer: PrivateKeyAccount,
                    assetId: ByteStr,
                    quantity: Long,
                    reissuable: Boolean,
                    fee: Long,
                    timestamp: Long): Gen[ReissueTransaction] = {
    for {
      version <- versionGen(ReissueTransactionV2)
      tx <- Gen.oneOf(
        ReissueTransactionV1
          .selfSigned(reissuer, assetId, quantity, reissuable, fee, timestamp)
          .right
          .get,
        ReissueTransactionV2
          .selfSigned(version, AddressScheme.current.chainId, reissuer, assetId, quantity, reissuable, fee, timestamp)
          .right
          .get
      )
    } yield tx
  }

  def createBurn(burner: PrivateKeyAccount, assetId: AssetId, amount: Long, fee: Long, timestamp: Long): Gen[BurnTransaction] = {
    for {
      version <- versionGen(BurnTransactionV2)
      tx <- Gen.oneOf(
        BurnTransactionV1.selfSigned(burner, assetId, amount, fee, timestamp).right.get,
        BurnTransactionV2.selfSigned(version, AddressScheme.current.chainId, burner, assetId, amount, fee, timestamp).right.get
      )
    } yield tx
  }

  def issueReissueBurnGeneratorP(issueQuantity: Long,
                                 reissueQuantity: Long,
                                 burnQuantity: Long,
                                 sender: PrivateKeyAccount): Gen[(IssueTransaction, ReissueTransaction, BurnTransaction)] =
    for {
      (_, assetName, description, _, decimals, reissuable, iFee, timestamp) <- issueParamGen
      burnAmount                                                            <- Gen.choose(0L, burnQuantity)
      reissuable2                                                           <- Arbitrary.arbitrary[Boolean]
      fee                                                                   <- smallFeeGen
      issue                                                                 <- createIssue(sender, assetName, description, issueQuantity, decimals, reissuable, iFee, timestamp)
      reissue                                                               <- createReissue(sender, issue.assetId(), reissueQuantity, reissuable2, fee, timestamp)
      burn                                                                  <- createBurn(sender, issue.assetId(), burnQuantity, fee, timestamp)
    } yield (issue, reissue, burn)

  val issueWithInvalidReissuesGen: Gen[(IssueTransactionV1, ReissueTransactionV1, ReissueTransactionV1)] = for {
    (sender, assetName, description, quantity, decimals, _, iFee, timestamp) <- issueParamGen
    fee                                                                      <- smallFeeGen
  } yield {
    val issue    = IssueTransactionV1.selfSigned(sender, assetName, description, quantity, decimals, reissuable = true, iFee, timestamp).right.get
    val reissue1 = ReissueTransactionV1.selfSigned(sender, issue.assetId(), quantity, reissuable = false, fee, timestamp).right.get
    val reissue2 = ReissueTransactionV1.selfSigned(sender, issue.assetId(), quantity, reissuable = true, fee, timestamp + 1).right.get
    (issue, reissue1, reissue2)
  }

  def issueGen(sender: PrivateKeyAccount, fixedQuantity: Option[Long] = None): Gen[IssueTransactionV1] =
    for {
      (_, assetName, description, quantity, decimals, _, iFee, timestamp) <- issueParamGen
    } yield {
      IssueTransactionV1
        .selfSigned(sender,
                    assetName,
                    description,
                    fixedQuantity.getOrElse(quantity),
                    decimals,
                    reissuable = false,
                    1 * Constants.UnitsInWave,
                    timestamp)
        .right
        .get
    }

  val issueGen: Gen[IssueTransaction]     = issueReissueBurnGen.map(_._1)
  val reissueGen: Gen[ReissueTransaction] = issueReissueBurnGen.map(_._2)
  val burnGen: Gen[BurnTransaction]       = issueReissueBurnGen.map(_._3)

  def sponsorFeeCancelSponsorFeeGen(
      sender: PrivateKeyAccount): Gen[(IssueTransaction, SponsorFeeTransaction, SponsorFeeTransaction, SponsorFeeTransaction)] =
    for {
      (_, assetName, description, quantity, decimals, reissuable, iFee, timestamp) <- issueParamGen
      issue = IssueTransactionV1
        .selfSigned(sender, assetName, description, quantity, decimals, reissuable = reissuable, iFee, timestamp)
        .right
        .get
      minFee  <- smallFeeGen
      minFee1 <- smallFeeGen
      assetId = issue.assetId()
    } yield
      (issue,
       SponsorFeeTransaction.selfSigned(1, sender, assetId, Some(minFee), 1 * Constants.UnitsInWave, timestamp).right.get,
       SponsorFeeTransaction.selfSigned(1, sender, assetId, Some(minFee1), 1 * Constants.UnitsInWave, timestamp).right.get,
       SponsorFeeTransaction.selfSigned(1, sender, assetId, None, 1 * Constants.UnitsInWave, timestamp).right.get,
      )

  val sponsorFeeGen = for {
    sender        <- accountGen
    (_, tx, _, _) <- sponsorFeeCancelSponsorFeeGen(sender)
  } yield {
    tx
  }
  val cancelFeeSponsorshipGen = for {
    sender        <- accountGen
    (_, _, _, tx) <- sponsorFeeCancelSponsorFeeGen(sender)
  } yield {
    tx
  }

  val priceGen: Gen[Long]            = Gen.choose(1, 3 * 100000L * 100000000L)
  val matcherAmountGen: Gen[Long]    = Gen.choose(1, 3 * 100000L * 100000000L)
  val matcherFeeAmountGen: Gen[Long] = Gen.choose(1, 3 * 100000L * 100000000L)

  val orderTypeGen: Gen[OrderType] = Gen.oneOf(OrderType.BUY, OrderType.SELL)

  val orderParamGen = for {
    sender     <- accountGen
    matcher    <- accountGen
    pair       <- assetPairGen
    orderType  <- orderTypeGen
    price      <- priceGen
    amount     <- matcherAmountGen
    timestamp  <- timestampGen
    expiration <- maxOrderTimeGen
    matcherFee <- matcherFeeAmountGen
  } yield (sender, matcher, pair, orderType, price, amount, timestamp, expiration, matcherFee)

  val orderGen: Gen[Order] = for {
    (sender, matcher, pair, orderType, price, amount, timestamp, expiration, matcherFee) <- orderParamGen
  } yield Order(sender, matcher, pair, orderType, price, amount, timestamp, expiration, matcherFee)

  val arbitraryOrderGen: Gen[Order] = for {
    (sender, matcher, pair, orderType, _, _, _, _, _) <- orderParamGen
    price                                             <- Arbitrary.arbitrary[Long]
    amount                                            <- Arbitrary.arbitrary[Long]
    timestamp                                         <- Arbitrary.arbitrary[Long]
    expiration                                        <- Arbitrary.arbitrary[Long]
    matcherFee                                        <- Arbitrary.arbitrary[Long]
  } yield Order(sender, matcher, pair, orderType, price, amount, timestamp, expiration, matcherFee)

  val exchangeTransactionGen: Gen[ExchangeTransaction] = for {
    sender1: PrivateKeyAccount <- accountGen
    sender2: PrivateKeyAccount <- accountGen
    assetPair                  <- assetPairGen
    r                          <- exchangeGeneratorP(sender1, sender2, assetPair.amountAsset, assetPair.priceAsset)
  } yield r

  def exchangeGeneratorP(buyer: PrivateKeyAccount,
                         seller: PrivateKeyAccount,
                         amountAssetId: Option[ByteStr],
                         priceAssetId: Option[ByteStr],
                         fixedMatcherFee: Option[Long] = None): Gen[ExchangeTransaction] =
    for {
      (_, matcher, _, _, price, amount1, timestamp, expiration, genMatcherFee) <- orderParamGen
      amount2: Long                                                            <- matcherAmountGen
      matchedAmount: Long                                                      <- Gen.choose(Math.min(amount1, amount2) / 2000, Math.min(amount1, amount2) / 1000)
      assetPair = AssetPair(amountAssetId, priceAssetId)
    } yield {
      val matcherFee = fixedMatcherFee.getOrElse(genMatcherFee)
      val o1         = Order.buy(buyer, matcher, assetPair, price, amount1, timestamp, expiration, matcherFee)
      val o2         = Order.sell(seller, matcher, assetPair, price, amount2, timestamp, expiration, matcherFee)
      val buyFee     = (BigInt(matcherFee) * BigInt(matchedAmount) / BigInt(amount1)).longValue()
      val sellFee    = (BigInt(matcherFee) * BigInt(matchedAmount) / BigInt(amount2)).longValue()
      val trans =
        ExchangeTransaction.create(matcher, o1, o2, price, matchedAmount, buyFee, sellFee, (buyFee + sellFee) / 2, expiration - 100).explicitGet()

      trans
    }

  val randomTransactionGen: Gen[SignedTransaction] = (for {
    tr <- transferV1Gen
    (is, ri, bu) <- issueReissueBurnGen.retryUntil {
      case (i, r, b) => i.version == 1 && r.version == 1 && b.version == 1
    }
    ca <- createAliasGen.retryUntil(_.version == 1).map(_.asInstanceOf[CreateAliasTransactionV1])
    xt <- exchangeTransactionGen
    tx <- Gen.oneOf(tr, is.asInstanceOf[IssueTransactionV1], ri.asInstanceOf[ReissueTransactionV1], ca, bu.asInstanceOf[BurnTransactionV1], xt)
  } yield tx).label("random transaction")

  def randomTransactionsGen(count: Int): Gen[Seq[SignedTransaction]] =
    for {
      transactions <- Gen.listOfN(count, randomTransactionGen)
    } yield transactions

  val genesisGen: Gen[GenesisTransaction] = accountGen.flatMap(genesisGeneratorP)

  def genesisGeneratorP(recipient: PrivateKeyAccount): Gen[GenesisTransaction] =
    for {
      amt <- Gen.choose(1, 100000000L * 100000000L)
      ts  <- positiveIntGen
    } yield GenesisTransaction.create(recipient, amt, ts).right.get

  import DataEntry.MaxKeySize

  val dataKeyGen = for {
    size <- Gen.choose[Byte](0, MaxKeySize)
  } yield Random.nextString(size)

  val dataAsciiKeyGen = for {
    size <- Gen.choose[Byte](0, MaxKeySize)
  } yield Random.alphanumeric.take(size).mkString

  def longEntryGen(keyGen: Gen[String] = dataKeyGen) =
    for {
      key   <- keyGen
      value <- Gen.choose[Long](Long.MinValue, Long.MaxValue)
    } yield LongDataEntry(key, value)

  def booleanEntryGen(keyGen: Gen[String] = dataKeyGen) =
    for {
      key   <- keyGen
      value <- Gen.oneOf(true, false)
    } yield BooleanDataEntry(key, value)

  def binaryEntryGen(maxSize: Int, keyGen: Gen[String] = dataKeyGen) =
    for {
      key   <- keyGen
      size  <- Gen.choose(0, maxSize - key.length * 4 - 5)
      value <- byteArrayGen(size)
    } yield BinaryDataEntry(key, ByteStr(value))

<<<<<<< HEAD
  def dataEntryGen(maxSize: Int) = Gen.oneOf(longEntryGen(), booleanEntryGen(), binaryEntryGen(maxSize))
=======
  def stringEntryGen(keyGen: Gen[String] = dataKeyGen) =
    for {
      key   <- keyGen
      size  <- Gen.choose(0, MaxValueSize)
      value <- Gen.listOfN(size, aliasAlphabetGen)
    } yield StringDataEntry(key, value.mkString)

  val dataEntryGen = Gen.oneOf(longEntryGen(), booleanEntryGen(), binaryEntryGen())

  val dataTransactionGen = {
    import DataTransaction.MaxEntryCount
>>>>>>> 2f28bc0f

  val dataTransactionGen =
    (for {
      sender    <- accountGen
      timestamp <- timestampGen
      size      <- Gen.choose(0, 300)
      maxEntrySize = (DataTransaction.MaxBytes - 122) / (size max 1) min DataEntry.MaxValueSize
      data    <- Gen.listOfN(size, dataEntryGen(maxEntrySize))
      version <- Gen.oneOf(DataTransaction.supportedVersions.toSeq)
    } yield DataTransaction.selfSigned(version, sender, data, 15000000, timestamp).right.get)
      .label("DataTransaction")

  def dataTransactionGenP(sender: PrivateKeyAccount, data: List[DataEntry[_]]): Gen[DataTransaction] =
    (for {
      version   <- Gen.oneOf(DataTransaction.supportedVersions.toSeq)
      timestamp <- timestampGen
    } yield DataTransaction.selfSigned(version, sender, data, 15000000, timestamp).right.get)
      .label("DataTransactionP")

  def preconditionsTransferAndLease(typed: EXPR): Gen[(GenesisTransaction, SetScriptTransaction, LeaseTransaction, TransferTransactionV1)] =
    for {
      master    <- accountGen
      recipient <- accountGen
      ts        <- positiveIntGen
      genesis = GenesisTransaction.create(master, ENOUGH_AMT, ts).right.get
      setScript <- selfSignedSetScriptTransactionGenP(master, ScriptV1(typed).right.get)
      transfer  <- transferGeneratorP(master, recipient.toAddress, None, None)
      lease     <- leaseAndCancelGeneratorP(master, recipient.toAddress, master)
    } yield (genesis, setScript, lease._1, transfer)

  def smartIssueTransactionGen(senderGen: Gen[PrivateKeyAccount] = accountGen,
                               sGen: Gen[Option[Script]] = Gen.option(scriptGen)): Gen[IssueTransactionV2] =
    for {
      version                                                                     <- Gen.oneOf(IssueTransactionV2.supportedVersions.toSeq)
      script                                                                      <- sGen
      (_, assetName, description, quantity, decimals, reissuable, fee, timestamp) <- issueParamGen
      sender                                                                      <- senderGen
    } yield
      IssueTransactionV2
        .selfSigned(version, AddressScheme.current.chainId, sender, assetName, description, quantity, decimals, reissuable, script, fee, timestamp)
        .explicitGet()
}<|MERGE_RESOLUTION|>--- conflicted
+++ resolved
@@ -608,21 +608,14 @@
       value <- byteArrayGen(size)
     } yield BinaryDataEntry(key, ByteStr(value))
 
-<<<<<<< HEAD
-  def dataEntryGen(maxSize: Int) = Gen.oneOf(longEntryGen(), booleanEntryGen(), binaryEntryGen(maxSize))
-=======
-  def stringEntryGen(keyGen: Gen[String] = dataKeyGen) =
+  def stringEntryGen(maxSize: Int, keyGen: Gen[String] = dataKeyGen) =
     for {
       key   <- keyGen
-      size  <- Gen.choose(0, MaxValueSize)
+      size  <- Gen.choose(0, maxSize - key.length * 4 - 5)
       value <- Gen.listOfN(size, aliasAlphabetGen)
     } yield StringDataEntry(key, value.mkString)
 
-  val dataEntryGen = Gen.oneOf(longEntryGen(), booleanEntryGen(), binaryEntryGen())
-
-  val dataTransactionGen = {
-    import DataTransaction.MaxEntryCount
->>>>>>> 2f28bc0f
+  def dataEntryGen(maxSize: Int) = Gen.oneOf(longEntryGen(), booleanEntryGen(), binaryEntryGen(maxSize), stringEntryGen(maxSize))
 
   val dataTransactionGen =
     (for {
