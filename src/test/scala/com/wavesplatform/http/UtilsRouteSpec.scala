package com.wavesplatform.http

import com.wavesplatform.api.http.{TooBigArrayAllocation, UtilsApiRoute}
import com.wavesplatform.common.utils.{Base58, EitherExt2}
import com.wavesplatform.crypto
import com.wavesplatform.http.ApiMarshallers._
import com.wavesplatform.lang.directives.values.V2
import com.wavesplatform.lang.v1.compiler.Terms._
import com.wavesplatform.lang.v1.evaluator.ctx.impl.PureContext
import com.wavesplatform.state.diffs.CommonValidation
import com.wavesplatform.transaction.smart.script.Script
import com.wavesplatform.transaction.smart.script.v1.ExprScript
import com.wavesplatform.utils.Time
import org.scalacheck.Gen
import org.scalatestplus.scalacheck.{ScalaCheckPropertyChecks => PropertyChecks}
import play.api.libs.json.{JsObject, JsValue}

class UtilsRouteSpec extends RouteSpec("/utils") with RestAPISettingsHelper with PropertyChecks {
  private val route = UtilsApiRoute(
    new Time {
      def correctedTime(): Long = System.currentTimeMillis()
      def getTimestamp(): Long  = System.currentTimeMillis()
    },
    restAPISettings
  ).route

  val script = FUNCTION_CALL(
    function = PureContext.eq.header,
    args = List(CONST_LONG(1), CONST_LONG(2))
  )

  routePath("/script/decompile") in {
    val base64 = ExprScript(script).explicitGet().bytes().base64
    Post(routePath("/script/decompile"), base64) ~> route ~> check {
      val json = responseAs[JsValue]
      (json \ "STDLIB_VERSION").as[Int] shouldBe 1
      (json \ "CONTENT_TYPE").as[String] shouldBe "EXPRESSION"
      (json \ "script").as[String] shouldBe "" +
        "{-# STDLIB_VERSION 1 #-}\n" +
        "{-# CONTENT_TYPE EXPRESSION #-}\n" +
        "(1 == 2)"
    }

    Post(routePath("/script/decompile"), "AgZ7TN8j") ~> route ~> check {
      val json = responseAs[JsValue]
      (json \ "STDLIB_VERSION").as[Int] shouldBe 2
      (json \ "CONTENT_TYPE").as[String] shouldBe "EXPRESSION"
      (json \ "script").as[String] shouldBe "" +
        "{-# STDLIB_VERSION 2 #-}\n" +
        "{-# CONTENT_TYPE EXPRESSION #-}\n" +
        "true"
    }

    val NEW_LINE = scala.util.Properties.lineSeparator

    Post(routePath("/script/decompile"), "AAIDAAAAAAAAAAAAAAAAAAAAAQAAAAJ0eAEAAAAGdmVyaWZ5AAAAAAbAmSEV") ~> route ~> check {
      val json = responseAs[JsValue]
      (json \ "STDLIB_VERSION").as[Int] shouldBe 3
      (json \ "CONTENT_TYPE").as[String] shouldBe "DAPP"
      (json \ "SCRIPT_TYPE").as[String] shouldBe "ACCOUNT"
<<<<<<< HEAD
      (json \ "script").as[String] shouldBe "" +
        "{-# STDLIB_VERSION 3 #-}\n" +
        "{-# SCRIPT_TYPE ACCOUNT #-}\n" +
        "{-# CONTENT_TYPE DAPP #-}\n\n\n\n" +
        "@Verifier(tx)\n" +
        "func verify () = true\n"
=======

      val expectedResult =
        s"""{-#STDLIB_VERSION 3#-}
           |{-#SCRIPT_TYPE ACCOUNT#-}
           |{-#CONTENT_TYPE DAPP#-}
           |$NEW_LINE$NEW_LINE$NEW_LINE@Verifier(tx)${NEW_LINE}func verify () = true$NEW_LINE""".stripMargin
      (json \ "script").as[String] shouldBe expectedResult
>>>>>>> 82494fe4
    }
  }

  routePath("/script/compile") in {
    Post(routePath("/script/compile"), "(1 == 2)") ~> route ~> check {
      val json           = responseAs[JsValue]
      val expectedScript = ExprScript(V2, script).explicitGet()

      Script.fromBase64String((json \ "script").as[String]) shouldBe Right(expectedScript)
      (json \ "complexity").as[Long] shouldBe 3
      (json \ "extraFee").as[Long] shouldBe CommonValidation.ScriptExtraFee
    }
  }

  routePath("/script/estimate") in {
    val base64 = ExprScript(script).explicitGet().bytes().base64

    Post(routePath("/script/estimate"), base64) ~> route ~> check {
      val json = responseAs[JsValue]
      (json \ "script").as[String] shouldBe base64
      (json \ "scriptText").as[String] shouldBe "FUNCTION_CALL(Native(0),List(CONST_LONG(1), CONST_LONG(2)))" // [WAIT] s"(1 == 2)"
      (json \ "complexity").as[Long] shouldBe 3
      (json \ "extraFee").as[Long] shouldBe CommonValidation.ScriptExtraFee
    }
  }

  routePath("/seed") in {
    Get(routePath("/seed")) ~> route ~> check {
      val seed = Base58.tryDecodeWithLimit((responseAs[JsValue] \ "seed").as[String])
      seed shouldBe 'success
      seed.get.length shouldEqual UtilsApiRoute.DefaultSeedSize
    }
  }

  routePath("/seed/{length}") in forAll(Gen.posNum[Int]) { l =>
    if (l > UtilsApiRoute.MaxSeedSize) {
      Get(routePath(s"/seed/$l")) ~> route should produce(TooBigArrayAllocation)
    } else {
      Get(routePath(s"/seed/$l")) ~> route ~> check {
        val seed = Base58.tryDecodeWithLimit((responseAs[JsValue] \ "seed").as[String])
        seed shouldBe 'success
        seed.get.length shouldEqual l
      }
    }
  }

  for ((hash, f) <- Seq[(String, String => Array[Byte])](
         "secure" -> crypto.secureHash,
         "fast"   -> crypto.fastHash
       )) {
    val uri = routePath(s"/hash/$hash")
    uri in {
      forAll(Gen.alphaNumStr) { s =>
        Post(uri, s) ~> route ~> check {
          val r = responseAs[JsObject]
          (r \ "message").as[String] shouldEqual s
          (r \ "hash").as[String] shouldEqual Base58.encode(f(s))
        }
      }
    }
  }
}<|MERGE_RESOLUTION|>--- conflicted
+++ resolved
@@ -58,22 +58,13 @@
       (json \ "STDLIB_VERSION").as[Int] shouldBe 3
       (json \ "CONTENT_TYPE").as[String] shouldBe "DAPP"
       (json \ "SCRIPT_TYPE").as[String] shouldBe "ACCOUNT"
-<<<<<<< HEAD
-      (json \ "script").as[String] shouldBe "" +
-        "{-# STDLIB_VERSION 3 #-}\n" +
-        "{-# SCRIPT_TYPE ACCOUNT #-}\n" +
-        "{-# CONTENT_TYPE DAPP #-}\n\n\n\n" +
-        "@Verifier(tx)\n" +
-        "func verify () = true\n"
-=======
 
       val expectedResult =
-        s"""{-#STDLIB_VERSION 3#-}
-           |{-#SCRIPT_TYPE ACCOUNT#-}
-           |{-#CONTENT_TYPE DAPP#-}
+        s"""{-# STDLIB_VERSION 3 #-}
+           |{-# SCRIPT_TYPE ACCOUNT #-}
+           |{-# CONTENT_TYPE DAPP #-}
            |$NEW_LINE$NEW_LINE$NEW_LINE@Verifier(tx)${NEW_LINE}func verify () = true$NEW_LINE""".stripMargin
       (json \ "script").as[String] shouldBe expectedResult
->>>>>>> 82494fe4
     }
   }
 
