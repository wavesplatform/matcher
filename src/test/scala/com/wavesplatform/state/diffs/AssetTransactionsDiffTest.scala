--- conflicted
+++ resolved
@@ -218,13 +218,8 @@
   }
 
   private def createScript(code: String) = {
-<<<<<<< HEAD
     val Parsed.Success(expr, _) = Parser.parseScript(code).get
-    ScriptV1(ExpressionCompilerV1(compilerContext(V1), expr).explicitGet()._1).explicitGet()
-=======
-    val Parsed.Success(expr, _) = Parser(code).get
-    ScriptV1(CompilerV1(compilerContext(V1, isAssetScript = false), expr).explicitGet()._1).explicitGet()
->>>>>>> 9508998b
+    ScriptV1(ExpressionCompilerV1(compilerContext(V1, isAssetScript = false), expr).explicitGet()._1).explicitGet()
   }
 
   def genesisIssueTransferReissue(code: String): Gen[(Seq[GenesisTransaction], IssueTransactionV2, TransferTransactionV1, ReissueTransactionV1)] =
