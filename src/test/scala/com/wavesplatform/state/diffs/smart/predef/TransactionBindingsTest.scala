package com.wavesplatform.state.diffs.smart.predef

import com.wavesplatform.account.{Address, Alias}
import com.wavesplatform.lang.Global
<<<<<<< HEAD
import com.wavesplatform.lang.Testing.evaluated
import com.wavesplatform.lang.Version.V2
import com.wavesplatform.lang.v1.compiler.ExpressionCompilerV1
import com.wavesplatform.lang.v1.compiler.Terms.EVALUATED
=======
import com.wavesplatform.lang.ScriptVersion.Versions.V2
import com.wavesplatform.lang.Testing.evaluated
import com.wavesplatform.lang.v1.compiler.CompilerV1
import com.wavesplatform.lang.v1.compiler.Terms.{CONST_BOOLEAN, EVALUATED}
>>>>>>> 0b95af9b
import com.wavesplatform.lang.v1.evaluator.EvaluatorV1
import com.wavesplatform.lang.v1.evaluator.ctx.impl.waves.WavesContext
import com.wavesplatform.lang.v1.evaluator.ctx.impl.{CryptoContext, PureContext}
import com.wavesplatform.lang.v1.parser.Parser
import com.wavesplatform.state._
import com.wavesplatform.state.diffs.ProduceError._
import com.wavesplatform.transaction.assets.exchange.{Order, OrderType}
import com.wavesplatform.transaction.smart.BlockchainContext.In
import com.wavesplatform.transaction.smart.WavesEnvironment
import com.wavesplatform.transaction.{Proofs, ProvenTransaction, VersionedTransaction}
import com.wavesplatform.utils.EmptyBlockchain
import com.wavesplatform.{NoShrink, TransactionGen}
import fastparse.core.Parsed.Success
import monix.eval.Coeval
import org.scalacheck.Gen
import org.scalatest.prop.PropertyChecks
import org.scalatest.{Matchers, PropSpec}
import play.api.libs.json.Json
import shapeless.Coproduct

class TransactionBindingsTest extends PropSpec with PropertyChecks with Matchers with TransactionGen with NoShrink {
  val T = 'T'.toByte

  def letProof(p: Proofs, prefix: String)(i: Int) =
    s"let ${prefix.replace(".", "")}proof$i = $prefix.proofs[$i] == base58'${p.proofs.applyOrElse(i, (_: Int) => ByteStr.empty).base58}'"

  def provenPart(t: ProvenTransaction): String = {
    val version = t match {
      case v: VersionedTransaction => v.version
      case _                       => 1
    }
    s"""
       |   let id = t.id == base58'${t.id().base58}'
       |   let fee = t.fee == ${t.assetFee._2}
       |   let timestamp = t.timestamp == ${t.timestamp}
       |   let bodyBytes = t.bodyBytes == base64'${ByteStr(t.bodyBytes.apply()).base64}'
       |   let sender = t.sender == addressFromPublicKey(base58'${ByteStr(t.sender.publicKey).base58}')
       |   let senderPublicKey = t.senderPublicKey == base58'${ByteStr(t.sender.publicKey).base58}'
       |   let version = t.version == $version
       |   ${Range(0, 8).map(letProof(t.proofs, "t")).mkString("\n")}
     """.stripMargin
  }

  def assertProofs(p: String): String = {
    val prefix = p.replace(".", "")
    s"${prefix}proof0 && ${prefix}proof1 && ${prefix}proof2 && ${prefix}proof3 && ${prefix}proof4 && ${prefix}proof5 && ${prefix}proof6 && ${prefix}proof7"
  }
  def assertProvenPart(prefix: String) =
    s"id && fee && timestamp && sender && senderPublicKey && ${assertProofs(prefix)} && bodyBytes && version"

  property("TransferTransaction binding") {
    forAll(Gen.oneOf(transferV1Gen, transferV2Gen)) { t =>
      // `version`  is not properly bound yet
      val result = runScript(
        s"""
           |match tx {
           | case t : TransferTransaction  =>
           |   ${provenPart(t)}
           |   let amount = t.amount == ${t.amount}
           |   let feeAssetId = if (${t.feeAssetId.isDefined})
           |      then extract(t.feeAssetId) == base58'${t.feeAssetId.getOrElse(ByteStr.empty).base58}'
           |      else isDefined(t.feeAssetId) == false
           |   let assetId = if (${t.assetId.isDefined})
           |      then extract(t.assetId) == base58'${t.assetId.getOrElse(ByteStr.empty).base58}'
           |      else isDefined(t.assetId) == false
           |   let recipient = match (t.recipient) {
           |       case a: Address => a.bytes == base58'${t.recipient.cast[Address].map(_.bytes.base58).getOrElse("")}'
           |       case a: Alias => a.alias == ${Json.toJson(t.recipient.cast[Alias].map(_.name).getOrElse(""))}
           |      }
           |    let attachment = t.attachment == base58'${ByteStr(t.attachment).base58}'
           |   ${assertProvenPart("t")} && amount && feeAssetId && assetId && recipient && attachment
           | case other => throw()
           | }
           |""".stripMargin,
        Coproduct(t),
        T
      )
      result shouldBe evaluated(true)
    }
  }

  property("IssueTransaction binding") {
    forAll(issueGen) { t =>
      val s = s"""
                 |match tx {
                 | case t : IssueTransaction =>
                 |   ${provenPart(t)}
                 |   let quantity = t.quantity == ${t.quantity}
                 |   let decimals = t.decimals == ${t.decimals}
                 |   let reissuable = t.reissuable == ${t.reissuable}
                 |   let name = t.name == base58'${ByteStr(t.name).base58}'
                 |   let description = t.description == base58'${ByteStr(t.description).base58}'
                 |   let script = if (${t.script.isDefined}) then extract(t.script) == base64'${t.script
                   .map(_.bytes().base64)
                   .getOrElse("")}' else isDefined(t.script) == false
                 |   ${assertProvenPart("t")} && quantity && decimals && reissuable && script && name && description
                 | case other => throw()
                 | }
                 |""".stripMargin

      val result = runScript(
        s,
        Coproduct(t),
        T
      )
      result shouldBe evaluated(true)
    }
  }

  property("BurnTransaction binding") {
    forAll(burnGen) { t =>
      val result = runScript(
        s"""
          |match tx {
          | case t : BurnTransaction =>
          |   ${provenPart(t)}
          |   let quantity = t.quantity == ${t.quantity}
          |   let assetId = t.assetId == base58'${t.assetId.base58}'
          |   ${assertProvenPart("t")} && quantity && assetId
          | case other => throw()
          | }
          |""".stripMargin,
        Coproduct(t),
        T
      )
      result shouldBe evaluated(true)
    }
  }

  property("ReissueTransaction binding") {
    forAll(reissueGen) { t =>
      val result = runScript(
        s"""
          |match tx {
          | case t : ReissueTransaction =>
          |   ${provenPart(t)}
          |   let quantity = t.quantity == ${t.quantity}
          |   let assetId = t.assetId == base58'${t.assetId.base58}'
          |   let reissuable = t.reissuable == ${t.reissuable}
          |   ${assertProvenPart("t")} && quantity && assetId && reissuable
          | case other => throw()
          | }
          |""".stripMargin,
        Coproduct(t),
        T
      )
      result shouldBe evaluated(true)
    }
  }

  property("CreateAliasTransaction binding") {
    forAll(createAliasGen) { t =>
      val result = runScript(
        s"""
          |match tx {
          | case t : CreateAliasTransaction =>
          |   ${provenPart(t)}
          |   let alias = t.alias == ${Json.toJson(t.alias.name)}
          |   ${assertProvenPart("t")} && alias
          | case other => throw()
          | }
          |""".stripMargin,
        Coproduct(t),
        T
      )
      result shouldBe evaluated(true)
    }
  }

  property("LeaseTransaction binding") {
    forAll(leaseGen) { t =>
      val result = runScript(
        s"""
          |match tx {
          | case t : LeaseTransaction =>
          |   ${provenPart(t)}
          |   let amount = t.amount == ${t.amount}
          |   let recipient = match (t.recipient) {
          |       case a: Address => a.bytes == base58'${t.recipient.cast[Address].map(_.bytes.base58).getOrElse("")}'
          |       case a: Alias => a.alias == ${Json.toJson(t.recipient.cast[Alias].map(_.name).getOrElse(""))}
          |      }
          |   ${assertProvenPart("t")} && amount && recipient
          | case other => throw()
          | }
          |""".stripMargin,
        Coproduct(t),
        T
      )
      result shouldBe evaluated(true)
    }
  }

  property("LeaseCancelTransaction binding") {
    forAll(leaseCancelGen) { t =>
      val result = runScript(
        s"""
          |match tx {
          | case t : LeaseCancelTransaction =>
          |   ${provenPart(t)}
          |   let leaseId = t.leaseId == base58'${t.leaseId.base58}'
          |   ${assertProvenPart("t")} && leaseId
          | case other => throw()
          | }
          |""".stripMargin,
        Coproduct(t),
        T
      )
      result shouldBe evaluated(true)
    }
  }

  property("SponsorFeeTransaction binding (+ cancel sponsorship transaction)") {
    forAll(Gen.oneOf(sponsorFeeGen, cancelFeeSponsorshipGen)) { t =>
      val result = runScript(
        s"""
          |match tx {
          | case t : SponsorFeeTransaction =>
          |   ${provenPart(t)}
          |   let assetId = t.assetId == base58'${t.assetId.base58}'
          |   let minSponsoredAssetFee = if (${t.minSponsoredAssetFee.isDefined}) then extract(t.minSponsoredAssetFee) == ${t.minSponsoredAssetFee
             .getOrElse(0)} else isDefined(t.minSponsoredAssetFee) == false
          |   ${assertProvenPart("t")} && assetId && minSponsoredAssetFee
          | case other => throw()
          | }
          |""".stripMargin,
        Coproduct(t),
        T
      )
      result shouldBe evaluated(true)
    }
  }

  property("SetScriptTransaction binding") {
    forAll(setScriptTransactionGen) { t =>
      val result = runScript(
        s"""
           |match tx {
           | case t : SetScriptTransaction =>
           |   ${provenPart(t)}
           |   let script = if (${t.script.isDefined}) then extract(t.script) == base64'${t.script
             .map(_.bytes().base64)
             .getOrElse("")}' else isDefined(t.script) == false
           |   ${assertProvenPart("t")} && script
           | case other => throw()
           | }
           |""".stripMargin,
        Coproduct(t),
        T
      )
      result shouldBe evaluated(true)
    }
  }

  property("SetAssetScriptTransaction binding") {
    forAll(setAssetScriptTransactionGen.sample.get._2) { t =>
      val result = runScript(
        s"""
           |match tx {
           | case t : SetAssetScriptTransaction =>
           |   ${provenPart(t)}
           |   let script = if (${t.script.isDefined}) then extract(t.script) == base64'${t.script
             .map(_.bytes().base64)
             .getOrElse("")}' else isDefined(t.script) == false
           |    let assetId = t.assetId == base58'${t.assetId.base58}'
           |   ${assertProvenPart("t")} && script && assetId
           | case other => throw() 
           | }
           |""".stripMargin,
        Coproduct(t),
        T
      )
      result shouldBe evaluated(true)
    }
  }

  property("DataTransaction binding") {
    forAll(dataTransactionGen(10, useForScript = true)) { t =>
      def pg(i: Int) = {
        val v = t.data(i) match {
          case e: IntegerDataEntry => e.value.toString
          case e: BooleanDataEntry => e.value.toString
          case e: BinaryDataEntry  => s"base64'${e.value.base64}'"
          case e: StringDataEntry  => Json.toJson(e.value)
        }

        s"""let key$i = t.data[$i].key == ${Json.toJson(t.data(i).key)}
           |let value$i = t.data[$i].value == $v
         """.stripMargin
      }

      val resString =
        if (t.data.isEmpty) assertProvenPart("t") else assertProvenPart("t") + s" && ${t.data.indices.map(i => s"key$i && value$i").mkString(" && ")}"

      val s = s"""
                 |match tx {
                 | case t : DataTransaction =>
                 |   ${provenPart(t)}
                 |   ${t.data.indices.map(pg).mkString("\n")}
                 |   $resString
                 | case other => throw()
                 | }
                 |""".stripMargin

      val result = runScript(
        s,
        Coproduct(t),
        T
      )
      result shouldBe evaluated(true)
    }
  }

  property("MassTransferTransaction binding") {
    forAll(massTransferGen) { t =>
      def pg(i: Int) =
        s"""let recipient$i = match (t.transfers[$i].recipient) {
           |case a: Address => a.bytes == base58'${t.transfers(i).address.cast[Address].map(_.bytes.base58).getOrElse("")}'
           |case a: Alias => a.alias == ${Json.toJson(t.transfers(i).address.cast[Alias].map(_.name).getOrElse(""))}
           |}
           |let amount$i = t.transfers[$i].amount == ${t.transfers(i).amount}
         """.stripMargin

      val resString =
        if (t.transfers.isEmpty) assertProvenPart("t")
        else
          assertProvenPart("t") + s" &&" + {
            t.transfers.indices
              .map(i => s"recipient$i && amount$i")
              .mkString(" && ")
          }

      val script = s"""
                      |match tx {
                      | case t : MassTransferTransaction =>
                      |    let assetId = if (${t.assetId.isDefined}) then extract(t.assetId) == base58'${t.assetId
                        .getOrElse(ByteStr.empty)
                        .base58}'
                      |      else isDefined(t.assetId) == false
                      |     let transferCount = t.transferCount == ${t.transfers.length}
                      |     let totalAmount = t.totalAmount == ${t.transfers.map(_.amount).sum}
                      |     let attachment = t.attachment == base58'${ByteStr(t.attachment).base58}'
                      |     ${t.transfers.indices.map(pg).mkString("\n")}
                      |   ${provenPart(t)}
                      |   $resString && assetId && transferCount && totalAmount && attachment
                      | case other => throw()
                      | }
                      |""".stripMargin

      val result = runScript(
        script,
        Coproduct(t),
        T
      )
      result shouldBe evaluated(true)
    }
  }

  property("ExchangeTransaction binding") {
    forAll(exchangeTransactionGen) { t =>
      def pg(ord: Order) = {
        val oType = ord.orderType.toString
        val script = s"""
           |   let ${oType}Id = t.${oType}Order.id == base58'${ord.idStr()}'
           |   let ${oType}Sender = t.${oType}Order.sender == addressFromPublicKey(base58'${ByteStr(ord.sender.publicKey).base58}')
           |   let ${oType}SenderPk = t.${oType}Order.senderPublicKey == base58'${ByteStr(ord.sender.publicKey).base58}'
           |   let ${oType}MatcherPk = t.${oType}Order.matcherPublicKey == base58'${ByteStr(ord.matcherPublicKey.publicKey).base58}'
           |   let ${oType}Price = t.${oType}Order.price == ${ord.price}
           |   let ${oType}Amount = t.${oType}Order.amount == ${ord.amount}
           |   let ${oType}Timestamp = t.${oType}Order.timestamp == ${ord.timestamp}
           |   let ${oType}Expiration = t.${oType}Order.expiration == ${ord.expiration}
           |   let ${oType}OrderMatcherFee = t.${oType}Order.matcherFee == ${ord.matcherFee}
           |   let ${oType}BodyBytes = t.${oType}Order.bodyBytes == base58'${ByteStr(ord.bodyBytes()).base58}'
           |   ${Range(0, 8).map(letProof(Proofs(Seq(ByteStr(ord.signature))), s"t.${oType}Order")).mkString("\n")}
           |   let ${oType}Proofs =${assertProofs(s"t.${oType}Order")}
           |   let ${oType}AssetPairAmount = if (${ord.assetPair.amountAsset.isDefined}) then extract(t.${oType}Order.assetPair.amountAsset) == base58'${ord.assetPair.amountAsset
                          .getOrElse(ByteStr.empty)
                          .base58}'
           |   else isDefined(t.${oType}Order.assetPair.amountAsset) == false
           |   let ${oType}AssetPairPrice = if (${ord.assetPair.priceAsset.isDefined}) then extract(t.${oType}Order.assetPair.priceAsset) == base58'${ord.assetPair.priceAsset
                          .getOrElse(ByteStr.empty)
                          .base58}'
           |   else isDefined(t.${oType}Order.assetPair.priceAsset) == false
         """.stripMargin

        val lets = List(
          "Id",
          "Sender",
          "SenderPk",
          "MatcherPk",
          "Price",
          "Amount",
          "Timestamp",
          "Expiration",
          "OrderMatcherFee",
          "BodyBytes",
          "AssetPairAmount",
          "AssetPairPrice",
          "Proofs"
        ).map(i => s"$oType$i")
          .mkString(" && ")

        (script, lets)
      }

      val s = s"""|match tx {
                | case t : ExchangeTransaction =>
                |   ${provenPart(t)}
                |   let price = t.price == ${t.price}
                |   let amount = t.amount == ${t.amount}
                |   let buyMatcherFee = t.buyMatcherFee == ${t.buyMatcherFee}
                |   let sellMatcherFee = t.sellMatcherFee == ${t.sellMatcherFee} 
                |   ${pg(t.buyOrder)._1}
                |   ${pg(t.sellOrder)._1}
                |   ${assertProvenPart("t")} && price && amount && buyMatcherFee && sellMatcherFee && ${pg(t.buyOrder)._2} && ${pg(t.sellOrder)._2}
                | case other => throw()
                | }
                |""".stripMargin

      val result = runScript(
        s,
        Coproduct(t),
        T
      )
      result shouldBe evaluated(true)
    }
  }

  property("Order binding") {
    forAll(orderGen) { t =>
      val s = s"""
                 |match tx {
                 | case t : Order =>
                 |   let id = t.id == base58'${t.id()}'
                 |   let sender = t.sender == addressFromPublicKey(base58'${ByteStr(t.sender.publicKey).base58}')
                 |   let senderPublicKey = t.senderPublicKey == base58'${ByteStr(t.sender.publicKey).base58}'
                 |   let matcherPublicKey = t.matcherPublicKey == base58'${ByteStr(t.matcherPublicKey.publicKey).base58}'
                 |   let timestamp = t.timestamp == ${t.timestamp}
                 |   let price = t.price == ${t.price}
                 |   let amount = t.amount == ${t.amount}
                 |   let expiration = t.expiration == ${t.expiration}
                 |   let matcherFee = t.matcherFee == ${t.matcherFee}
                 |   let bodyBytes = t.bodyBytes == base64'${ByteStr(t.bodyBytes.apply()).base64}'
                 |   ${Range(0, 8).map(letProof(t.proofs, "t")).mkString("\n")}
                 |  let assetPairAmount = if (${t.assetPair.amountAsset.isDefined}) then extract(t.assetPair.amountAsset) == base58'${t.assetPair.amountAsset
                   .getOrElse(ByteStr.empty)
                   .base58}'
                 |   else isDefined(t.assetPair.amountAsset) == false
                 |   let assetPairPrice = if (${t.assetPair.priceAsset.isDefined}) then extract(t.assetPair.priceAsset) == base58'${t.assetPair.priceAsset
                   .getOrElse(ByteStr.empty)
                   .base58}'
                 |   else isDefined(t.assetPair.priceAsset) == false
                 | id && sender && senderPublicKey && matcherPublicKey && timestamp && price && amount && expiration && matcherFee && bodyBytes && ${assertProofs(
                   "t")} && assetPairAmount && assetPairPrice
                 | case other => throw()
                 | }
                 |""".stripMargin

      val result = runScript(
        s,
        Coproduct[In](t),
        T
      )
      result shouldBe evaluated(true)
    }
  }

  property("Order type bindings") {
    forAll(orderGen) { ord =>
      val src =
        s"""
           |match tx {
           |  case o: Order =>
           |    let orderType = o.orderType
           |    orderType == ${if (ord.orderType == OrderType.BUY) "Buy" else "Sell"}
           |  case _ => throw()
           |}
       """.stripMargin

      runScript(src, Coproduct[In](ord), T) shouldBe an[Left[_, _]]
      runWithSmartTradingActivated(src, Coproduct[In](ord), 'T') shouldBe evaluated(true)
    }
  }

  property("Bindings without proofs") {
    val txTypeGen: Gen[String] = Gen.oneOf(
      List(
        "TransferTransaction",
        "IssueTransaction",
        "ReissueTransaction",
        "BurnTransaction",
        "SetAssetScriptTransaction",
        "LeaseTransaction",
        "LeaseCancelTransaction",
        "CreateAliasTransaction",
        "SponsorFeeTransaction"
      )
    )

    forAll(txTypeGen, orderGen) { (txType, ord) =>
      val src =
        s"""
          |let expectedProof = base58'satoshi'
          |match tx {
          |  case t: $txType => t.proofs[1] == expectedProof
          |  case _ => true
          |}
        """.stripMargin

      val expectedError = s"Compilation failed: Undefined field `proofs` of variable of type `Union(List($txType))`"

      runWithoutProofs(src, Coproduct[In](ord)) should produce(expectedError)
      runScript[EVALUATED](src, Coproduct[In](ord)) shouldBe Right(CONST_BOOLEAN(true))
    }
  }

  def runWithoutProofs(script: String, t: In, networkByte: Byte = networkByte): Either[String, EVALUATED] = {
    import cats.syntax.monoid._
    import com.wavesplatform.lang.v1.CTX._

    val Success(expr, _) = Parser(script)
    val ctx =
      PureContext.build(V2) |+|
        CryptoContext
          .build(Global) |+|
        WavesContext
          .build(V2, new WavesEnvironment(networkByte, Coeval(t), null, EmptyBlockchain), false)

    for {
      compileResult <- CompilerV1(ctx.compilerContext, expr)
      (typedExpr, _) = compileResult
      r <- EvaluatorV1[EVALUATED](ctx.evaluationContext, typedExpr)
    } yield r
  }

  def runWithSmartTradingActivated(script: String, t: In = null, networkByte: Byte = networkByte): Either[String, EVALUATED] = {
    import cats.syntax.monoid._
    import com.wavesplatform.lang.v1.CTX._

    val Success(expr, _) = Parser.parseScript(script)
    val ctx =
      PureContext.build(V2) |+|
        CryptoContext
          .build(Global) |+|
        WavesContext
          .build(V2, new WavesEnvironment(networkByte, Coeval(t), null, EmptyBlockchain), true)

    for {
      compileResult <- ExpressionCompilerV1(ctx.compilerContext, expr)
      (typedExpr, _) = compileResult
      r <- EvaluatorV1[EVALUATED](ctx.evaluationContext, typedExpr)
    } yield r
  }
}<|MERGE_RESOLUTION|>--- conflicted
+++ resolved
@@ -2,17 +2,11 @@
 
 import com.wavesplatform.account.{Address, Alias}
 import com.wavesplatform.lang.Global
-<<<<<<< HEAD
+import com.wavesplatform.lang.Version.V2
 import com.wavesplatform.lang.Testing.evaluated
-import com.wavesplatform.lang.Version.V2
+import com.wavesplatform.lang.v1.compiler
 import com.wavesplatform.lang.v1.compiler.ExpressionCompilerV1
-import com.wavesplatform.lang.v1.compiler.Terms.EVALUATED
-=======
-import com.wavesplatform.lang.ScriptVersion.Versions.V2
-import com.wavesplatform.lang.Testing.evaluated
-import com.wavesplatform.lang.v1.compiler.CompilerV1
 import com.wavesplatform.lang.v1.compiler.Terms.{CONST_BOOLEAN, EVALUATED}
->>>>>>> 0b95af9b
 import com.wavesplatform.lang.v1.evaluator.EvaluatorV1
 import com.wavesplatform.lang.v1.evaluator.ctx.impl.waves.WavesContext
 import com.wavesplatform.lang.v1.evaluator.ctx.impl.{CryptoContext, PureContext}
@@ -532,7 +526,7 @@
     import cats.syntax.monoid._
     import com.wavesplatform.lang.v1.CTX._
 
-    val Success(expr, _) = Parser(script)
+    val Success(expr, _) = Parser.parseScript(script)
     val ctx =
       PureContext.build(V2) |+|
         CryptoContext
@@ -541,7 +535,7 @@
           .build(V2, new WavesEnvironment(networkByte, Coeval(t), null, EmptyBlockchain), false)
 
     for {
-      compileResult <- CompilerV1(ctx.compilerContext, expr)
+      compileResult <- compiler.ExpressionCompilerV1(ctx.compilerContext, expr)
       (typedExpr, _) = compileResult
       r <- EvaluatorV1[EVALUATED](ctx.evaluationContext, typedExpr)
     } yield r
