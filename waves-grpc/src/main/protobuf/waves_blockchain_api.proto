--- conflicted
+++ resolved
@@ -34,11 +34,9 @@
 
     rpc GetBalanceChanges (google.protobuf.Empty) returns (stream BalanceChangesResponse);
 
-<<<<<<< HEAD
     rpc AllAssetsSpendableBalance (AddressRequest) returns (AllAssetsSpendableBalanceResponse);
-=======
+
     rpc GetNodeAddress (google.protobuf.Empty) returns (NodeAddressResponse);
->>>>>>> 457b74f0
 }
 
 // Common requests
@@ -174,17 +172,16 @@
     repeated Record batch = 1;
 }
 
-<<<<<<< HEAD
 message AllAssetsSpendableBalanceResponse {
     message Record {
         bytes asset_id = 1;
         int64 balance = 2;
     }
     repeated Record balances = 1;
-=======
+}
+
 message NodeAddressResponse {
     string address = 1;
->>>>>>> 457b74f0
 }
 
 // Other entities
