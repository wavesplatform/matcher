package com.wavesplatform.dex.grpc.integration.clients

import java.nio.charset.StandardCharsets

import com.wavesplatform.dex.domain.account.{Address, KeyPair}
import com.wavesplatform.dex.domain.asset.Asset.{IssuedAsset, Waves}
import com.wavesplatform.dex.domain.asset.{Asset, AssetPair}
import com.wavesplatform.dex.domain.bytes.ByteStr
import com.wavesplatform.dex.domain.order.{Order, OrderType}
import com.wavesplatform.dex.domain.transaction.ExchangeTransactionV2
import com.wavesplatform.dex.domain.utils.EitherExt2
import com.wavesplatform.dex.grpc.integration.clients.WavesBlockchainClient.SpendableBalanceChanges
import com.wavesplatform.dex.grpc.integration.dto.BriefAssetDescription
<<<<<<< HEAD
import com.wavesplatform.dex.grpc.integration.{DEXClient, IntegrationSuiteBase}
import com.wavesplatform.dex.it.test.Scripts
=======
import com.wavesplatform.dex.grpc.integration.settings.{GrpcClientSettings, WavesBlockchainClientSettings}
import com.wavesplatform.dex.grpc.integration.{IntegrationSuiteBase, WavesBlockchainClientBuilder}
import com.wavesplatform.features.BlockchainFeatures
import com.wavesplatform.lang.script.v1.ExprScript
import com.wavesplatform.lang.v1.compiler.Terms
import com.wavesplatform.transaction.Asset
import com.wavesplatform.transaction.Asset.{IssuedAsset, Waves}
import com.wavesplatform.transaction.assets.exchange.{AssetPair, ExchangeTransactionV2, Order, OrderType}
>>>>>>> ac052894
import monix.execution.Ack.Continue
import monix.execution.{Ack, Scheduler}
import monix.reactive.Observer
import org.scalatest.Assertion

import scala.concurrent.duration.DurationInt
import scala.concurrent.{Await, ExecutionContext, Future}
import scala.util.Random

class WavesBlockchainAsyncClientTestSuite extends IntegrationSuiteBase {

  private val runNow = new ExecutionContext {
    override def execute(runnable: Runnable): Unit     = runnable.run()
    override def reportFailure(cause: Throwable): Unit = throw cause
  }

  private implicit val monixScheduler = Scheduler(runNow)
  private lazy val client = WavesBlockchainClientBuilder.async(
    WavesBlockchainClientSettings(
      grpc = GrpcClientSettings(
        target = wavesNode1.grpcApiTarget,
        maxHedgedAttempts = 5,
        maxRetryAttempts = 5,
        keepAliveWithoutCalls = true,
        keepAliveTime = 2.seconds,
        keepAliveTimeout = 5.seconds,
        idleTimeout = 7.seconds,
        channelOptions = GrpcClientSettings.ChannelOptionsSettings(
          connectTimeout = 5.seconds
        )
      ),
      defaultCachesExpiration = 100.milliseconds
    ),
    monixScheduler,
    runNow
  )

  override implicit def patienceConfig: PatienceConfig = super.patienceConfig.copy(
    timeout = 1.minute,
    interval = 1.second
  )

  @volatile private var balanceChanges = Map.empty[Address, Map[Asset, Long]]

  private val eventsObserver: Observer[SpendableBalanceChanges] = new Observer[SpendableBalanceChanges] {
    override def onError(ex: Throwable): Unit                       = Unit
    override def onComplete(): Unit                                 = Unit
    override def onNext(elem: SpendableBalanceChanges): Future[Ack] = { balanceChanges ++= elem; Continue }
  }

  private val trueScript = Option(Scripts.alwaysTrue)

  private def assertBalanceChanges(expectedBalanceChanges: Map[Address, Map[Asset, Long]]): Assertion = eventually {
    // Remove pairs (address, asset) those expectedBalanceChanges has not
    val actual = simplify(balanceChanges.filterKeys(expectedBalanceChanges.keys.toSet).map {
      case (address, balance) => address -> balance.filterKeys(expectedBalanceChanges(address).contains)
    })
    val expected = simplify(expectedBalanceChanges)
    actual should matchTo(expected)
  }

  private def simplify(xs: Map[Address, Map[Asset, Long]]): String =
    xs.toList
      .map {
        case (address, assets) =>
          val xs = assets
            .map { case (asset, v) => asset.toString -> v }
            .toList
            .sortBy(_._1)
            .map { case (asset, v) => s"$v $asset" }
            .mkString(", ")
          address.stringRepr -> xs
      }
      .sortBy(_._1)
      .map {
        case (address, assets) => s"$address: ($assets)"
      }
      .mkString("; ")

  override def beforeAll(): Unit = {
    super.beforeAll()
    broadcastAndAwait(IssueUsdTx)
    client.spendableBalanceChanges.subscribe(eventsObserver)
  }

  "DEX client should receive balance changes via gRPC" in {
    val aliceInitialBalance = wavesNode1.api.balance(alice, Waves)

    val issueAssetTx = mkIssue(alice, "name", someAssetAmount, 2)
    val issuedAsset  = IssuedAsset(issueAssetTx.getId)

    balanceChanges = Map.empty[Address, Map[Asset, Long]]
    broadcastAndAwait(issueAssetTx)

    assertBalanceChanges {
      Map(
        alice.toAddress -> Map(
          Waves       -> (aliceInitialBalance - issueFee),
          issuedAsset -> someAssetAmount
        )
      )
    }

    balanceChanges = Map.empty[Address, Map[Asset, Long]]
    broadcastAndAwait(mkTransfer(alice, bob, someAssetAmount, issuedAsset))

    assertBalanceChanges {
      Map(
        alice.toAddress -> Map(
          Waves       -> (aliceInitialBalance - issueFee - minFee),
          issuedAsset -> 0L
        ),
        bob.toAddress -> Map(
          issuedAsset -> someAssetAmount
        )
      )
    }
  }

  "wasForged" - {
    "false for unknown tx" in {
      wait(client.wereForged(Seq(BtcId))).values.head shouldBe false
    }

    "true for forged tx" in {
      broadcastAndAwait(IssueBtcTx)
      wait(client.wereForged(Seq(BtcId))).values.head shouldBe true
    }
  }

  "broadcastTx" - {
    "returns true if the transaction passed the validation and was added to the UTX pool" in {
      val pair       = AssetPair.createAssetPair(UsdId.toString, "WAVES").get // TODO
      val exchangeTx = mkDomainExchange(bob, alice, pair, 1L, 2 * Order.PriceConstant, matcher = matcher)

      wait(client.broadcastTx(exchangeTx)) shouldBe true
      wavesNode1.api.waitForTransaction(exchangeTx.id())
    }

    "returns false if the transaction didn't pass the validation" in {
      val now = System.currentTimeMillis()

      val executedAmount = 1L
      val executedPrice  = 2 * Order.PriceConstant
      val pair           = AssetPair.createAssetPair(UsdId.toString, "WAVES").get
      val fakeBob        = KeyPair("fake-bob".getBytes(StandardCharsets.UTF_8))

      val buy  = mkOrder(alice, pair, OrderType.BUY, executedAmount, executedPrice, matcher = matcher)
      val sell = mkOrder(fakeBob, pair, OrderType.SELL, executedAmount, executedPrice, matcher = matcher)

      val exchangeTx =
        ExchangeTransactionV2
          .create(
            matcher = matcher,
            buyOrder = buy,
            sellOrder = sell,
            amount = executedAmount,
            price = executedPrice,
            buyMatcherFee = matcherFee,
            sellMatcherFee = matcherFee,
            fee = matcherFee,
            timestamp = now
          )
          .explicitGet()

      wait(client.broadcastTx(exchangeTx)) shouldBe false
    }
  }

  "isFeatureActivated" - {
    "returns false for not yet activated feature" in {
      wait(client.isFeatureActivated(1)) shouldBe false // node's BlockchainFeatures.SmallerMinimalGeneratingBalance.id
    }

    "returns true for activated feature" in {
      wait(client.isFeatureActivated(2)) shouldBe true // node's BlockchainFeatures.NG.id
    }
  }

  "assetDescription" - {
    "returns None if there is no such asset" in {
      wait(client.assetDescription(eth)) shouldBe None
    }

    "returns an information for created assets" in {
      wait(client.assetDescription(usd)) should matchTo(
        Option(
          BriefAssetDescription(
            name = IssueUsdTx.getName,
            decimals = IssueUsdTx.getDecimals,
            hasScript = false
          )
        )
      )
    }
  }

  "hasScript/runScript(IssuedAsset)" - {
    "hasn't a script" in {
      wait(client.hasScript(usd)) shouldBe false
    }

    "has a script" in {
      val issueTx = mkIssue(bob, "SmartCoin", defaultAssetQuantity, 8, smartIssueFee, trueScript)

      withClue("issue scripted asset") {
        broadcastAndAwait(issueTx)

        wait(client.hasScript(IssuedAsset(issueTx.getId))) shouldBe true
      }

      withClue("run script") {
        val pair       = AssetPair.createAssetPair(toVanilla(issueTx.getId).toString, "WAVES").get
        val exchangeTx = mkDomainExchange(bob, alice, pair, 1L, 2 * Order.PriceConstant, matcherFee = 1.waves, matcher = matcher)

        wait(client.runScript(IssuedAsset(issueTx.getId), exchangeTx)) shouldBe RunScriptResult.Allowed
      }
    }
  }

  "hasScript/runScript(Address)" - {
    "returns false if there is no script" in {
      wait(client.hasScript(matcher)) shouldBe false
    }

    "returns true if a script was assigned" in {
      val receiver = KeyPair("receiver".getBytes(StandardCharsets.UTF_8))

      withClue("transfer") {
        broadcastAndAwait(mkTransfer(alice, receiver, 5.waves, Waves))
      }

      withClue("set script") {
        val setScriptTx = mkSetAccountScript(receiver, trueScript)
        broadcastAndAwait(setScriptTx)

        wait(client.hasScript(receiver)) shouldBe true
      }

      withClue("run script") {
        val now  = System.currentTimeMillis()
        val pair = AssetPair.createAssetPair(UsdId.toString, "WAVES").get
        val buy  = Order.buy(bob, matcher, pair, 1L, 2 * Order.PriceConstant, now, now + 1.day.toMillis, 0)

        wait(client.runScript(receiver, buy)) shouldBe RunScriptResult.Allowed
      }
    }
  }

  "spendableBalance" in {
    wait(client.spendableBalance(bob, Waves)) shouldBe 494994799299998L
    wait(client.spendableBalance(bob, randomIssuedAsset)) shouldBe 0L
  }

  "forgedOrder" - {
    "no such order" in {
      wait(client.forgedOrder(randomByteStr(32))) shouldBe false
    }

    "the order was in a forged ExchangeTransaction" in {
      val pair       = AssetPair.createAssetPair(UsdId.toString, "WAVES").get
      val exchangeTx = mkExchange(bob, alice, pair, 1L, 2 * Order.PriceConstant, matcher = matcher)

      broadcastAndAwait(exchangeTx)

      wait(client.forgedOrder(exchangeTx.getOrder1.getId)) shouldBe true
      wait(client.forgedOrder(exchangeTx.getOrder2.getId)) shouldBe true
    }
  }

  // TODO check that the functions returns new data after the state is changed?

  private def wait[T](f: => Future[T]): T = Await.result(f, 10.seconds)

  private def randomByteStr(len: Int): ByteStr = {
    val inner = new Array[Byte](len)
    Random.nextBytes(inner)
    ByteStr(inner)
  }

  private def randomIssuedAsset: IssuedAsset = IssuedAsset(randomByteStr(32))
}<|MERGE_RESOLUTION|>--- conflicted
+++ resolved
@@ -1,7 +1,9 @@
 package com.wavesplatform.dex.grpc.integration.clients
 
 import java.nio.charset.StandardCharsets
-
+import java.util.concurrent.Executors
+
+import com.google.common.util.concurrent.ThreadFactoryBuilder
 import com.wavesplatform.dex.domain.account.{Address, KeyPair}
 import com.wavesplatform.dex.domain.asset.Asset.{IssuedAsset, Waves}
 import com.wavesplatform.dex.domain.asset.{Asset, AssetPair}
@@ -11,25 +13,15 @@
 import com.wavesplatform.dex.domain.utils.EitherExt2
 import com.wavesplatform.dex.grpc.integration.clients.WavesBlockchainClient.SpendableBalanceChanges
 import com.wavesplatform.dex.grpc.integration.dto.BriefAssetDescription
-<<<<<<< HEAD
-import com.wavesplatform.dex.grpc.integration.{DEXClient, IntegrationSuiteBase}
-import com.wavesplatform.dex.it.test.Scripts
-=======
 import com.wavesplatform.dex.grpc.integration.settings.{GrpcClientSettings, WavesBlockchainClientSettings}
 import com.wavesplatform.dex.grpc.integration.{IntegrationSuiteBase, WavesBlockchainClientBuilder}
-import com.wavesplatform.features.BlockchainFeatures
-import com.wavesplatform.lang.script.v1.ExprScript
-import com.wavesplatform.lang.v1.compiler.Terms
-import com.wavesplatform.transaction.Asset
-import com.wavesplatform.transaction.Asset.{IssuedAsset, Waves}
-import com.wavesplatform.transaction.assets.exchange.{AssetPair, ExchangeTransactionV2, Order, OrderType}
->>>>>>> ac052894
+import com.wavesplatform.dex.it.test.Scripts
 import monix.execution.Ack.Continue
 import monix.execution.{Ack, Scheduler}
 import monix.reactive.Observer
 import org.scalatest.Assertion
 
-import scala.concurrent.duration.DurationInt
+import scala.concurrent.duration.{Duration, DurationInt}
 import scala.concurrent.{Await, ExecutionContext, Future}
 import scala.util.Random
 
@@ -38,6 +30,13 @@
   private val runNow = new ExecutionContext {
     override def execute(runnable: Runnable): Unit     = runnable.run()
     override def reportFailure(cause: Throwable): Unit = throw cause
+  }
+
+  private val grpcExecutor = Executors.newSingleThreadExecutor {
+    new ThreadFactoryBuilder()
+      .setDaemon(true)
+      .setNameFormat("grpc-%d")
+      .build()
   }
 
   private implicit val monixScheduler = Scheduler(runNow)
@@ -50,7 +49,7 @@
         keepAliveWithoutCalls = true,
         keepAliveTime = 2.seconds,
         keepAliveTimeout = 5.seconds,
-        idleTimeout = 7.seconds,
+        idleTimeout = 1.minute,
         channelOptions = GrpcClientSettings.ChannelOptionsSettings(
           connectTimeout = 5.seconds
         )
@@ -58,7 +57,7 @@
       defaultCachesExpiration = 100.milliseconds
     ),
     monixScheduler,
-    runNow
+    ExecutionContext.fromExecutor(grpcExecutor)
   )
 
   override implicit def patienceConfig: PatienceConfig = super.patienceConfig.copy(
@@ -296,6 +295,12 @@
 
   // TODO check that the functions returns new data after the state is changed?
 
+  override protected def afterAll(): Unit = {
+    super.afterAll()
+    Await.ready(client.close(), Duration.Inf)
+    grpcExecutor.shutdown()
+  }
+
   private def wait[T](f: => Future[T]): T = Await.result(f, 10.seconds)
 
   private def randomByteStr(len: Int): ByteStr = {
