package com.wavesplatform.dex.domain.asset

import com.wavesplatform.dex.domain.asset.Asset.{IssuedAsset, Waves}
import com.wavesplatform.dex.domain.bytes.{ByteStr, deser}
import com.wavesplatform.dex.domain.validation.Validation
import com.wavesplatform.dex.domain.validation.Validation.booleanOperators
import io.swagger.annotations.{ApiModel, ApiModelProperty}
import net.ceedubs.ficus.readers.ValueReader
<<<<<<< HEAD
import play.api.libs.functional.syntax._
import play.api.libs.json.{JsPath, OFormat}
=======
import play.api.libs.json.{Format, JsError, JsObject, JsPath, JsString, JsSuccess, Json, Reads, Writes}
>>>>>>> 0b57e170

import scala.annotation.meta.field
import scala.util.{Failure, Success, Try}

@ApiModel
case class AssetPair(@(ApiModelProperty @field)(
                       value = "Base58 encoded amount asset id",
                       dataType = "string",
                       example = "WAVES"
                     ) amountAsset: Asset,
                     @(ApiModelProperty @field)(
                       value = "Base58 encoded amount price id",
                       dataType = "string",
                       example = "8LQW8f7P5d5PZM7GtZEBgaqRPGSzS3DfPuiXrURJ4AJS"
                     ) priceAsset: Asset) {

  @ApiModelProperty(hidden = true)
  lazy val priceAssetStr: String = priceAsset.toString

  @ApiModelProperty(hidden = true)
  lazy val amountAssetStr: String = amountAsset.toString

  def key: String = amountAssetStr + "-" + priceAssetStr

  override def toString: String = key

  def isValid: Validation = (amountAsset != priceAsset) :| "Invalid AssetPair"
  def bytes: Array[Byte]  = amountAsset.byteRepr ++ priceAsset.byteRepr

  def reverse: AssetPair = AssetPair(priceAsset, amountAsset)

  def assets: Set[Asset] = Set(amountAsset, priceAsset)
}

object AssetPair {

  def extractAsset(a: String): Try[Asset] = a match {
    case Asset.WavesName => Success(Waves)
    case other           => ByteStr.decodeBase58(other).map(IssuedAsset)
  }

  def extractAssetPair(s: String): Try[AssetPair] = s.split('-') match {
    case Array(amtAssetStr, prcAssetStr) =>
      AssetPair.createAssetPair(amtAssetStr, prcAssetStr).recoverWith {
        case e => Failure(new Exception(s"$s (${e.getMessage})", e))
      }

    case xs => Failure(new Exception(s"$s (incorrect assets count, expected 2 but got ${xs.length})"))
  }

  def createAssetPair(amountAsset: String, priceAsset: String): Try[AssetPair] =
    for {
      a1 <- extractAsset(amountAsset)
      a2 <- extractAsset(priceAsset)
    } yield AssetPair(a1, a2)

  def fromBytes(xs: Array[Byte]): AssetPair = {
    val (amount, offset) = deser.parseByteArrayOption(xs, 0, Asset.AssetIdLength)
    val (price, _)       = deser.parseByteArrayOption(xs, offset, Asset.AssetIdLength)
    AssetPair(
      Asset.fromCompatId(amount.map(ByteStr(_))),
      Asset.fromCompatId(price.map(ByteStr(_)))
    )
  }

  implicit val assetPairReader: ValueReader[AssetPair] = { (cfg, path) =>
    val source = cfg.getString(path)
    extractAssetPair(source).fold(e => throw e, identity)
  }

<<<<<<< HEAD
  implicit val assetPairFormat: OFormat[AssetPair] = (
    (JsPath \ "amountAsset").formatWithDefault[Asset](Waves) and (JsPath \ "priceAsset").formatWithDefault[Asset](Waves)
  )(AssetPair.apply, Function.unlift(AssetPair.unapply))
=======
  implicit val assetPairFormat: Format[AssetPair] = Json.format[AssetPair]

  val assetPairKeyAsStringFormat: Format[AssetPair] = Format(
    fjs = Reads {
      case JsString(x) => AssetPair.extractAssetPair(x).fold(e => JsError(e.getMessage), JsSuccess(_))
      case x           => JsError(JsPath, s"Expected a string, but got ${x.toString().take(10)}...")
    },
    tjs = Writes { x =>
      JsString(x.key)
    }
  )
>>>>>>> 0b57e170
}<|MERGE_RESOLUTION|>--- conflicted
+++ resolved
@@ -6,12 +6,8 @@
 import com.wavesplatform.dex.domain.validation.Validation.booleanOperators
 import io.swagger.annotations.{ApiModel, ApiModelProperty}
 import net.ceedubs.ficus.readers.ValueReader
-<<<<<<< HEAD
 import play.api.libs.functional.syntax._
-import play.api.libs.json.{JsPath, OFormat}
-=======
-import play.api.libs.json.{Format, JsError, JsObject, JsPath, JsString, JsSuccess, Json, Reads, Writes}
->>>>>>> 0b57e170
+import play.api.libs.json._
 
 import scala.annotation.meta.field
 import scala.util.{Failure, Success, Try}
@@ -82,12 +78,9 @@
     extractAssetPair(source).fold(e => throw e, identity)
   }
 
-<<<<<<< HEAD
   implicit val assetPairFormat: OFormat[AssetPair] = (
     (JsPath \ "amountAsset").formatWithDefault[Asset](Waves) and (JsPath \ "priceAsset").formatWithDefault[Asset](Waves)
   )(AssetPair.apply, Function.unlift(AssetPair.unapply))
-=======
-  implicit val assetPairFormat: Format[AssetPair] = Json.format[AssetPair]
 
   val assetPairKeyAsStringFormat: Format[AssetPair] = Format(
     fjs = Reads {
@@ -98,5 +91,4 @@
       JsString(x.key)
     }
   )
->>>>>>> 0b57e170
 }