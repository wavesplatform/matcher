--- conflicted
+++ resolved
@@ -2,8 +2,8 @@
 
 import java.net.InetSocketAddress
 
-import com.wavesplatform.dex.grpc.integration.services.BalancesServiceGrpcImpl
-import com.wavesplatform.dex.grpc.integration.services.balances._
+import com.wavesplatform.dex.grpc.integration.services.balances.BalancesServiceGrpc
+import com.wavesplatform.dex.grpc.integration.services.{BalancesServiceGrpcImpl, WavesBlockchainApiGrpc, WavesBlockchainApiGrpcImpl}
 import com.wavesplatform.dex.grpc.integration.settings.DEXExtensionSettings
 import com.wavesplatform.extensions.{Extension, Context => ExtensionContext}
 import com.wavesplatform.utils.ScorexLogging
@@ -25,34 +25,21 @@
   implicit val chosenCase: NameMapper          = net.ceedubs.ficus.readers.namemappers.implicits.hyphenCase
   implicit private val apiScheduler: Scheduler = Scheduler(context.actorSystem.dispatcher)
 
-  private def startServer(settings: DEXExtensionSettings): Server = {
+  private def startServer(settings: DEXExtensionSettings): Server =
     new InetSocketAddress(settings.host, settings.port) |> { bindAddress =>
       NettyServerBuilder
         .forAddress(bindAddress)
-<<<<<<< HEAD
-        .addService(BalancesServiceGrpc.bindService(new BalancesServiceGrpcImpl(context), apiScheduler))
+        .addService(BalancesServiceGrpc.bindService(new BalancesServiceGrpcImpl(context, settings.balanceChangesBatchLinger), apiScheduler))
         .addService(
-          WavesBlockchainApiGrpc.bindService(new WavesBlockchainApiGrpcImpl(context.blockchain, context.utx, context.broadcastTx), apiScheduler))
+          WavesBlockchainApiGrpc.bindService(new WavesBlockchainApiGrpcImpl(context.blockchain, context.utx, context.broadcastTransaction), apiScheduler))
         .build()
         .start()
+        .unsafeTap(_ => log.info(s"gRPC DEX extension was bound to $bindAddress"))
+    }
 
-    log.info(s"gRPC DEX extension was bound to $bindAddress")
-
-    server
-=======
-        .addService(BalancesServiceGrpc.bindService(new BalancesServiceGrpcImpl(context, settings.balanceChangesBatchLinger), apiScheduler))
-        .build
-        .start <| (_ => log.info { s"gRPC DEX extension was bound to $bindAddress" })
-    }
->>>>>>> 04c6ef9d
-  }
-
-  override def start(): Unit = context.settings.config.as[DEXExtensionSettings]("waves.dex.grpc.integration") |> { settings =>
-    this.server = startServer(settings)
-  }
+  override def start(): Unit = server = startServer(context.settings.config.as[DEXExtensionSettings]("waves.dex.grpc.integration"))
 
   override def shutdown(): Future[Unit] = {
-
     log.info("Shutting down gRPC DEX extension")
 
     if (server != null) {
