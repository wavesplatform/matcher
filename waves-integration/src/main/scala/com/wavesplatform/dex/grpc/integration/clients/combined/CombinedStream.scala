--- conflicted
+++ resolved
@@ -74,16 +74,6 @@
 
   val lastStatus = mergedEvents
     .foldLeft[Status](Status.Starting()) {
-<<<<<<< HEAD
-      case (orig, Left(evt)) => utxEventsTransitions(orig, evt).tap(updated => {
-        blockchainStatus = updated
-        log.info(s"utx: $orig + $evt -> $updated")
-      })
-      case (orig, Right(evt)) => blockchainEventsTransitions(orig, evt).tap(updated => {
-        blockchainStatus = updated
-        log.info(s"bu: $orig + $evt -> $updated")
-      })
-=======
       case (orig, Left(evt)) => utxEventsTransitions(orig, evt).tap { updated =>
           blockchainStatus = updated
           log.info(s"utx: $orig + $evt -> $updated")
@@ -92,7 +82,6 @@
           blockchainStatus = updated
           log.info(s"bu: $orig + $evt -> $updated")
         }
->>>>>>> a6bed63c
     }
     .doOnComplete(Task(log.info("lastStatus completed")))
     .doOnError(e => Task(log.error("lastStatus failed", e)))
